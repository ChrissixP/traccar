--- conflicted
+++ resolved
@@ -12,8 +12,8 @@
 .gradle
 out
 build
-<<<<<<< HEAD
 bin
+src/main/java/org/traccar/protobuf
 
 ## For frontend ignore
 
@@ -39,6 +39,3 @@
 *.ntvs*
 *.njsproj
 *.sln
-=======
-src/main/java/org/traccar/protobuf
->>>>>>> 7b2c88d2
