--- conflicted
+++ resolved
@@ -18,11 +18,7 @@
         command.setType(Command.TYPE_SET_TIMEZONE);
         command.set(Command.KEY_TIMEZONE, "GMT+1");
 
-<<<<<<< HEAD
-        Assert.assertEquals("123456L+01", encoder.encodeCommand(command));
-=======
         assertEquals("123456L+01", encoder.encodeCommand(command));
->>>>>>> 654116f0
 
         command = new Command();
         command.setDeviceId(1);
