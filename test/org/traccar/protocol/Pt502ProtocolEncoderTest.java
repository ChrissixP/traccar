--- conflicted
+++ resolved
@@ -18,11 +18,7 @@
         command.setType(Command.TYPE_CUSTOM);
         command.set(Command.KEY_DATA, "#PTI300");
 
-<<<<<<< HEAD
-        Assert.assertEquals("#PTI300\r\n", encoder.encodeCommand(command));
-=======
         assertEquals("#PTI300\r\n", encoder.encodeCommand(command));
->>>>>>> 654116f0
 
     }
 
