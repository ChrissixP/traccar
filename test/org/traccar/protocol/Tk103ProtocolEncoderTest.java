package org.traccar.protocol;

import org.junit.Test;
import org.traccar.ProtocolTest;
import org.traccar.TestIdentityManager;
import org.traccar.model.Command;
import org.traccar.model.Device;

import static org.junit.Assert.assertEquals;

public class Tk103ProtocolEncoderTest extends ProtocolTest {

    @Test
    public void testEncodeEngineStop() throws Exception {

        Tk103ProtocolEncoder encoder = new Tk103ProtocolEncoder();
        
        Command command = new Command();
        command.setDeviceId(1);
        command.setType(Command.TYPE_ENGINE_STOP);

<<<<<<< HEAD
        Assert.assertEquals("(123456789012345AV010)", encoder.encodeCommand(command));
=======
        assertEquals("(123456789012345AV010)", encoder.encodeCommand(command));
>>>>>>> 654116f0

    }

    @Test
    public void testEncodePositionSingle() throws Exception {

        Tk103ProtocolEncoder encoder = new Tk103ProtocolEncoder();
        
        Command command = new Command();
        command.setDeviceId(1);
        command.setType(Command.TYPE_POSITION_SINGLE);

        assertEquals("(123456789012345AP00)", encoder.encodeCommand(command));

    }

    @Test
    public void testEncodePositionPeriodic() throws Exception {

        Tk103ProtocolEncoder encoder = new Tk103ProtocolEncoder();
        
        Command command = new Command();
        command.setDeviceId(1);
        command.setType(Command.TYPE_POSITION_PERIODIC);
        command.set(Command.KEY_FREQUENCY, 60);

        assertEquals("(123456789012345AR00003C0000)", encoder.encodeCommand(command));

    }

    @Test
    public void testEncodePositionStop() throws Exception {

        Tk103ProtocolEncoder encoder = new Tk103ProtocolEncoder();
        
        Command command = new Command();
        command.setDeviceId(1);
        command.setType(Command.TYPE_POSITION_STOP);

        assertEquals("(123456789012345AR0000000000)", encoder.encodeCommand(command));

    }

    @Test
    public void testEncodeGetVersion() throws Exception {

        Tk103ProtocolEncoder encoder = new Tk103ProtocolEncoder();
        
        Command command = new Command();
        command.setDeviceId(1);
        command.setType(Command.TYPE_GET_VERSION);

        assertEquals("(123456789012345AP07)", encoder.encodeCommand(command));

    }

    @Test
    public void testEncodeRebootDevice() throws Exception {

        Tk103ProtocolEncoder encoder = new Tk103ProtocolEncoder();
        
        Command command = new Command();
        command.setDeviceId(1);
        command.setType(Command.TYPE_REBOOT_DEVICE);

        assertEquals("(123456789012345AT00)", encoder.encodeCommand(command));

    }

    @Test
    public void testEncodeSetOdometer() throws Exception {

        Tk103ProtocolEncoder encoder = new Tk103ProtocolEncoder();
        
        Command command = new Command();
        command.setDeviceId(1);
        command.setType(Command.TYPE_SET_ODOMETER);

        assertEquals("(123456789012345AX01)", encoder.encodeCommand(command));

    }

    @Test
    public void testEncodePositionSingleAlternative() throws Exception {

        Tk103ProtocolEncoder encoder = new Tk103ProtocolEncoder(true);

        Command command = new Command();
        command.setDeviceId(1);
        command.setType(Command.TYPE_POSITION_SINGLE);

        assertEquals("[begin]sms2,*getposl*,[end]", encoder.encodeCommand(command));

    }

    @Test
    public void testEncodePositionPeriodicAlternative() throws Exception {

        Tk103ProtocolEncoder encoder = new Tk103ProtocolEncoder(true);

        Command command = new Command();
        command.setDeviceId(1);
        command.setType(Command.TYPE_POSITION_PERIODIC);

        assertEquals("[begin]sms2,*routetrack*99*,[end]", encoder.encodeCommand(command));

    }

    @Test
    public void testEncodePositionStopAlternative() throws Exception {

        Tk103ProtocolEncoder encoder = new Tk103ProtocolEncoder(true);

        Command command = new Command();
        command.setDeviceId(1);
        command.setType(Command.TYPE_POSITION_STOP);

        assertEquals("[begin]sms2,*routetrackoff*,[end]", encoder.encodeCommand(command));

    }

    @Test
    public void testEncodeGetVersionAlternative() throws Exception {

        Tk103ProtocolEncoder encoder = new Tk103ProtocolEncoder(true);

        Command command = new Command();
        command.setDeviceId(1);
        command.setType(Command.TYPE_GET_VERSION);

        assertEquals("[begin]sms2,*about*,[end]", encoder.encodeCommand(command));

    }

    @Test
    public void testEncodeRebootDeviceAlternative() throws Exception {

        Tk103ProtocolEncoder encoder = new Tk103ProtocolEncoder(true);

        Command command = new Command();
        command.setDeviceId(1);
        command.setType(Command.TYPE_REBOOT_DEVICE);

        assertEquals("[begin]sms2,88888888,[end]", encoder.encodeCommand(command));

    }

    @Test
    public void testEncodeIdentificationAlternative() throws Exception {

        Tk103ProtocolEncoder encoder = new Tk103ProtocolEncoder(true);

        Command command = new Command();
        command.setDeviceId(1);
        command.setType(Command.TYPE_IDENTIFICATION);

        assertEquals("[begin]sms2,999999,[end]", encoder.encodeCommand(command));

    }

    @Test
    public void testEncodeSosOnAlternative() throws Exception {

        Tk103ProtocolEncoder encoder = new Tk103ProtocolEncoder(true);

        Command command = new Command();
        command.setDeviceId(1);
        command.setType(Command.TYPE_ALARM_SOS);
        command.set(Command.KEY_ENABLE, true);

        assertEquals("[begin]sms2,*soson*,[end]", encoder.encodeCommand(command));

    }

    @Test
    public void testEncodeSosOffAlternative() throws Exception {

        Tk103ProtocolEncoder encoder = new Tk103ProtocolEncoder(true);

        Command command = new Command();
        command.setDeviceId(1);
        command.setType(Command.TYPE_ALARM_SOS);
        command.set(Command.KEY_ENABLE, false);

        assertEquals("[begin]sms2,*sosoff*,[end]", encoder.encodeCommand(command));

    }

    @Test
    public void testEncodeCustomAlternative() throws Exception {

        Tk103ProtocolEncoder encoder = new Tk103ProtocolEncoder(true);

        Command command = new Command();
        command.setDeviceId(1);
        command.setType(Command.TYPE_CUSTOM);
        command.set(Command.KEY_DATA, "any text is ok");

        assertEquals("[begin]sms2,any text is ok,[end]", encoder.encodeCommand(command));

    }

    @Test
    public void testEncodeSetConnectionAlternative() throws Exception {

        Tk103ProtocolEncoder encoder = new Tk103ProtocolEncoder(true);

        Command command = new Command();
        command.setDeviceId(1);
        command.setType(Command.TYPE_SET_CONNECTION);
        command.set(Command.KEY_SERVER, "1.2.3.4");
        command.set(Command.KEY_PORT, "5555");

        assertEquals("[begin]sms2,*setip*1*2*3*4*5555*,[end]", encoder.encodeCommand(command));

    }

    @Test
    public void testEncodeSosNumberAlternative() throws Exception {

        Tk103ProtocolEncoder encoder = new Tk103ProtocolEncoder(true);

        Command command = new Command();
        command.setDeviceId(1);
        command.setType(Command.TYPE_SOS_NUMBER);
        command.set(Command.KEY_INDEX, "0");
        command.set(Command.KEY_PHONE, "+55555555555");
        command.set(Command.KEY_DEVICE_PASSWORD, "232323");

        assertEquals("[begin]sms2,*master*232323*+55555555555*,[end]", encoder.encodeCommand(command));

    }

    @Test
    public void testEncodePositionSingleAlternative() throws Exception {

        Tk103ProtocolEncoder encoder = new Tk103ProtocolEncoder(true);

        Command command = new Command();
        command.setDeviceId(1);
        command.setType(Command.TYPE_POSITION_SINGLE);

        Assert.assertEquals("[begin]sms2,*getposl*,[end]", encoder.encodeCommand(command));

    }

    @Test
    public void testEncodePositionPeriodicAlternative() throws Exception {

        Tk103ProtocolEncoder encoder = new Tk103ProtocolEncoder(true);

        Command command = new Command();
        command.setDeviceId(1);
        command.setType(Command.TYPE_POSITION_PERIODIC);

        Assert.assertEquals("[begin]sms2,*routetrack*99*,[end]", encoder.encodeCommand(command));

    }

    @Test
    public void testEncodePositionStopAlternative() throws Exception {

        Tk103ProtocolEncoder encoder = new Tk103ProtocolEncoder(true);

        Command command = new Command();
        command.setDeviceId(1);
        command.setType(Command.TYPE_POSITION_STOP);

        Assert.assertEquals("[begin]sms2,*routetrackoff*,[end]", encoder.encodeCommand(command));

    }

    @Test
    public void testEncodeGetVersionAlternative() throws Exception {

        Tk103ProtocolEncoder encoder = new Tk103ProtocolEncoder(true);

        Command command = new Command();
        command.setDeviceId(1);
        command.setType(Command.TYPE_GET_VERSION);

        Assert.assertEquals("[begin]sms2,*about*,[end]", encoder.encodeCommand(command));

    }

    @Test
    public void testEncodeRebootDeviceAlternative() throws Exception {

        Tk103ProtocolEncoder encoder = new Tk103ProtocolEncoder(true);

        Command command = new Command();
        command.setDeviceId(1);
        command.setType(Command.TYPE_REBOOT_DEVICE);

        Assert.assertEquals("[begin]sms2,88888888,[end]", encoder.encodeCommand(command));

    }

    @Test
    public void testEncodeIdentificationAlternative() throws Exception {

        Tk103ProtocolEncoder encoder = new Tk103ProtocolEncoder(true);

        Command command = new Command();
        command.setDeviceId(1);
        command.setType(Command.TYPE_IDENTIFICATION);

        Assert.assertEquals("[begin]sms2,999999,[end]", encoder.encodeCommand(command));

    }

    @Test
    public void testEncodeSosOnAlternative() throws Exception {

        Tk103ProtocolEncoder encoder = new Tk103ProtocolEncoder(true);

        Command command = new Command();
        command.setDeviceId(1);
        command.setType(Command.TYPE_ALARM_SOS);
        command.set(Command.KEY_ENABLE, true);

        Assert.assertEquals("[begin]sms2,*soson*,[end]", encoder.encodeCommand(command));

    }

    @Test
    public void testEncodeSosOffAlternative() throws Exception {

        Tk103ProtocolEncoder encoder = new Tk103ProtocolEncoder(true);

        Command command = new Command();
        command.setDeviceId(1);
        command.setType(Command.TYPE_ALARM_SOS);
        command.set(Command.KEY_ENABLE, false);

        Assert.assertEquals("[begin]sms2,*sosoff*,[end]", encoder.encodeCommand(command));

    }

    @Test
    public void testEncodeCustomAlternative() throws Exception {

        Tk103ProtocolEncoder encoder = new Tk103ProtocolEncoder(true);

        Command command = new Command();
        command.setDeviceId(1);
        command.setType(Command.TYPE_CUSTOM);
        command.set(Command.KEY_DATA, "any text is ok");

        Assert.assertEquals("[begin]sms2,any text is ok,[end]", encoder.encodeCommand(command));

    }

    @Test
    public void testEncodeSetConnectionAlternative() throws Exception {

        Tk103ProtocolEncoder encoder = new Tk103ProtocolEncoder(true);

        Command command = new Command();
        command.setDeviceId(1);
        command.setType(Command.TYPE_SET_CONNECTION);
        command.set(Command.KEY_SERVER, "1.2.3.4");
        command.set(Command.KEY_PORT, "5555");

        Assert.assertEquals("[begin]sms2,*setip*1*2*3*4*5555*,[end]", encoder.encodeCommand(command));

    }

    @Test
    public void testEncodeSosNumberAlternative() throws Exception {

        Tk103ProtocolEncoder encoder = new Tk103ProtocolEncoder(true);

        Command command = new Command();
        command.setDeviceId(1);
        command.setType(Command.TYPE_SOS_NUMBER);
        command.set(Command.KEY_INDEX, "0");
        command.set(Command.KEY_PHONE, "+55555555555");
        command.set(Command.KEY_DEVICE_PASSWORD, "232323");

        Assert.assertEquals("[begin]sms2,*master*232323*+55555555555*,[end]", encoder.encodeCommand(command));

    }

}<|MERGE_RESOLUTION|>--- conflicted
+++ resolved
@@ -2,9 +2,7 @@
 
 import org.junit.Test;
 import org.traccar.ProtocolTest;
-import org.traccar.TestIdentityManager;
 import org.traccar.model.Command;
-import org.traccar.model.Device;
 
 import static org.junit.Assert.assertEquals;
 
@@ -19,11 +17,7 @@
         command.setDeviceId(1);
         command.setType(Command.TYPE_ENGINE_STOP);
 
-<<<<<<< HEAD
-        Assert.assertEquals("(123456789012345AV010)", encoder.encodeCommand(command));
-=======
         assertEquals("(123456789012345AV010)", encoder.encodeCommand(command));
->>>>>>> 654116f0
 
     }
 
@@ -257,155 +251,4 @@
 
     }
 
-    @Test
-    public void testEncodePositionSingleAlternative() throws Exception {
-
-        Tk103ProtocolEncoder encoder = new Tk103ProtocolEncoder(true);
-
-        Command command = new Command();
-        command.setDeviceId(1);
-        command.setType(Command.TYPE_POSITION_SINGLE);
-
-        Assert.assertEquals("[begin]sms2,*getposl*,[end]", encoder.encodeCommand(command));
-
-    }
-
-    @Test
-    public void testEncodePositionPeriodicAlternative() throws Exception {
-
-        Tk103ProtocolEncoder encoder = new Tk103ProtocolEncoder(true);
-
-        Command command = new Command();
-        command.setDeviceId(1);
-        command.setType(Command.TYPE_POSITION_PERIODIC);
-
-        Assert.assertEquals("[begin]sms2,*routetrack*99*,[end]", encoder.encodeCommand(command));
-
-    }
-
-    @Test
-    public void testEncodePositionStopAlternative() throws Exception {
-
-        Tk103ProtocolEncoder encoder = new Tk103ProtocolEncoder(true);
-
-        Command command = new Command();
-        command.setDeviceId(1);
-        command.setType(Command.TYPE_POSITION_STOP);
-
-        Assert.assertEquals("[begin]sms2,*routetrackoff*,[end]", encoder.encodeCommand(command));
-
-    }
-
-    @Test
-    public void testEncodeGetVersionAlternative() throws Exception {
-
-        Tk103ProtocolEncoder encoder = new Tk103ProtocolEncoder(true);
-
-        Command command = new Command();
-        command.setDeviceId(1);
-        command.setType(Command.TYPE_GET_VERSION);
-
-        Assert.assertEquals("[begin]sms2,*about*,[end]", encoder.encodeCommand(command));
-
-    }
-
-    @Test
-    public void testEncodeRebootDeviceAlternative() throws Exception {
-
-        Tk103ProtocolEncoder encoder = new Tk103ProtocolEncoder(true);
-
-        Command command = new Command();
-        command.setDeviceId(1);
-        command.setType(Command.TYPE_REBOOT_DEVICE);
-
-        Assert.assertEquals("[begin]sms2,88888888,[end]", encoder.encodeCommand(command));
-
-    }
-
-    @Test
-    public void testEncodeIdentificationAlternative() throws Exception {
-
-        Tk103ProtocolEncoder encoder = new Tk103ProtocolEncoder(true);
-
-        Command command = new Command();
-        command.setDeviceId(1);
-        command.setType(Command.TYPE_IDENTIFICATION);
-
-        Assert.assertEquals("[begin]sms2,999999,[end]", encoder.encodeCommand(command));
-
-    }
-
-    @Test
-    public void testEncodeSosOnAlternative() throws Exception {
-
-        Tk103ProtocolEncoder encoder = new Tk103ProtocolEncoder(true);
-
-        Command command = new Command();
-        command.setDeviceId(1);
-        command.setType(Command.TYPE_ALARM_SOS);
-        command.set(Command.KEY_ENABLE, true);
-
-        Assert.assertEquals("[begin]sms2,*soson*,[end]", encoder.encodeCommand(command));
-
-    }
-
-    @Test
-    public void testEncodeSosOffAlternative() throws Exception {
-
-        Tk103ProtocolEncoder encoder = new Tk103ProtocolEncoder(true);
-
-        Command command = new Command();
-        command.setDeviceId(1);
-        command.setType(Command.TYPE_ALARM_SOS);
-        command.set(Command.KEY_ENABLE, false);
-
-        Assert.assertEquals("[begin]sms2,*sosoff*,[end]", encoder.encodeCommand(command));
-
-    }
-
-    @Test
-    public void testEncodeCustomAlternative() throws Exception {
-
-        Tk103ProtocolEncoder encoder = new Tk103ProtocolEncoder(true);
-
-        Command command = new Command();
-        command.setDeviceId(1);
-        command.setType(Command.TYPE_CUSTOM);
-        command.set(Command.KEY_DATA, "any text is ok");
-
-        Assert.assertEquals("[begin]sms2,any text is ok,[end]", encoder.encodeCommand(command));
-
-    }
-
-    @Test
-    public void testEncodeSetConnectionAlternative() throws Exception {
-
-        Tk103ProtocolEncoder encoder = new Tk103ProtocolEncoder(true);
-
-        Command command = new Command();
-        command.setDeviceId(1);
-        command.setType(Command.TYPE_SET_CONNECTION);
-        command.set(Command.KEY_SERVER, "1.2.3.4");
-        command.set(Command.KEY_PORT, "5555");
-
-        Assert.assertEquals("[begin]sms2,*setip*1*2*3*4*5555*,[end]", encoder.encodeCommand(command));
-
-    }
-
-    @Test
-    public void testEncodeSosNumberAlternative() throws Exception {
-
-        Tk103ProtocolEncoder encoder = new Tk103ProtocolEncoder(true);
-
-        Command command = new Command();
-        command.setDeviceId(1);
-        command.setType(Command.TYPE_SOS_NUMBER);
-        command.set(Command.KEY_INDEX, "0");
-        command.set(Command.KEY_PHONE, "+55555555555");
-        command.set(Command.KEY_DEVICE_PASSWORD, "232323");
-
-        Assert.assertEquals("[begin]sms2,*master*232323*+55555555555*,[end]", encoder.encodeCommand(command));
-
-    }
-
 }