--- conflicted
+++ resolved
@@ -15,10 +15,6 @@
         verifyNull(decoder, binary(
                 "676701000c000103525440717505180104"));
 
-<<<<<<< HEAD
-        //verifyPosition(decoder, binary(
-        //        "676780005a000001000000004c61743a4e33312e38333935352c4c6f6e3a5738322e36313334362c436f757273653a302e30302c53706565643a302e30306b6d2f682c4461746554696d653a323031372d31322d30322031313a32393a3433"));
-=======
         verifyAttribute(decoder, binary(
                 "676712003400e45c5b0ade02012e03702d87064546aa24066a1086018a0000002dc1a0ffffffff0afd074d000000000000000000000000fce0"),
                 Position.PREFIX_TEMP + 2, -50.0);
@@ -34,25 +30,13 @@
                 "676714004F14B0E68CAFE58AA8E68AA5E8ADA621E5B9BFE4B89CE79C81E6B7B1E59CB3E5B882E58D97E5B1B1E58CBAE696B0E8A5BFE8B7AF3138EFBC88E8B79DE5AE87E998B3E5A4A7E58EA63230E7B1B3EFBC89"));
 
         verifyPosition(decoder, binary(
-                "676780005a000001000000004c61743a4e33312e38333935352c4c6f6e3a5738322e36313334362c436f757273653a302e30302c53706565643a302e30306b6d2f682c4461746554696d653a323031372d31322d30322031313a32393a3433"));
->>>>>>> e3e57a15
-
-        verifyPosition(decoder, binary(
                 "676780005E5788014C754C754C61743A4E32332E3131313734330A4C6F6E3A453131342E3430393233380A436F757273653A302E30300A53706565643A302E31374B4D2F480A446174652054696D653A323031352D30392D31332032303A32313A3230"));
-
-
-        // login (0x01) UDP
-        verifyNull(decoder, binary(
-                "454C0027E753035254407167747167670100180002035254407167747100200205020500010432000086BD"));
-
-        verifyPosition(decoder, binary(
-                "454C0050EAE2035254407167747167671200410021590BD93803026B940D0C3952AD0021000000000501CC0001A53F0170F0AB1305890F11000000000000C2D0001C001600000000000000000000000000000000"));
 
 
         // gps packet (0x02) with 10 bytes extra (device status/batt voltage/signal/adc1/adc2)
         verifyPosition(decoder, binary(
                 "676702002500025868507603a1e92e03cf90fe000000019f000117ee00111e0120631145003101510000"));
-        
+
         // terminal state (0x05)
         verifyPosition(decoder, binary(
                 "6767050022000359643640000000000000000000000001CC0000249500142000015964A6C0006E"));
@@ -74,19 +58,18 @@
         // heartbeat (0x03)
         verifyAttributes(decoder, binary(
                 "67670300040008006A"));
-        
+
         // new proto - normal (0x12)
         verifyPosition(decoder, binary(
                 "676712002d0009592cca6803002631a60b22127700240046005c08020d000301af000da0fd12007f11ce05820000001899c0"));
 
-<<<<<<< HEAD
         // new proto - normal (0x12)
         verifyPosition(decoder, binary(
                 "6767120034000a5784cc0b130246479b07d05a06001800000000070195039f046100002cc52e6466b391604a4900890e7c00000000000006ca"));
-=======
+
+        //
         verifyAttributes(decoder, binary(
                 "676712001e0092579714d60201f90001785003a301cd1a006a118504f2000000000000"));
->>>>>>> e3e57a15
 
         // new proto - warning (0x14)
         verifyPosition(decoder, binary(
@@ -94,7 +77,7 @@
         // new proto - report (0x15)
         verifyAttributes(decoder, binary(
                 "676715000a000c5685510b0002006a"));
-        
+
         // login (0x01)
         verifyNull(decoder, binary(
                 "676701000c001003541880486128290120"));
@@ -127,49 +110,79 @@
         verifyAttributes(decoder, binary(
                 "676703000400170001"));
 
-        // obd data (0x07)
-        verifyNull(decoder, binary(
-                "6767070088001850E2281400FFFFFFFF02334455660333445566043344556605AA00000007334455660A334455660B334455660C4E2000000DAA0000000E334455660F3344556610AAAA000011334455661C334455661F334455662133445566423344556646334455664D334455665C334455665E33445566880000000089000000008A000000008B00000000"));
-
-        // downlink data (0x80)
-        verifyNotNull(decoder, binary(
-                "676780005a00190100000000424154544552593a313030250a475052533a535543434553530a47534d3a4c4f570a4750533a434c4f5345442c300a4143433a4f46460a52454c41593a4f46460a504f5745523a4f4b0a4d533a4c4953334448"));
-
-        verifyAttribute(decoder, binary(
-                "676780005a001a0100000000424154544552593a313030250a475052533a535543434553530a47534d3a4c4f570a4750533a434c4f5345442c300a4143433a4f46460a52454c41593a4f46460a504f5745523a4f4b0a4d533a4c4953334448"),
-                Position.KEY_RESULT,
-                "BATTERY:100%\n" +
-                "GPRS:SUCCESS\n" +
-                "GSM:LOW\n" +
-                "GPS:CLOSED,0\n" +
-                "ACC:OFF\n" +
-                "RELAY:OFF\n" +
-                "POWER:OK\n" +
-                "MS:LIS3DH");
-
-        verifyAttribute(decoder, binary(
-                "676780005E5788014C754C754C61743A4E32332E3131313734330A4C6F6E3A453131342E3430393233380A436F757273653A302E30300A53706565643A302E31374B4D2F480A446174652054696D653A323031352D30392D31332032303A32313A3230"),
-                Position.KEY_RESULT,
-                "Lat:N23.111743\n" +
-                "Lon:E114.409238\n" +
-                "Course:0.00\n" +
-                "Speed:0.17KM/H\n" +
-                "Date Time:2015-09-13 20:21:20");
-
-        verifyAttribute(decoder, binary(
-                "676780005e001a01000000004c61743a4e32332e3131313734332c4c6f6e3a453131342e3430393233382c436f757273653a302e30302c53706565643a302e31374b4d2f482c446174652054696d653a323031352d30392d31332032303a32313a3230"),
-                Position.KEY_RESULT,
-                "Lat:N23.111743,Lon:E114.409238,Course:0.00,Speed:0.17KM/H,Date Time:2015-09-13 20:21:20");
-
-        verifyAttribute(decoder, binary(
-                "676780005d001a01000000004c61743a4e32332e3131313734332c4c6f6e3a453131342e3430393233382c436f757273653a302e30302c53706565643a302e31374b4d2f482c4461746554696d653a323031352d30392d31332032303a32313a3230"),
-                Position.KEY_RESULT,
-                "Lat:N23.111743,Lon:E114.409238,Course:0.00,Speed:0.17KM/H,DateTime:2015-09-13 20:21:20");
-        
         // sms (0x06) PING? > PONG
         verifyPosition(decoder, binary(
                 "6767060035001b598754d70585d9b3fffe5b4c00000000ea000a56d80078b00032302b34343739383736353433323100000000000050494e473f"));
 
     }
 
+    @Test
+    public void testDecodeUDP() throws Exception {
+        EelinkProtocolDecoder decoder = new EelinkProtocolDecoder(null);
+
+        // login (0x01) UDP
+        verifyNull(decoder, binary(
+            "454C0027E753035254407167747167670100180002035254407167747100200205020500010432000086BD"));
+
+        verifyPosition(decoder, binary(
+            "454C0050EAE2035254407167747167671200410021590BD93803026B940D0C3952AD0021000000000501CC0001A53F0170F0AB1305890F11000000000000C2D0001C001600000000000000000000000000000000"));
+
+    }
+
+    @Test
+    public void testDecodeOBD() throws Exception {
+        EelinkProtocolDecoder decoder = new EelinkProtocolDecoder(null);
+
+        // login (0x01)
+        verifyNull(decoder, binary(
+            "676701000c000103525440717505180104"));
+
+        // obd data (0x07)
+        verifyNull(decoder, binary(
+                "6767070088001850E2281400FFFFFFFF02334455660333445566043344556605AA00000007334455660A334455660B334455660C4E2000000DAA0000000E334455660F3344556610AAAA000011334455661C334455661F334455662133445566423344556646334455664D334455665C334455665E33445566880000000089000000008A000000008B00000000"));
+    }
+
+    @Test
+    public void testDecodeDownlink() throws Exception {
+        EelinkProtocolDecoder decoder = new EelinkProtocolDecoder(null);
+
+        // login (0x01)
+        verifyNull(decoder, binary(
+            "676701000c000103525440717505180104"));
+
+        // downlink data (0x80)
+        verifyNotNull(decoder, binary(
+            "676780005a00190100000000424154544552593a313030250a475052533a535543434553530a47534d3a4c4f570a4750533a434c4f5345442c300a4143433a4f46460a52454c41593a4f46460a504f5745523a4f4b0a4d533a4c4953334448"));
+
+        verifyAttribute(decoder, binary(
+            "676780005a001a0100000000424154544552593a313030250a475052533a535543434553530a47534d3a4c4f570a4750533a434c4f5345442c300a4143433a4f46460a52454c41593a4f46460a504f5745523a4f4b0a4d533a4c4953334448"),
+            Position.KEY_RESULT,
+            "BATTERY:100%\n" +
+                    "GPRS:SUCCESS\n" +
+                    "GSM:LOW\n" +
+                    "GPS:CLOSED,0\n" +
+                    "ACC:OFF\n" +
+                    "RELAY:OFF\n" +
+                    "POWER:OK\n" +
+                    "MS:LIS3DH");
+
+        verifyAttribute(decoder, binary(
+            "676780005E5788014C754C754C61743A4E32332E3131313734330A4C6F6E3A453131342E3430393233380A436F757273653A302E30300A53706565643A302E31374B4D2F480A446174652054696D653A323031352D30392D31332032303A32313A3230"),
+            Position.KEY_RESULT,
+            "Lat:N23.111743\n" +
+                    "Lon:E114.409238\n" +
+                    "Course:0.00\n" +
+                    "Speed:0.17KM/H\n" +
+                    "Date Time:2015-09-13 20:21:20");
+
+        verifyAttribute(decoder, binary(
+            "676780005e001a01000000004c61743a4e32332e3131313734332c4c6f6e3a453131342e3430393233382c436f757273653a302e30302c53706565643a302e31374b4d2f482c446174652054696d653a323031352d30392d31332032303a32313a3230"),
+            Position.KEY_RESULT,
+            "Lat:N23.111743,Lon:E114.409238,Course:0.00,Speed:0.17KM/H,Date Time:2015-09-13 20:21:20");
+
+        verifyAttribute(decoder, binary(
+            "676780005d001a01000000004c61743a4e32332e3131313734332c4c6f6e3a453131342e3430393233382c436f757273653a302e30302c53706565643a302e31374b4d2f482c4461746554696d653a323031352d30392d31332032303a32313a3230"),
+            Position.KEY_RESULT,
+            "Lat:N23.111743,Lon:E114.409238,Course:0.00,Speed:0.17KM/H,DateTime:2015-09-13 20:21:20");
+    }
 }