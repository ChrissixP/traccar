--- conflicted
+++ resolved
@@ -74,11 +74,7 @@
     private final int retryCount;
     private final int retryLimit;
 
-<<<<<<< HEAD
-    private AtomicInteger deliveryPending;
-=======
     private final AtomicInteger deliveryPending;
->>>>>>> 13801af7
 
     @Inject
     public WebDataHandler(
@@ -191,22 +187,14 @@
 
         private int retries = 0;
         private Map<String, Object> payload;
-<<<<<<< HEAD
-        private Invocation.Builder requestBuilder;
-=======
         private final Invocation.Builder requestBuilder;
->>>>>>> 13801af7
         private MediaType mediaType = MediaType.APPLICATION_JSON_TYPE;
 
         AsyncRequestAndCallback(Position position) {
 
             String formattedUrl;
             try {
-<<<<<<< HEAD
-                formattedUrl = (json && !urlVariables) ? url : formatRequest(position);
-=======
                 formattedUrl = json && !urlVariables ? url : formatRequest(position);
->>>>>>> 13801af7
             } catch (UnsupportedEncodingException | JsonProcessingException e) {
                 throw new RuntimeException("Forwarding formatting error", e);
             }
