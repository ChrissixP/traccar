/*
 * Copyright 2015 - 2023 Anton Tananaev (anton@traccar.org)
 *
 * Licensed under the Apache License, Version 2.0 (the "License");
 * you may not use this file except in compliance with the License.
 * You may obtain a copy of the License at
 *
 *     http://www.apache.org/licenses/LICENSE-2.0
 *
 * Unless required by applicable law or agreed to in writing, software
 * distributed under the License is distributed on an "AS IS" BASIS,
 * WITHOUT WARRANTIES OR CONDITIONS OF ANY KIND, either express or implied.
 * See the License for the specific language governing permissions and
 * limitations under the License.
 */
package org.traccar.api.security;

import com.google.inject.Injector;
import org.slf4j.Logger;
import org.slf4j.LoggerFactory;
import org.traccar.api.resource.SessionResource;
import org.traccar.database.StatisticsManager;
import org.traccar.helper.DataConverter;
import org.traccar.model.User;
import org.traccar.storage.StorageException;

import jakarta.annotation.security.PermitAll;
import jakarta.inject.Inject;
import jakarta.servlet.http.HttpServletRequest;
import jakarta.ws.rs.WebApplicationException;
import jakarta.ws.rs.container.ContainerRequestContext;
import jakarta.ws.rs.container.ContainerRequestFilter;
import jakarta.ws.rs.container.ResourceInfo;
import jakarta.ws.rs.core.Context;
import jakarta.ws.rs.core.Response;
import jakarta.ws.rs.core.SecurityContext;
import java.io.IOException;
import java.lang.reflect.Method;
import java.nio.charset.StandardCharsets;
import java.security.GeneralSecurityException;
import java.util.Date;

public class SecurityRequestFilter implements ContainerRequestFilter {

    private static final Logger LOGGER = LoggerFactory.getLogger(SecurityRequestFilter.class);

    public static String[] decodeBasicAuth(String auth) {
        auth = auth.replaceFirst("[B|b]asic ", "");
        byte[] decodedBytes = DataConverter.parseBase64(auth);
        if (decodedBytes != null && decodedBytes.length > 0) {
            return new String(decodedBytes, StandardCharsets.US_ASCII).split(":", 2);
        }
        return null;
    }

    @Context
    private HttpServletRequest request;

    @Context
    private ResourceInfo resourceInfo;

    @Inject
    private LoginService loginService;

    @Inject
    private StatisticsManager statisticsManager;

    @Inject
    private Injector injector;

    @Override
    public void filter(ContainerRequestContext requestContext) {

        if (requestContext.getMethod().equals("OPTIONS")) {
            return;
        }

        SecurityContext securityContext = null;

        try {

            String authHeader = requestContext.getHeaderString("Authorization");
            if (authHeader != null) {

                try {
                    LoginResult loginResult;
                    if (authHeader.startsWith("Bearer ")) {
                        loginResult = loginService.login(authHeader.substring(7));
                    } else {
                        String[] auth = decodeBasicAuth(authHeader);
                        loginResult = loginService.login(auth[0], auth[1], null);
                    }
                    if (loginResult != null) {
                        User user = loginResult.getUser();
                        statisticsManager.registerRequest(user.getId());
                        securityContext = new UserSecurityContext(
                                new UserPrincipal(user.getId(), loginResult.getExpiration()));
                    }
                } catch (StorageException | GeneralSecurityException | IOException e) {
                    throw new WebApplicationException(e);
                }

            } else if (request.getSession() != null) {

                Long userId = (Long) request.getSession().getAttribute(SessionResource.USER_ID_KEY);
                Date expiration = (Date) request.getSession().getAttribute(SessionResource.EXPIRATION_KEY);
                if (userId != null) {
                    User user = injector.getInstance(PermissionsService.class).getUser(userId);
                    if (user != null) {
                        user.checkDisabled();
                        statisticsManager.registerRequest(userId);
<<<<<<< HEAD
                        securityContext = new UserSecurityContext(new UserPrincipal(userId));
=======
                        securityContext = new UserSecurityContext(new UserPrincipal(userId, expiration));
>>>>>>> bc2faa14
                    }
                }

            }

        } catch (SecurityException | StorageException e) {
            LOGGER.warn("Authentication error", e);
        }

        if (securityContext != null) {
            requestContext.setSecurityContext(securityContext);
        } else {
            Method method = resourceInfo.getResourceMethod();
            if (!method.isAnnotationPresent(PermitAll.class)) {
                Response.ResponseBuilder responseBuilder = Response.status(Response.Status.UNAUTHORIZED);
                String accept = request.getHeader("Accept");
                if (accept != null && accept.contains("text/html")) {
                    responseBuilder.header("WWW-Authenticate", "Basic realm=\"api\"");
                }
                throw new WebApplicationException(responseBuilder.build());
            }
        }

    }

}<|MERGE_RESOLUTION|>--- conflicted
+++ resolved
@@ -109,11 +109,7 @@
                     if (user != null) {
                         user.checkDisabled();
                         statisticsManager.registerRequest(userId);
-<<<<<<< HEAD
-                        securityContext = new UserSecurityContext(new UserPrincipal(userId));
-=======
                         securityContext = new UserSecurityContext(new UserPrincipal(userId, expiration));
->>>>>>> bc2faa14
                     }
                 }
 
