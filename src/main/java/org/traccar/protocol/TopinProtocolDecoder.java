/*
 * Copyright 2019 - 2021 Anton Tananaev (anton@traccar.org)
 *
 * Licensed under the Apache License, Version 2.0 (the "License");
 * you may not use this file except in compliance with the License.
 * You may obtain a copy of the License at
 *
 *     http://www.apache.org/licenses/LICENSE-2.0
 *
 * Unless required by applicable law or agreed to in writing, software
 * distributed under the License is distributed on an "AS IS" BASIS,
 * WITHOUT WARRANTIES OR CONDITIONS OF ANY KIND, either express or implied.
 * See the License for the specific language governing permissions and
 * limitations under the License.
 */
package org.traccar.protocol;

import io.netty.buffer.ByteBuf;
import io.netty.buffer.ByteBufUtil;
import io.netty.buffer.Unpooled;
import io.netty.channel.Channel;
import org.traccar.BaseProtocolDecoder;
import org.traccar.session.DeviceSession;
import org.traccar.NetworkMessage;
import org.traccar.Protocol;
import org.traccar.helper.BcdUtil;
import org.traccar.helper.BitUtil;
import org.traccar.helper.DateBuilder;
import org.traccar.helper.UnitsConverter;
import org.traccar.model.CellTower;
import org.traccar.model.Network;
import org.traccar.model.Position;
import org.traccar.model.WifiAccessPoint;

import java.net.SocketAddress;
import java.util.Calendar;
import java.util.TimeZone;

public class TopinProtocolDecoder extends BaseProtocolDecoder {

    public TopinProtocolDecoder(Protocol protocol) {
        super(protocol);
    }

    public static final int MSG_LOGIN = 0x01;
    public static final int MSG_GPS_2 = 0x08;
    public static final int MSG_GPS_OFFLINE_2 = 0x09;
    public static final int MSG_GPS = 0x10;
    public static final int MSG_GPS_OFFLINE = 0x11;
    public static final int MSG_STATUS = 0x13;
    public static final int MSG_SLEEP = 0x14;
    public static final int MSG_FACTORY_RESET = 0x15;
    public static final int MSG_WIFI_OFFLINE = 0x17;
    public static final int MSG_LBS_WIFI = 0x18;
    public static final int MSG_LBS_WIFI_OFFLINE = 0x19;
<<<<<<< HEAD
=======
    public static final int MSG_LBS_WIFI_2 = 0x1A;
>>>>>>> bc2faa14
    public static final int MSG_TIME_UPDATE = 0x30;
    public static final int MSG_SOS_NUMBER = 0x41;
    public static final int MSG_WIFI = 0x69;
    public static final int MSG_VIBRATION_ON = 0x92;
    public static final int MSG_VIBRATION_OFF = 0x93;
    public static final int MSG_VIBRATION = 0x94;

    private void sendResponse(Channel channel, int length, int type, ByteBuf content) {
        if (channel != null) {
            ByteBuf response = Unpooled.buffer();
            response.writeShort(0x7878);
            response.writeByte(length);
            response.writeByte(type);
            response.writeBytes(content);
            response.writeByte('\r');
            response.writeByte('\n');
            content.release();
            channel.writeAndFlush(new NetworkMessage(response, channel.remoteAddress()));
        }
    }

    private void updateTime(Channel channel, int type) {
        ByteBuf dateBuffer = Unpooled.buffer();

        Calendar calendar = Calendar.getInstance(TimeZone.getTimeZone("UTC"));

        dateBuffer.writeShort(calendar.get(Calendar.YEAR));
        dateBuffer.writeByte(calendar.get(Calendar.MONTH) + 1);
        dateBuffer.writeByte(calendar.get(Calendar.DAY_OF_MONTH));
        dateBuffer.writeByte(calendar.get(Calendar.HOUR_OF_DAY));
        dateBuffer.writeByte(calendar.get(Calendar.MINUTE));
        dateBuffer.writeByte(calendar.get(Calendar.SECOND));

        sendResponse(channel, dateBuffer.readableBytes(), type, dateBuffer);
    }

    private double readCoordinate(ByteBuf buf) {
        int degrees = buf.readUnsignedByte();
        boolean negative = (buf.getUnsignedByte(buf.readerIndex()) & 0xf0) > 0;
        int decimal = buf.readUnsignedMedium() & 0x0fffff;
        double result = degrees + decimal * 0.000001;
        return negative ? -result : result;
    }

    private String decodeAlarm(int alarms) {
        if (BitUtil.check(alarms, 0)) {
            return Position.ALARM_VIBRATION;
        }
        if (BitUtil.check(alarms, 1)) {
            return Position.ALARM_OVERSPEED;
        }
        if (BitUtil.check(alarms, 4)) {
            return Position.ALARM_LOW_POWER;
        }
        return null;
    }

    @Override
    protected Object decode(
            Channel channel, SocketAddress remoteAddress, Object msg) throws Exception {

        ByteBuf buf = (ByteBuf) msg;

        buf.skipBytes(2); // header
        int length = buf.readUnsignedByte();

        int type = buf.readUnsignedByte();

        DeviceSession deviceSession;
        if (type == MSG_LOGIN) {
            String imei = ByteBufUtil.hexDump(buf.readSlice(8)).substring(1);
            deviceSession = getDeviceSession(channel, remoteAddress, imei);
            ByteBuf content = Unpooled.buffer();
            content.writeByte(deviceSession != null ? 0x01 : 0x44);
            sendResponse(channel, length, type, content);
            updateTime(channel, MSG_TIME_UPDATE);
            return null;
        } else {
            deviceSession = getDeviceSession(channel, remoteAddress);
            if (deviceSession == null) {
                return null;
            }
        }

        if (type == MSG_GPS_2 || type == MSG_GPS_OFFLINE_2) {

            if (buf.readableBytes() <= 2) {
                return null;
            }

            Position position = new Position(getProtocolName());
            position.setDeviceId(deviceSession.getDeviceId());

            DateBuilder dateBuilder = new DateBuilder()
                    .setDate(buf.readUnsignedByte(), buf.readUnsignedByte(), buf.readUnsignedByte())
                    .setTime(buf.readUnsignedByte(), buf.readUnsignedByte(), buf.readUnsignedByte());
            position.setTime(dateBuilder.getDate());

            position.setValid(type == MSG_GPS_2);
            position.setLatitude(readCoordinate(buf));
            position.setLongitude(readCoordinate(buf));

            buf.skipBytes(4 + 4); // second coordinates

            position.setSpeed(UnitsConverter.knotsFromKph(buf.readUnsignedByte()));
            position.setCourse(buf.readUnsignedByte() * 2);

            position.set(Position.KEY_SATELLITES, buf.readUnsignedByte());

            return position;

        } else if (type == MSG_GPS || type == MSG_GPS_OFFLINE) {

            Position position = new Position(getProtocolName());
            position.setDeviceId(deviceSession.getDeviceId());

            ByteBuf time = buf.slice(buf.readerIndex(), 6);

            Gt06ProtocolDecoder.decodeGps(position, buf, false, TimeZone.getTimeZone("UTC"));

            if (buf.readableBytes() >= 5) {
                position.setAltitude(buf.readShort());
                position.set(Position.KEY_ALARM, decodeAlarm(buf.readUnsignedByte()));
            }

            ByteBuf content = Unpooled.buffer();
            content.writeBytes(time);
            sendResponse(channel, length, type, content);

            return position;

        } else if (type == MSG_TIME_UPDATE) {

            updateTime(channel, type);

            return null;

        } else if (type == MSG_STATUS) {

            Position position = new Position(getProtocolName());
            position.setDeviceId(deviceSession.getDeviceId());

            getLastLocation(position, null);

            ByteBuf content = buf.retainedSlice(buf.readerIndex(), buf.readableBytes() - 2);

            position.set(Position.KEY_BATTERY_LEVEL, buf.readUnsignedByte());
            position.set(Position.KEY_VERSION_FW, buf.readUnsignedByte());
            buf.readUnsignedByte(); // timezone
            buf.readUnsignedByte(); // interval
            if (buf.readableBytes() >= 1 + 2) {
                position.set(Position.KEY_RSSI, buf.readUnsignedByte());
            }
            if (buf.readableBytes() >= 3 + 2) {
                buf.skipBytes(3); // temperature
            }
            if (buf.readableBytes() >= 1 + 2) {
                position.set(Position.KEY_CHARGE, buf.readUnsignedByte() > 0);
            }
            if (buf.readableBytes() >= 1 + 2) {
                position.set(Position.KEY_HEART_RATE, buf.readUnsignedByte());
            }

            sendResponse(channel, length, type, content);

            return position;

        } else if (type == MSG_WIFI || type == MSG_WIFI_OFFLINE
<<<<<<< HEAD
                || type == MSG_LBS_WIFI || type == MSG_LBS_WIFI_OFFLINE) {
=======
                || type == MSG_LBS_WIFI || type == MSG_LBS_WIFI_2 || type == MSG_LBS_WIFI_OFFLINE) {
>>>>>>> bc2faa14

            Position position = new Position(getProtocolName());
            position.setDeviceId(deviceSession.getDeviceId());

            ByteBuf time = buf.readSlice(6);
            DateBuilder dateBuilder = new DateBuilder()
                    .setYear(BcdUtil.readInteger(time, 2))
                    .setMonth(BcdUtil.readInteger(time, 2))
                    .setDay(BcdUtil.readInteger(time, 2))
                    .setHour(BcdUtil.readInteger(time, 2))
                    .setMinute(BcdUtil.readInteger(time, 2))
                    .setSecond(BcdUtil.readInteger(time, 2));
            time.resetReaderIndex();

            getLastLocation(position, dateBuilder.getDate());

            Network network = new Network();
            for (int i = 0; i < length; i++) {
                String mac = String.format("%02x:%02x:%02x:%02x:%02x:%02x",
                        buf.readUnsignedByte(), buf.readUnsignedByte(), buf.readUnsignedByte(),
                        buf.readUnsignedByte(), buf.readUnsignedByte(), buf.readUnsignedByte());
                network.addWifiAccessPoint(WifiAccessPoint.from(mac, buf.readUnsignedByte()));
            }

            int cellCount = buf.readUnsignedByte();
            int mcc = buf.readUnsignedShort();
            int mnc = buf.readUnsignedByte();
            for (int i = 0; i < cellCount; i++) {
                network.addCellTower(CellTower.from(
                        mcc, mnc, buf.readUnsignedShort(), buf.readUnsignedShort(), buf.readUnsignedByte()));
            }

            if (buf.readableBytes() > 2) {
                position.set(Position.KEY_ALARM, decodeAlarm(buf.readUnsignedByte()));
            }

            position.setNetwork(network);

            ByteBuf content = Unpooled.buffer();
            content.writeBytes(time);
            sendResponse(channel, length, type, content);

            return position;

        } else if (type == MSG_VIBRATION) {

            Position position = new Position(getProtocolName());
            position.setDeviceId(deviceSession.getDeviceId());

            getLastLocation(position, null);

            position.set(Position.KEY_ALARM, Position.ALARM_VIBRATION);

            return position;

        }

        return null;
    }

}<|MERGE_RESOLUTION|>--- conflicted
+++ resolved
@@ -53,10 +53,7 @@
     public static final int MSG_WIFI_OFFLINE = 0x17;
     public static final int MSG_LBS_WIFI = 0x18;
     public static final int MSG_LBS_WIFI_OFFLINE = 0x19;
-<<<<<<< HEAD
-=======
     public static final int MSG_LBS_WIFI_2 = 0x1A;
->>>>>>> bc2faa14
     public static final int MSG_TIME_UPDATE = 0x30;
     public static final int MSG_SOS_NUMBER = 0x41;
     public static final int MSG_WIFI = 0x69;
@@ -225,11 +222,7 @@
             return position;
 
         } else if (type == MSG_WIFI || type == MSG_WIFI_OFFLINE
-<<<<<<< HEAD
-                || type == MSG_LBS_WIFI || type == MSG_LBS_WIFI_OFFLINE) {
-=======
                 || type == MSG_LBS_WIFI || type == MSG_LBS_WIFI_2 || type == MSG_LBS_WIFI_OFFLINE) {
->>>>>>> bc2faa14
 
             Position position = new Position(getProtocolName());
             position.setDeviceId(deviceSession.getDeviceId());
