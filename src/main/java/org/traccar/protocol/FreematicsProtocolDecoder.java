/*
 * Copyright 2018 Anton Tananaev (anton@traccar.org)
 *
 * Licensed under the Apache License, Version 2.0 (the "License");
 * you may not use this file except in compliance with the License.
 * You may obtain a copy of the License at
 *
 *     http://www.apache.org/licenses/LICENSE-2.0
 *
 * Unless required by applicable law or agreed to in writing, software
 * distributed under the License is distributed on an "AS IS" BASIS,
 * WITHOUT WARRANTIES OR CONDITIONS OF ANY KIND, either express or implied.
 * See the License for the specific language governing permissions and
 * limitations under the License.
 */
package org.traccar.protocol;

import io.netty.channel.Channel;
import org.traccar.BaseProtocolDecoder;
import org.traccar.DeviceSession;
import org.traccar.NetworkMessage;
import org.traccar.Protocol;
import org.traccar.helper.Checksum;
import org.traccar.helper.DateBuilder;
import org.traccar.helper.UnitsConverter;
import org.traccar.model.Position;

import java.net.SocketAddress;
import java.util.Date;
import java.util.LinkedList;
import java.util.List;

public class FreematicsProtocolDecoder extends BaseProtocolDecoder {

    public FreematicsProtocolDecoder(Protocol protocol) {
        super(protocol);
    }

    private Object decodeEvent(
            Channel channel, SocketAddress remoteAddress, String sentence) {

        DeviceSession deviceSession = null;
        String event = null;
        String time = null;

        for (String pair : sentence.split(",")) {
            String[] data = pair.split("=");
            String key = data[0];
            String value = data[1];
            switch (key) {
                case "ID":
                case "VIN":
                    if (deviceSession == null) {
                        deviceSession = getDeviceSession(channel, remoteAddress, value);
                    }
                    break;
                case "EV":
                    event = value;
                    break;
                case "TS":
                    time = value;
                    break;
                default:
                    break;
            }
        }

        if (channel != null && deviceSession != null && event != null && time != null) {
            String message = String.format("1#EV=%s,RX=1,TS=%s", event, time);
            message += '*' + Checksum.sum(message);
            channel.writeAndFlush(new NetworkMessage(message, remoteAddress));
        }

        return null;
    }

    private Object decodePosition(
            Channel channel, SocketAddress remoteAddress, String sentence) throws Exception {

        DeviceSession deviceSession = getDeviceSession(channel, remoteAddress);
        if (deviceSession == null) {
            return null;
        }

        List<Position> positions = new LinkedList<>();
        Position position = null;
        DateBuilder dateBuilder = null;

        for (String pair : sentence.split(",")) {
            String[] data = pair.split("[=:]");
            int key = Integer.parseInt(data[0], 16);
            String value = data[1];
            switch (key) {
                case 0x0:
                    if (position != null) {
                        position.setTime(dateBuilder.getDate());
                        positions.add(position);
                    }
                    position = new Position(getProtocolName());
                    position.setDeviceId(deviceSession.getDeviceId());
                    position.setValid(true);
                    dateBuilder = new DateBuilder(new Date());
                    break;
                case 0x11:
                    value = ("000000" + value).substring(value.length());
                    dateBuilder.setDateReverse(
                            Integer.parseInt(value.substring(0, 2)),
                            Integer.parseInt(value.substring(2, 4)),
                            Integer.parseInt(value.substring(4)));
                    break;
                case 0x10:
                    value = ("00000000" + value).substring(value.length());
                    dateBuilder.setTime(
                            Integer.parseInt(value.substring(0, 2)),
                            Integer.parseInt(value.substring(2, 4)),
                            Integer.parseInt(value.substring(4, 6)),
                            Integer.parseInt(value.substring(6)) * 10);
                    break;
                case 0xA:
                    position.setLatitude(Double.parseDouble(value));
                    break;
                case 0xB:
                    position.setLongitude(Double.parseDouble(value));
                    break;
                case 0xC:
                    position.setAltitude(Double.parseDouble(value));
                    break;
                case 0xD:
                    position.setSpeed(UnitsConverter.knotsFromKph(Double.parseDouble(value)));
                    break;
                case 0xE:
                    position.setCourse(Integer.parseInt(value));
                    break;
                case 0xF:
                    position.set(Position.KEY_SATELLITES, Integer.parseInt(value));
                    break;
                case 0x12:
                    position.set(Position.KEY_HDOP, Integer.parseInt(value));
                    break;
                case 0x20:
                    position.set(Position.KEY_ACCELERATION, value);
                    break;
                case 0x24:
                    position.set(Position.KEY_BATTERY, Integer.parseInt(value) * 0.01);
                    break;
                case 0x81:
                    position.set(Position.KEY_RSSI, Integer.parseInt(value));
                    break;
                case 0x82:
                    position.set(Position.KEY_DEVICE_TEMP, Integer.parseInt(value) * 0.1);
                    break;
                case 0x104:
                    position.set(Position.KEY_ENGINE_LOAD, Integer.parseInt(value));
                    break;
                case 0x105:
                    position.set(Position.KEY_COOLANT_TEMP, Integer.parseInt(value));
                    break;
                case 0x10c:
                    position.set(Position.KEY_RPM, Integer.parseInt(value));
                    break;
                case 0x10d:
                    position.set(Position.KEY_OBD_SPEED, UnitsConverter.knotsFromKph(Integer.parseInt(value)));
                    break;
                case 0x111:
                    position.set(Position.KEY_THROTTLE, Integer.parseInt(value));
                    break;
                default:
<<<<<<< HEAD
                    position.set(Position.PREFIX_IO + data[0], value);
=======
                    position.set(Position.PREFIX_IN + data[0], value);
>>>>>>> d0ac9e99
                    break;
            }
        }

        if (position != null) {
            position.setTime(dateBuilder.getDate());
            positions.add(position);
        }

        return positions;
    }

    @Override
    protected Object decode(
            Channel channel, SocketAddress remoteAddress, Object msg) throws Exception {

        String sentence = (String) msg;
        int startIndex = sentence.indexOf('#');
        int endIndex = sentence.indexOf('*');

        if (startIndex > 0 && endIndex > 0) {
            sentence = sentence.substring(startIndex + 1, endIndex);

            if (sentence.startsWith("EV")) {
                return decodeEvent(channel, remoteAddress, sentence);
            } else {
                return decodePosition(channel, remoteAddress, sentence);
            }
        }

        return null;
    }

}<|MERGE_RESOLUTION|>--- conflicted
+++ resolved
@@ -165,11 +165,7 @@
                     position.set(Position.KEY_THROTTLE, Integer.parseInt(value));
                     break;
                 default:
-<<<<<<< HEAD
-                    position.set(Position.PREFIX_IO + data[0], value);
-=======
-                    position.set(Position.PREFIX_IN + data[0], value);
->>>>>>> d0ac9e99
+                    position.set(Position.PREFIX_IO + key, value);
                     break;
             }
         }
