--- conflicted
+++ resolved
@@ -241,16 +241,12 @@
             .number("(x+)?,").optional()         // adc 2
             .number("(d{1,3})?,")                // battery
             .number("(?:(xx)(xx)(xx))?,")        // device status
-<<<<<<< HEAD
-            .readDelimited(",").optional()        // additional data
-=======
-            .expression("(.*)")                  // additional data
+            .readDelimited(",").optional()       // additional data
             .or()
             .number("d*,,")
             .number("(d+),")                     // battery
-            .any()
+            .skipDelimited(",")
             .groupEnd()
->>>>>>> ba5456b4
             .number("(dddd)(dd)(dd)")            // date (yyyymmdd)
             .number("(dd)(dd)(dd)").optional(2)  // time (hhmmss)
             .text(",")
@@ -943,22 +939,17 @@
 
         if (parser.hasNext(9)) {
 
-<<<<<<< HEAD
-        int index = 0;
-        String[] data = Optional.ofNullable(parser.next()).orElse("").split(",", -1);
-=======
             position.set(Position.KEY_ODOMETER, parser.nextDouble() * 1000);
             position.set(Position.KEY_HOURS, parseHours(parser.next()));
             position.set(Position.PREFIX_ADC + 1, parser.next());
             position.set(Position.PREFIX_ADC + 2, parser.next());
             position.set(Position.KEY_BATTERY_LEVEL, parser.nextInt());
->>>>>>> ba5456b4
 
             decodeStatus(position, parser);
 
             int index = 0;
-            String[] data = parser.next().split(",");
-
+            String[] data = Optional.ofNullable(parser.next()).orElse("").split(",", -1);
+    
             index += 1; // device type
 
             if (BitUtil.check(mask, 0)) {
