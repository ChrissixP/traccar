--- conflicted
+++ resolved
@@ -348,18 +348,12 @@
                         String[] data = attribute.split(",");
                         double fuel1 = Double.parseDouble(data[2]);
                         if (fuel1 > 0) {
-<<<<<<< HEAD
-=======
                             totalFuel += fuel1;
->>>>>>> 13801af7
                             position.set("fuel1", fuel1);
                         }
                         double fuel2 = Double.parseDouble(data[3]);
                         if (fuel2 > 0) {
-<<<<<<< HEAD
-=======
                             totalFuel += fuel2;
->>>>>>> 13801af7
                             position.set("fuel2", fuel2);
                         }
                     } else {
@@ -374,13 +368,9 @@
                                     position.set(Position.PREFIX_TEMP + pair[0].charAt(2), Integer.parseInt(value, 16));
                                     break;
                                 case 'N':
-<<<<<<< HEAD
-                                    position.set("fuel" + pair[0].charAt(2), Integer.parseInt(value, 16));
-=======
                                     int fuel = Integer.parseInt(value, 16);
                                     totalFuel += fuel;
                                     position.set("fuel" + pair[0].charAt(2), fuel);
->>>>>>> 13801af7
                                     break;
                                 case 'Q':
                                     position.set("drivingQuality", Integer.parseInt(value, 16));
@@ -391,12 +381,9 @@
                         }
                     }
                     remaining -= attribute.length() + 1;
-<<<<<<< HEAD
-=======
                 }
                 if (totalFuel > 0) {
                     position.set(Position.KEY_FUEL_LEVEL, totalFuel);
->>>>>>> 13801af7
                 }
                 index += 1; // checksum
                 break;
@@ -545,8 +532,6 @@
             position.set(Position.KEY_OUTPUT, Integer.parseInt(values[index++]));
         }
 
-<<<<<<< HEAD
-=======
         if (type.equals("ALT")) {
             if (BitUtil.check(mask, 19)) {
                 position.set("alertId", values[index++]);
@@ -582,7 +567,6 @@
             }
         }
 
->>>>>>> 13801af7
         return position;
     }
 
@@ -693,17 +677,6 @@
         }
 
         if (BitUtil.check(mask, 20)) {
-<<<<<<< HEAD
-            buf.readUnsignedShort(); // alert mod
-        }
-
-        if (BitUtil.check(mask, 21)) {
-            if (alertId == 59) {
-                position.set(Position.KEY_DRIVER_UNIQUE_ID, ByteBufUtil.hexDump(buf.readSlice(8)));
-            }
-        }
-
-=======
             buf.readUnsignedShort(); // alert modifier
         }
 
@@ -729,7 +702,6 @@
 
         position.set(Position.KEY_DRIVER_UNIQUE_ID, values[values.length - 1]);
 
->>>>>>> 13801af7
         return position;
     }
 
@@ -750,11 +722,8 @@
 
             if (prefix.length() < 5) {
                 return decodeUniversal(channel, remoteAddress, values);
-<<<<<<< HEAD
-=======
             } else if (prefix.endsWith("HTE")) {
                 return decodeTravelReport(channel, remoteAddress, values);
->>>>>>> 13801af7
             } else if (prefix.startsWith("ST9")) {
                 return decode9(channel, remoteAddress, values);
             } else if (prefix.startsWith("ST4")) {
