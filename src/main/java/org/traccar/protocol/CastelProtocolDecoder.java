/*
 * Copyright 2015 - 2019 Anton Tananaev (anton@traccar.org)
 *
 * Licensed under the Apache License, Version 2.0 (the "License");
 * you may not use this file except in compliance with the License.
 * You may obtain a copy of the License at
 *
 *     http://www.apache.org/licenses/LICENSE-2.0
 *
 * Unless required by applicable law or agreed to in writing, software
 * distributed under the License is distributed on an "AS IS" BASIS,
 * WITHOUT WARRANTIES OR CONDITIONS OF ANY KIND, either express or implied.
 * See the License for the specific language governing permissions and
 * limitations under the License.
 */
package org.traccar.protocol;

import io.netty.buffer.ByteBuf;
import io.netty.buffer.Unpooled;
import io.netty.channel.Channel;
import org.traccar.BaseProtocolDecoder;
import org.traccar.session.DeviceSession;
import org.traccar.NetworkMessage;
import org.traccar.Protocol;
import org.traccar.helper.BitUtil;
import org.traccar.helper.Checksum;
import org.traccar.helper.DateBuilder;
import org.traccar.helper.ObdDecoder;
import org.traccar.helper.UnitsConverter;
import org.traccar.model.CellTower;
import org.traccar.model.Network;
import org.traccar.model.Position;

import java.net.SocketAddress;
import java.nio.charset.StandardCharsets;
import java.util.HashMap;
import java.util.LinkedList;
import java.util.List;
import java.util.Map;

public class CastelProtocolDecoder extends BaseProtocolDecoder {

    private static final Map<Integer, Integer> PID_LENGTH_MAP = new HashMap<>();

    static {
        int[] l1 = {
            0x04, 0x05, 0x06, 0x07, 0x08, 0x09, 0x0b, 0x0d,
            0x0e, 0x0f, 0x11, 0x12, 0x13, 0x1c, 0x1d, 0x1e, 0x2c,
            0x2d, 0x2e, 0x2f, 0x30, 0x33, 0x43, 0x45, 0x46,
            0x47, 0x48, 0x49, 0x4a, 0x4b, 0x4c, 0x51, 0x52,
            0x5a
        };
        int[] l2 = {
            0x02, 0x03, 0x0a, 0x0c, 0x10, 0x14, 0x15, 0x16,
            0x17, 0x18, 0x19, 0x1a, 0x1b, 0x1f, 0x21, 0x22,
            0x23, 0x31, 0x32, 0x3c, 0x3d, 0x3e, 0x3f, 0x42,
            0x44, 0x4d, 0x4e, 0x50, 0x53, 0x54, 0x55, 0x56,
            0x57, 0x58, 0x59
        };
        int[] l4 = {
            0x00, 0x01, 0x20, 0x24, 0x25, 0x26, 0x27, 0x28,
            0x29, 0x2a, 0x2b, 0x34, 0x35, 0x36, 0x37, 0x38,
            0x39, 0x3a, 0x3b, 0x40, 0x41, 0x4f
        };
        for (int i : l1) {
            PID_LENGTH_MAP.put(i, 1);
        }
        for (int i : l2) {
            PID_LENGTH_MAP.put(i, 2);
        }
        for (int i : l4) {
            PID_LENGTH_MAP.put(i, 4);
        }
    }

    public CastelProtocolDecoder(Protocol protocol) {
        super(protocol);
    }

    public static final short MSG_SC_LOGIN = 0x1001;
    public static final short MSG_SC_LOGIN_RESPONSE = (short) 0x9001;
    public static final short MSG_SC_LOGOUT = 0x1002;
    public static final short MSG_SC_HEARTBEAT = 0x1003;
    public static final short MSG_SC_HEARTBEAT_RESPONSE = (short) 0x9003;
    public static final short MSG_SC_GPS = 0x4001;
    public static final short MSG_SC_PID_DATA = 0x4002;
    public static final short MSG_SC_G_SENSOR = 0x4003;
    public static final short MSG_SC_SUPPORTED_PID = 0x4004;
    public static final short MSG_SC_OBD_DATA = 0x4005;
    public static final short MSG_SC_DTCS_PASSENGER = 0x4006;
    public static final short MSG_SC_DTCS_COMMERCIAL = 0x400B;
    public static final short MSG_SC_ALARM = 0x4007;
    public static final short MSG_SC_CELL = 0x4008;
    public static final short MSG_SC_GPS_SLEEP = 0x4009;
    public static final short MSG_SC_FUEL = 0x400E;
    public static final short MSG_SC_AGPS_REQUEST = 0x5101;
    public static final short MSG_SC_QUERY_RESPONSE = (short) 0xA002;
    public static final short MSG_SC_CURRENT_LOCATION = (short) 0xB001;

    public static final short MSG_CC_LOGIN = 0x4001;
    public static final short MSG_CC_LOGIN_RESPONSE = (short) 0x8001;
    public static final short MSG_CC_HEARTBEAT = 0x4206;
    public static final short MSG_CC_PETROL_CONTROL = 0x4583;
    public static final short MSG_CC_HEARTBEAT_RESPONSE = (short) 0x8206;

    private Position readPosition(DeviceSession deviceSession, ByteBuf buf) {

        Position position = new Position(getProtocolName());
        position.setDeviceId(deviceSession.getDeviceId());

        DateBuilder dateBuilder = new DateBuilder()
                .setDateReverse(buf.readUnsignedByte(), buf.readUnsignedByte(), buf.readUnsignedByte())
                .setTime(buf.readUnsignedByte(), buf.readUnsignedByte(), buf.readUnsignedByte());
        position.setTime(dateBuilder.getDate());

        double lat = buf.readUnsignedIntLE() / 3600000.0;
        double lon = buf.readUnsignedIntLE() / 3600000.0;
        position.setSpeed(UnitsConverter.knotsFromCps(buf.readUnsignedShortLE()));
        position.setCourse(buf.readUnsignedShortLE() * 0.1);

        int flags = buf.readUnsignedByte();
        if ((flags & 0x02) == 0) {
            lat = -lat;
        }
        if ((flags & 0x01) == 0) {
            lon = -lon;
        }
        position.setLatitude(lat);
        position.setLongitude(lon);
        position.setValid((flags & 0x0C) > 0);
        position.set(Position.KEY_SATELLITES, flags >> 4);

        return position;
    }

    private Position createPosition(DeviceSession deviceSession) {

        Position position = new Position(getProtocolName());
        position.setDeviceId(deviceSession.getDeviceId());

        getLastLocation(position, null);

        return position;
    }

    private void decodeObd(Position position, ByteBuf buf, boolean groups) {

        int count = buf.readUnsignedByte();

        int[] pids = new int[count];
        for (int i = 0; i < count; i++) {
            pids[i] = buf.readUnsignedShortLE() & 0xff;
        }

        if (groups) {
            buf.readUnsignedByte(); // group count
            buf.readUnsignedByte(); // group size
        }

        for (int i = 0; i < count; i++) {
            int value;
            if (!PID_LENGTH_MAP.containsKey(pids[i])) {
                throw new RuntimeException(String.format("Unknown PID 0x%02x", pids[i]));
            }
            switch (PID_LENGTH_MAP.get(pids[i])) {
                case 1:
                    value = buf.readUnsignedByte();
                    break;
                case 2:
                    value = buf.readUnsignedShortLE();
                    break;
                case 4:
                    value = buf.readIntLE();
                    break;
                default:
                    value = 0;
                    break;
            }
            position.add(ObdDecoder.decodeData(pids[i], value, false));
        }
    }

    private void decodeStat(Position position, ByteBuf buf) {

        buf.readUnsignedIntLE(); // ACC ON time
        buf.readUnsignedIntLE(); // UTC time
        position.set(Position.KEY_ODOMETER, buf.readUnsignedIntLE());
        position.set(Position.KEY_ODOMETER_TRIP, buf.readUnsignedIntLE());
        position.set(Position.KEY_FUEL_CONSUMPTION, buf.readUnsignedIntLE());
        buf.readUnsignedShortLE(); // current fuel consumption

        long state = buf.readUnsignedIntLE();
        position.set(Position.KEY_ALARM, BitUtil.check(state, 4) ? Position.ALARM_ACCELERATION : null);
        position.set(Position.KEY_ALARM, BitUtil.check(state, 5) ? Position.ALARM_BRAKING : null);
        position.set(Position.KEY_ALARM, BitUtil.check(state, 6) ? Position.ALARM_IDLE : null);
        position.set(Position.KEY_IGNITION, BitUtil.check(state, 2 * 8 + 2));
        position.set(Position.KEY_STATUS, state);

        buf.skipBytes(8);
    }

    private void sendResponse(
            Channel channel, SocketAddress remoteAddress,
            int version, ByteBuf id, short type, ByteBuf content) {

        if (channel != null) {
            int length = 2 + 2 + 1 + id.readableBytes() + 2 + 2 + 2;
            if (content != null) {
                length += content.readableBytes();
            }

            ByteBuf response = Unpooled.buffer(length);
            response.writeByte('@'); response.writeByte('@');
            response.writeShortLE(length);
            response.writeByte(version);
            response.writeBytes(id);
            response.writeShort(type);
            if (content != null) {
                response.writeBytes(content);
                content.release();
            }
            response.writeShortLE(
                    Checksum.crc16(Checksum.CRC16_X25, response.nioBuffer(0, response.writerIndex())));
            response.writeByte(0x0D); response.writeByte(0x0A);
            channel.writeAndFlush(new NetworkMessage(response, remoteAddress));
        }
    }

    private void sendResponse(
            Channel channel, SocketAddress remoteAddress, ByteBuf id, short type) {

        if (channel != null) {
            int length = 2 + 2 + id.readableBytes() + 2 + 4 + 8 + 2 + 2;

            ByteBuf response = Unpooled.buffer(length);
            response.writeByte('@'); response.writeByte('@');
            response.writeShortLE(length);
            response.writeBytes(id);
            response.writeShort(type);
            response.writeIntLE(0);
            for (int i = 0; i < 8; i++) {
                response.writeByte(0xff);
            }
            response.writeShortLE(
                    Checksum.crc16(Checksum.CRC16_X25, response.nioBuffer(0, response.writerIndex())));
            response.writeByte(0x0D); response.writeByte(0x0A);
            channel.writeAndFlush(new NetworkMessage(response, remoteAddress));
        }
    }

    private void decodeAlarm(Position position, int alarm) {
        switch (alarm) {
            case 0x01:
                position.set(Position.KEY_ALARM, Position.ALARM_OVERSPEED);
                break;
            case 0x02:
                position.set(Position.KEY_ALARM, Position.ALARM_LOW_POWER);
                break;
            case 0x03:
                position.set(Position.KEY_ALARM, Position.ALARM_TEMPERATURE);
                break;
            case 0x04:
                position.set(Position.KEY_ALARM, Position.ALARM_ACCELERATION);
                break;
            case 0x05:
                position.set(Position.KEY_ALARM, Position.ALARM_BRAKING);
                break;
            case 0x06:
                position.set(Position.KEY_ALARM, Position.ALARM_IDLE);
                break;
            case 0x07:
                position.set(Position.KEY_ALARM, Position.ALARM_TOW);
                break;
            case 0x08:
                position.set(Position.KEY_ALARM, Position.ALARM_HIGH_RPM);
                break;
            case 0x09:
                position.set(Position.KEY_ALARM, Position.ALARM_POWER_ON);
                break;
            case 0x0B:
                position.set(Position.KEY_ALARM, Position.ALARM_LANE_CHANGE);
                break;
            case 0x0C:
                position.set(Position.KEY_ALARM, Position.ALARM_CORNERING);
                break;
            case 0x0D:
                position.set(Position.KEY_ALARM, Position.ALARM_FATIGUE_DRIVING);
                break;
            case 0x0E:
                position.set(Position.KEY_ALARM, Position.ALARM_POWER_OFF);
                break;
            case 0x11:
                position.set(Position.KEY_ALARM, Position.ALARM_ACCIDENT);
                break;
            case 0x12:
                position.set(Position.KEY_ALARM, Position.ALARM_TAMPERING);
                break;
            case 0x16:
                position.set(Position.KEY_IGNITION, true);
                break;
            case 0x17:
                position.set(Position.KEY_IGNITION, false);
                break;
            case 0x1C:
                position.set(Position.KEY_ALARM, Position.ALARM_VIBRATION);
                break;
            default:
                break;
        }
    }

    private Object decodeSc(
            Channel channel, SocketAddress remoteAddress, ByteBuf buf,
            int version, ByteBuf id, short type, DeviceSession deviceSession) {

        Position position;
        int count;

        switch (type) {

            case MSG_SC_HEARTBEAT:
                sendResponse(channel, remoteAddress, version, id, MSG_SC_HEARTBEAT_RESPONSE, null);
                return null;

            case MSG_SC_LOGIN:
            case MSG_SC_LOGOUT:
            case MSG_SC_GPS:
            case MSG_SC_ALARM:
            case MSG_SC_CURRENT_LOCATION:
            case MSG_SC_FUEL:
                if (type == MSG_SC_LOGIN) {
                    ByteBuf response = Unpooled.buffer(10);
                    response.writeIntLE(0xFFFFFFFF);
                    response.writeShortLE(0);
                    response.writeIntLE((int) (System.currentTimeMillis() / 1000));
                    sendResponse(channel, remoteAddress, version, id, MSG_SC_LOGIN_RESPONSE, response);
                }

                if (type == MSG_SC_GPS) {
                    buf.readUnsignedByte(); // historical
                } else if (type == MSG_SC_ALARM) {
                    buf.readUnsignedIntLE(); // alarm
                } else if (type == MSG_SC_CURRENT_LOCATION) {
                    buf.readUnsignedShortLE();
                }

                buf.readUnsignedIntLE(); // ACC ON time
                buf.readUnsignedIntLE(); // UTC time
                long odometer = buf.readUnsignedIntLE();
                long tripOdometer = buf.readUnsignedIntLE();
                long fuelConsumption = buf.readUnsignedIntLE();
                buf.readUnsignedShortLE(); // current fuel consumption
                long status = buf.readUnsignedIntLE();
                buf.skipBytes(8);

                count = buf.readUnsignedByte();

                List<Position> positions = new LinkedList<>();

                for (int i = 0; i < count; i++) {
                    position = readPosition(deviceSession, buf);
                    position.set(Position.KEY_ODOMETER, odometer);
                    position.set(Position.KEY_ODOMETER_TRIP, tripOdometer);
                    position.set(Position.KEY_FUEL_CONSUMPTION, fuelConsumption);
                    position.set(Position.KEY_STATUS, status);
                    positions.add(position);
                }

                if (type == MSG_SC_ALARM) {
                    int alarmCount = buf.readUnsignedByte();
                    for (int i = 0; i < alarmCount; i++) {
                        if (buf.readUnsignedByte() != 0) {
                            int event = buf.readUnsignedByte();
                            for (Position p : positions) {
                                decodeAlarm(p, event);
                            }
                            buf.readUnsignedShortLE(); // description
                            buf.readUnsignedShortLE(); // threshold
                        }
                    }
                } else if (type == MSG_SC_FUEL) {
                    for (Position p : positions) {
                        p.set(Position.PREFIX_ADC + 1, buf.readUnsignedShortLE());
                    }
                }

                return positions.isEmpty() ? null : positions;

            case MSG_SC_GPS_SLEEP:
                buf.readUnsignedIntLE(); // device time
                return readPosition(deviceSession, buf);

            case MSG_SC_AGPS_REQUEST:
                return readPosition(deviceSession, buf);

            case MSG_SC_PID_DATA:
                position = createPosition(deviceSession);

                decodeStat(position, buf);

                buf.readUnsignedShortLE(); // sample rate
                decodeObd(position, buf, true);

                return position;

            case MSG_SC_G_SENSOR:
                position = createPosition(deviceSession);

                decodeStat(position, buf);

                buf.readUnsignedShortLE(); // sample rate

                count = buf.readUnsignedByte();

                StringBuilder data = new StringBuilder("[");
                for (int i = 0; i < count; i++) {
                    if (i > 0) {
                        data.append(",");
                    }
                    data.append("[");
                    data.append(buf.readShortLE() * 0.015625);
                    data.append(",");
                    data.append(buf.readShortLE() * 0.015625);
                    data.append(",");
                    data.append(buf.readShortLE() * 0.015625);
                    data.append("]");
                }
                data.append("]");

                position.set(Position.KEY_G_SENSOR, data.toString());

                return position;

            case MSG_SC_DTCS_PASSENGER:
            case MSG_SC_DTCS_COMMERCIAL:
                position = createPosition(deviceSession);

                decodeStat(position, buf);

                buf.readUnsignedByte(); // flag

                count = buf.readUnsignedByte();
                StringBuilder codes = new StringBuilder();
                for (int i = 0; i < count; i++) {
                    if (type == MSG_SC_DTCS_COMMERCIAL) {
                        codes.append(ObdDecoder.decodeCode(buf.readUnsignedShortLE()));
                        buf.readUnsignedByte(); // attribute
                        buf.readUnsignedByte(); // occurrence
                    } else {
                        codes.append(ObdDecoder.decodeCode(buf.readUnsignedShortLE()));
                    }
<<<<<<< HEAD
=======
                    codes.append(' ');
>>>>>>> bc2faa14
                }
                position.set(Position.KEY_DTCS, codes.toString().trim());

                return position;

            case MSG_SC_OBD_DATA:
                position = createPosition(deviceSession);

                decodeStat(position, buf);

                buf.readUnsignedByte(); // flag
                decodeObd(position, buf, false);

                return position;

            case MSG_SC_CELL:
                position = createPosition(deviceSession);

                decodeStat(position, buf);

                position.setNetwork(new Network(
                        CellTower.fromLacCid(getConfig(), buf.readUnsignedShortLE(), buf.readUnsignedShortLE())));

                return position;

            case MSG_SC_QUERY_RESPONSE:
                position = createPosition(deviceSession);

                buf.readUnsignedShortLE(); // index
                buf.readUnsignedByte(); // response count
                buf.readUnsignedByte(); // response index

                int failureCount = buf.readUnsignedByte();
                for (int i = 0; i < failureCount; i++) {
                    buf.readUnsignedShortLE(); // tag
                }

                int successCount = buf.readUnsignedByte();
                for (int i = 0; i < successCount; i++) {
                    buf.readUnsignedShortLE(); // tag
                    position.set(Position.KEY_RESULT,
                            buf.readSlice(buf.readUnsignedShortLE()).toString(StandardCharsets.US_ASCII));
                }

                return position;

            default:
                return null;

        }
    }

    private Object decodeCc(
            Channel channel, SocketAddress remoteAddress, ByteBuf buf,
            int version, ByteBuf id, short type, DeviceSession deviceSession) {

        if (type == MSG_CC_HEARTBEAT) {

            sendResponse(channel, remoteAddress, version, id, MSG_CC_HEARTBEAT_RESPONSE, null);

            buf.readUnsignedByte(); // 0x01 for history
            int count = buf.readUnsignedByte();

            List<Position> positions = new LinkedList<>();

            for (int i = 0; i < count; i++) {
                Position position = readPosition(deviceSession, buf);

                position.set(Position.KEY_STATUS, buf.readUnsignedIntLE());
                position.set(Position.KEY_BATTERY, buf.readUnsignedByte());
                position.set(Position.KEY_ODOMETER, buf.readUnsignedIntLE());

                buf.readUnsignedByte(); // geo-fencing id
                buf.readUnsignedByte(); // geo-fencing flags
                buf.readUnsignedByte(); // additional flags

                position.setNetwork(new Network(
                        CellTower.fromLacCid(getConfig(), buf.readUnsignedShortLE(), buf.readUnsignedShortLE())));

                positions.add(position);
            }

            return positions;

        } else if (type == MSG_CC_LOGIN) {

            sendResponse(channel, remoteAddress, version, id, MSG_CC_LOGIN_RESPONSE, null);

            Position position = readPosition(deviceSession, buf);

            position.set(Position.KEY_STATUS, buf.readUnsignedIntLE());
            position.set(Position.KEY_BATTERY, buf.readUnsignedByte());
            position.set(Position.KEY_ODOMETER, buf.readUnsignedIntLE());

            buf.readUnsignedByte(); // geo-fencing id
            buf.readUnsignedByte(); // geo-fencing flags
            buf.readUnsignedByte(); // additional flags

            // GSM_CELL_CODE
            // STR_Z - firmware version
            // STR_Z - hardware version

            return position;

        }

        return null;
    }

    private Object decodeMpip(
            Channel channel, SocketAddress remoteAddress, ByteBuf buf,
            int version, ByteBuf id, short type, DeviceSession deviceSession) {

        if (type == 0x4001) {

            sendResponse(channel, remoteAddress, version, id, (short) type, null);

            return readPosition(deviceSession, buf);

        } else if (type == 0x2001) {

            sendResponse(channel, remoteAddress, id, (short) 0x1001);

            buf.readUnsignedIntLE(); // index
            buf.readUnsignedIntLE(); // unix time
            buf.readUnsignedByte();

            return readPosition(deviceSession, buf);

        } else if (type == 0x4201 || type == 0x4202 || type == 0x4206) {

            return readPosition(deviceSession, buf);

        } else if (type == 0x4204) {

            List<Position> positions = new LinkedList<>();

            for (int i = 0; i < 8; i++) {
                Position position = readPosition(deviceSession, buf);
                buf.skipBytes(31);
                positions.add(position);
            }

            return positions;

        }

        return null;
    }

    @Override
    protected Object decode(
            Channel channel, SocketAddress remoteAddress, Object msg) throws Exception {

        ByteBuf buf = (ByteBuf) msg;

        int header = buf.readUnsignedShortLE();
        buf.readUnsignedShortLE(); // length

        int version = -1;
        if (header == 0x4040) {
            version = buf.readUnsignedByte();
        }

        ByteBuf id = buf.readSlice(20);
        short type = buf.readShort();

        DeviceSession deviceSession = getDeviceSession(
                channel, remoteAddress, id.toString(StandardCharsets.US_ASCII).trim());
        if (deviceSession == null) {
            return null;
        }

        switch (version) {
            case -1:
                return decodeMpip(channel, remoteAddress, buf, version, id, type, deviceSession);
            case 3:
            case 4:
                return decodeSc(channel, remoteAddress, buf, version, id, type, deviceSession);
            default:
                return decodeCc(channel, remoteAddress, buf, version, id, type, deviceSession);
        }
    }

}<|MERGE_RESOLUTION|>--- conflicted
+++ resolved
@@ -449,10 +449,7 @@
                     } else {
                         codes.append(ObdDecoder.decodeCode(buf.readUnsignedShortLE()));
                     }
-<<<<<<< HEAD
-=======
                     codes.append(' ');
->>>>>>> bc2faa14
                 }
                 position.set(Position.KEY_DTCS, codes.toString().trim());
 
