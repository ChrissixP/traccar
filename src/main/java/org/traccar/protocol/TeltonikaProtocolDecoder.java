/*
 * Copyright 2013 - 2020 Anton Tananaev (anton@traccar.org)
 *
 * Licensed under the Apache License, Version 2.0 (the "License");
 * you may not use this file except in compliance with the License.
 * You may obtain a copy of the License at
 *
 *     http://www.apache.org/licenses/LICENSE-2.0
 *
 * Unless required by applicable law or agreed to in writing, software
 * distributed under the License is distributed on an "AS IS" BASIS,
 * WITHOUT WARRANTIES OR CONDITIONS OF ANY KIND, either express or implied.
 * See the License for the specific language governing permissions and
 * limitations under the License.
 */
package org.traccar.protocol;

import io.netty.buffer.ByteBuf;
import io.netty.buffer.ByteBufUtil;
import io.netty.buffer.Unpooled;
import io.netty.channel.Channel;
import org.traccar.BaseProtocolDecoder;
import org.traccar.Context;
import org.traccar.DeviceSession;
import org.traccar.NetworkMessage;
import org.traccar.Protocol;
import org.traccar.helper.BitUtil;
import org.traccar.helper.Checksum;
import org.traccar.helper.UnitsConverter;
import org.traccar.model.CellTower;
import org.traccar.model.Network;
import org.traccar.model.Position;

import java.net.SocketAddress;
import java.nio.charset.StandardCharsets;
import java.util.Date;
import java.util.HashMap;
import java.util.LinkedList;
import java.util.List;
import java.util.Map;

public class TeltonikaProtocolDecoder extends BaseProtocolDecoder {

    private static final int IMAGE_PACKET_MAX = 2048;

    private final boolean connectionless;
    private boolean extended;
    private final Map<Long, ByteBuf> photos = new HashMap<>();

    public void setExtended(boolean extended) {
        this.extended = extended;
    }

    public TeltonikaProtocolDecoder(Protocol protocol, boolean connectionless) {
        super(protocol);
        this.connectionless = connectionless;
        this.extended = Context.getConfig().getBoolean(getProtocolName() + ".extended");
    }

    private void parseIdentification(Channel channel, SocketAddress remoteAddress, ByteBuf buf) {

        int length = buf.readUnsignedShort();
        String imei = buf.toString(buf.readerIndex(), length, StandardCharsets.US_ASCII);
        DeviceSession deviceSession = getDeviceSession(channel, remoteAddress, imei);

        if (channel != null) {
            ByteBuf response = Unpooled.buffer(1);
            if (deviceSession != null) {
                response.writeByte(1);
            } else {
                response.writeByte(0);
            }
            channel.writeAndFlush(new NetworkMessage(response, remoteAddress));
        }
    }

    public static final int CODEC_GH3000 = 0x07;
    public static final int CODEC_8 = 0x08;
    public static final int CODEC_8_EXT = 0x8E;
    public static final int CODEC_12 = 0x0C;
    public static final int CODEC_13 = 0x0D;
    public static final int CODEC_16 = 0x10;

    private void sendImageRequest(Channel channel, SocketAddress remoteAddress, long id, int offset, int size) {
        if (channel != null) {
            ByteBuf response = Unpooled.buffer();
            response.writeInt(0);
            response.writeShort(0);
            response.writeShort(19); // length
            response.writeByte(CODEC_12);
            response.writeByte(1); // nod
            response.writeByte(0x0D); // camera
            response.writeInt(11); // payload length
            response.writeByte(2); // command
            response.writeInt((int) id);
            response.writeInt(offset);
            response.writeShort(size);
            response.writeByte(1); // nod
            response.writeShort(0);
            response.writeShort(Checksum.crc16(
                    Checksum.CRC16_IBM, response.nioBuffer(8, response.readableBytes() - 10)));
            channel.writeAndFlush(new NetworkMessage(response, remoteAddress));
        }
    }

    private boolean isPrintable(ByteBuf buf, int length) {
        boolean printable = true;
        for (int i = 0; i < length; i++) {
            byte b = buf.getByte(buf.readerIndex() + i);
            if (b < 32 && b != '\r' && b != '\n') {
                printable = false;
                break;
            }
        }
        return printable;
    }

    private void decodeSerial(Channel channel, SocketAddress remoteAddress, Position position, ByteBuf buf) {

        getLastLocation(position, null);

        int type = buf.readUnsignedByte();
        if (type == 0x0D) {

            buf.readInt(); // length
            int subtype = buf.readUnsignedByte();
            if (subtype == 0x01) {

                long photoId = buf.readUnsignedInt();
                ByteBuf photo = Unpooled.buffer(buf.readInt());
                photos.put(photoId, photo);
                sendImageRequest(
                        channel, remoteAddress, photoId,
                        0, Math.min(IMAGE_PACKET_MAX, photo.capacity()));

            } else if (subtype == 0x02) {

                long photoId = buf.readUnsignedInt();
                buf.readInt(); // offset
                ByteBuf photo = photos.get(photoId);
                photo.writeBytes(buf, buf.readUnsignedShort());
                if (photo.writableBytes() > 0) {
                    sendImageRequest(
                            channel, remoteAddress, photoId,
                            photo.writerIndex(), Math.min(IMAGE_PACKET_MAX, photo.writableBytes()));
                } else {
                    String uniqueId = Context.getIdentityManager().getById(position.getDeviceId()).getUniqueId();
                    photos.remove(photoId);
                    try {
                        position.set(Position.KEY_IMAGE, Context.getMediaManager().writeFile(uniqueId, photo, "jpg"));
                    } finally {
                        photo.release();
                    }
                }

            }

        } else {

            position.set(Position.KEY_TYPE, type);

            int length = buf.readInt();
            if (isPrintable(buf, length)) {
                String data = buf.readSlice(length).toString(StandardCharsets.US_ASCII).trim();
                if (data.startsWith("UUUUww") && data.endsWith("SSS")) {
                    String[] values = data.substring(6, data.length() - 4).split(";");
                    for (int i = 0; i < 8; i++) {
                        position.set("axle" + (i + 1), Double.parseDouble(values[i]));
                    }
                    position.set("loadTruck", Double.parseDouble(values[8]));
                    position.set("loadTrailer", Double.parseDouble(values[9]));
                    position.set("totalTruck", Double.parseDouble(values[10]));
                    position.set("totalTrailer", Double.parseDouble(values[11]));
                } else {
                    position.set(Position.KEY_RESULT, data);
                }
            } else {
                position.set(Position.KEY_RESULT, ByteBufUtil.hexDump(buf.readSlice(length)));
            }
        }
    }

    private long readValue(ByteBuf buf, int length, boolean signed) {
        switch (length) {
            case 1:
                return signed ? buf.readByte() : buf.readUnsignedByte();
            case 2:
                return signed ? buf.readShort() : buf.readUnsignedShort();
            case 4:
                return signed ? buf.readInt() : buf.readUnsignedInt();
            default:
                return buf.readLong();
        }
    }

    private void decodeOtherParameter(Position position, int id, ByteBuf buf, int length) {
        switch (id) {
            case 1:
            case 2:
            case 3:
                position.set("DIN" + id, readValue(buf, length, false));
                break;
            case 4:
            case 5:
                position.set("Pulse Counter DIN" + (id - 3), readValue(buf, length, false));
                break;
            case 6:
                position.set("AIN" + 2, readValue(buf, length, false) * 0.001);
                break;
            case 7:
                position.set("Records In Flash", readValue(buf, length, false));
                break;
            case 8:
                position.set("Authorized iButton", readValue(buf, length, false));
                break;
            case 9:
                position.set("AIN" + 1, readValue(buf, length, false) * 0.001);
                break;
            case 10:
                position.set("SD Status", readValue(buf, length, false));
                break;
            case 11:
                position.set("ICCID1", readValue(buf, length, false));
                break;
            case 12:
                position.set("Fuel Used GNSS (l)", readValue(buf, length, false) * 0.001);
                break;
            case 13:
                position.set("Fuel Rate GNSS (l/100km)", readValue(buf, length, false) * 0.01);
                break;
            case 14:
                position.set("ICCID2", readValue(buf, length, false));
                break;
            case 15:
                position.set("Eco Score", readValue(buf, length, false) * 0.01);
                break;
            case 16:
                position.set("Total Odometer (m)", readValue(buf, length, false));
                break;
            case 17:
                position.set("Axis X (mG)", readValue(buf, length, true));
                break;
            case 18:
                position.set("Axis Y (mG)", readValue(buf, length, true));
                break;
            case 19:
                position.set("Axis Z (mG)", readValue(buf, length, true));
                break;
            case 20:
                position.set("BLE 2 Battery Voltage", readValue(buf, length, false));
                break;
            case 21:
                position.set(Position.KEY_RSSI, readValue(buf, length, false));
                break;
            case 22:
                position.set("BLE 3 Battery Voltage", readValue(buf, length, false));
                break;
            case 23:
                position.set("BLE 4 Battery Voltage", readValue(buf, length, false));
                break;
            case 24:
                readValue(buf, length, false); // speed
                break;
            case 25:
            case 26:
            case 27:
            case 28:
                position.set("BLE Temperature #" + (id - 24), readValue(buf, length, true) * 0.01);
                break;
            case 29:
                position.set("BLE 1 Battery Voltage", readValue(buf, length, false));
                break;
            case 31:
                position.set("Engine Load (%)", readValue(buf, length, false));
                break;
            case 32:
                position.set("Coolant Temperature (C)", readValue(buf, length, true));
                break;
            case 33:
                position.set("Short Fuel Trim (%)", readValue(buf, length, true));
                break;
            case 34:
                position.set("Fuel Pressure (kPa)", readValue(buf, length, false));
                break;
            case 35:
                position.set("Intake MAP (kPa)", readValue(buf, length, false));
                break;
            case 36:
                position.set("Engine RPM", readValue(buf, length, false));
                break;
            case 37:
                position.set("Vehicle Speed (km/h) (OBD)", readValue(buf, length, false));
                break;
            case 38:
                position.set("Timing Advance (deg)", readValue(buf, length, true));
                break;
            case 39:
                position.set("Intake Air Temperature (C)", readValue(buf, length, true));
                break;
            case 40:
                position.set("MAF (g/sec)", readValue(buf, length, false) * 0.01);
                break;
            case 41:
                position.set("Throttle Position (%)", readValue(buf, length, false));
                break;
            case 42:
                position.set("Runtime Since Engine Start (s)", readValue(buf, length, false));
                break;
            case 43:
                position.set("Distance Traveled MIL On (km)", readValue(buf, length, false));
                break;
            case 44:
                position.set("Relative Fuel Rail Pressure (kPa)", readValue(buf, length, false) * 0.1);
                break;
            case 45:
                position.set("Direct Fuel Rail Pressure (kPa)", readValue(buf, length, false) * 10);
                break;
            case 46:
                position.set("Commanded EGR (%)", readValue(buf, length, false));
                break;
            case 47:
                position.set("EGR Error (%)", readValue(buf, length, true));
                break;
            case 48:
                position.set("Fuel Level (%)", readValue(buf, length, false));
                break;
            case 49:
                position.set("Distance Since Codes Clear (km)", readValue(buf, length, false));
                break;
            case 50:
                position.set("Barometric Pressure (kPa)", readValue(buf, length, false));
                break;
            case 51:
                position.set("Control Module Voltage (V)", readValue(buf, length, false) * 0.001);
                break;
            case 52:
                position.set("Absolute Load Value (%)", readValue(buf, length, false));
                break;
            case 53:
                position.set("Ambient Air Temperature (C)", readValue(buf, length, true));
                break;
            case 54:
                position.set("Time Run With MIL On (min)", readValue(buf, length, false));
                break;
            case 55:
                position.set("Time Since Codes Cleared (min)", readValue(buf, length, false));
                break;
            case 56:
                position.set("Absolute Fuel Rail Pressure (kPa)", readValue(buf, length, false) * 0.1);
                break;
            case 57:
                position.set("Hybrid battery pack life (%)", readValue(buf, length, false));
                break;
            case 58:
                position.set("Engine Oil Temperature (C)", readValue(buf, length, false));
                break;
            case 59:
                position.set("Fuel Injection Timing (deg)", readValue(buf, length, true) * 0.01);
                break;
            case 60:
                position.set("Fuel Rate (l/100km)", readValue(buf, length, false) * 0.01);
                break;
            case 61:
            case 62:
            case 63:
            case 64:
            case 65:
                position.set("Geofence zone " + (id - 60 + 5), readValue(buf, length, false));
                break;
            case 66:
                position.set("External voltage", readValue(buf, length, false) * 0.001);
                break;
            case 67:
                position.set("Battery voltage", readValue(buf, length, false) * 0.001);
                break;
            case 68:
                position.set("Battery Current", readValue(buf, length, false) * 0.001);
                break;
            case 69:
                position.set("GNSS Status", readValue(buf, length, false));
                break;
            case 70:
                position.set("Geofence zone 11", readValue(buf, length, false));
                break;
            case 71:
                position.set("Temperature ID 4", readValue(buf, length, false));
                break;
            case 72:
            case 73:
            case 74:
            case 75:
                position.set("Dallas temperature " + (id - 71), readValue(buf, length, true) * 0.1);
                break;
            case 76:
            case 77:
                position.set("Temperature ID " + (id - 75), readValue(buf, length, false));
                break;
            case 78:
                long driverUniqueId = readValue(buf, length, false);
                if (driverUniqueId != 0) {
                    position.set("iButton", String.format("%016X", driverUniqueId));
                }
                break;
            case 79:
                position.set("Temperature ID 3", readValue(buf, length, false));
                break;
            case 80:
                position.set("Data Mode", readValue(buf, length, false));
                break;
            case 81:
                position.set("Vehicle Speed (km/h) (CAN)", readValue(buf, length, false));
                break;
            case 82:
                position.set("Accelerator Pedal Position (%) (CAN)", readValue(buf, length, false));
                break;
            case 83:
                position.set("Fuel Consumed (l) (CAN)", readValue(buf, length, false) * 0.1);
                break;
            case 84:
                position.set("Fuel level (l) (CAN)", readValue(buf, length, false) * 0.1);
                break;
            case 85:
                position.set("Engine RPM (CAN)", readValue(buf, length, false));
                break;
            case 86:
                position.set("BLE 1 Humidity (%RH)", readValue(buf, length, false) * 0.1);
                break;
            case 87:
                position.set("Total Mileage (m) (CAN)", readValue(buf, length, false));
                break;
            case 88:
                position.set("Geofence zone 12", readValue(buf, length, false));
                break;
            case 89:
                position.set("Fuel Level (%) (CAN)", readValue(buf, length, false));
                break;
            case 90:
                position.set("Door Status (CAN)", readValue(buf, length, false));
                break;
            case 91:
            case 92:
            case 93:
            case 94:
            case 95:
            case 96:
            case 97:
            case 98:
            case 99:
                position.set("Geofence zone " + (id - 90 + 12), readValue(buf, length, false));
                break;
            case 100:
                position.set("Program Number (CAN)", readValue(buf, length, false));
                break;
            case 101:
                position.set("Module ID (CAN)", readValue(buf, length, false));
                break;
            case 102:
                position.set("Engine Worktime (min) (CAN)", readValue(buf, length, false));
                break;
            case 103:
                position.set("Engine Worktime (counted, min) (CAN)", readValue(buf, length, false));
                break;
            case 104:
                position.set("BLE 2 Humidity (%RH)", readValue(buf, length, false) * 0.1);
                break;
            case 105:
                position.set("Total Mileage (counted, m) (CAN)", readValue(buf, length, false));
                break;
            case 106:
                position.set("BLE 3 Humidity (%RH)", readValue(buf, length, false) * 0.1);
                break;
            case 107:
                position.set("Fuel Consumed (counted, ml) (CAN)", readValue(buf, length, false));
                break;
            case 108:
                position.set("BLE 4 Humidity (%RH)", readValue(buf, length, false) * 0.1);
                break;
            case 110:
                position.set("Fuel Rate (l/h) (CAN)", readValue(buf, length, false) * 0.1);
                break;
            case 111:
                position.set("AdBlue Level (%) (CAN)", readValue(buf, length, false));
                break;
            case 112:
                position.set("AdBlue Level (l) (CAN)", readValue(buf, length, false) * 0.1);
                break;
            case 113:
                if (length == 1) {
                    position.set("Battery level", readValue(buf, length, false));
                } else {
                    position.set(Position.PREFIX_IO + id, readValue(buf, length, false));
                }
                break;
            case 114:
                position.set("Engine Load (%) (CAN)", readValue(buf, length, false));
                break;
            case 115:
                position.set("Engine Temperature (C) (CAN)", readValue(buf, length, true) * 0.1);
                break;
            case 116:
                position.set("Charger Connected", readValue(buf, length, false));
                break;
            case 117:
                position.set("Driving Direction", readValue(buf, length, false));
                break;
            case 118:
                position.set("Axle 1 Load (kg) (CAN)", readValue(buf, length, false));
                break;
            case 119:
                position.set("Axle 2 Load (kg) (CAN)", readValue(buf, length, false));
                break;
            case 120:
                position.set("Axle 3 Load (kg) (CAN)", readValue(buf, length, false));
                break;
            case 121:
                position.set("Axle 4 Load (kg) (CAN)", readValue(buf, length, false));
                break;
            case 122:
                position.set("Axle 5 Load (kg) (CAN)", readValue(buf, length, false));
                break;
            case 123:
                position.set("Control State Flags (CAN)", readValue(buf, length, false));
                break;
            case 124:
                position.set("Agricultural Machinery Flags (CAN)", readValue(buf, length, false));
                break;
            case 125:
                position.set("Harvesting Time (min) (CAN)", readValue(buf, length, false));
                break;
            case 126:
                position.set("Area of Harvest (m2) (CAN)", readValue(buf, length, false));
                break;
            case 127:
                position.set("LVC of Harvest (m2/h) (CAN)", readValue(buf, length, false));
                break;
            case 128:
                position.set("Grain Mow Volume (kg) (CAN)", readValue(buf, length, false));
                break;
            case 129:
                position.set("Grain Moisture (%) (CAN)", readValue(buf, length, false));
                break;
            case 130:
                position.set("Harvesting Drum RPM (CAN)", readValue(buf, length, false));
                break;
            case 131:
                position.set("Gap Under Harvesting Drum (mm) (CAN)", readValue(buf, length, false));
                break;
            case 132:
                position.set("Security State Flags (CAN)", readValue(buf, length, false));
                break;
            case 133:
                position.set("Tacho Total Distance (m) (CAN)", readValue(buf, length, false));
                break;
            case 134:
                position.set("Trip Distance (m) (CAN)", readValue(buf, length, false));
                break;
            case 135:
                position.set("Tacho Vehicle Speed (km/h) (CAN)", readValue(buf, length, false));
                break;
            case 136:
                position.set("Tacho Driver Card Presence (CAN)", readValue(buf, length, false));
                break;
            case 137:
                position.set("Driver 1 States (CAN)", readValue(buf, length, false));
                break;
            case 138:
                position.set("Driver 2 States (CAN)", readValue(buf, length, false));
                break;
            case 139:
                position.set("Driver 1 Driving Time (min) (CAN)", readValue(buf, length, false));
                break;
            case 140:
                position.set("Driver 2 Driving Time (min) (CAN)", readValue(buf, length, false));
                break;
            case 141:
                position.set("Driver 1 Break Time (min) (CAN)", readValue(buf, length, false));
                break;
            case 142:
                position.set("Driver 2 Break Time (min) (CAN)", readValue(buf, length, false));
                break;
            case 143:
                position.set("Driver 1 Activity Duration (min) (CAN)", readValue(buf, length, false));
                break;
            case 144:
                position.set("Driver 2 Activity Duration (min) (CAN)", readValue(buf, length, false));
                break;
            case 145:
                position.set("Driver 1 Driving Time (min) (CAN)", readValue(buf, length, false));
                break;
            case 146:
                position.set("Driver 2 Driving Time (min) (CAN)", readValue(buf, length, false));
                break;
            case 147:
                position.set("Driver 1 ID High (CAN)", readValue(buf, length, false));
                break;
            case 148:
                position.set("Driver 1 ID Low (CAN)", readValue(buf, length, false));
                break;
            case 149:
                position.set("Driver 2 ID High (CAN)", readValue(buf, length, false));
                break;
            case 150:
                position.set("Driver 2 ID Low (CAN)", readValue(buf, length, false));
                break;
            case 151:
                position.set("Battery Temperature (C) (CAN)", readValue(buf, length, true) * 0.1);
                break;
            case 152:
                position.set("Battery Level (%) (CAN)", readValue(buf, length, false));
                break;
            case 153:
            case 154:
                position.set("Geofence zone " + (id - 152 + 21), readValue(buf, length, false));
                break;
            case 155:
            case 156:
            case 157:
            case 158:
            case 159:
                position.set("Geofence zone " + (id - 154), readValue(buf, length, false));
                break;
            case 160:
                position.set("DTC Faults Count (CAN)", readValue(buf, length, false));
                break;
            case 161:
                position.set("Slope of Arm (deg) (CAN)", readValue(buf, length, true));
                break;
            case 162:
                position.set("Rotation of Arm (deg) (CAN)", readValue(buf, length, true));
                break;
            case 163:
                position.set("Eject of Arm (m) (CAN)", readValue(buf, length, false));
                break;
            case 164:
                position.set("Horizontal Distance Arm (m) (CAN)", readValue(buf, length, false));
                break;
            case 165:
                position.set("Height Arm Above Ground (m) (CAN)", readValue(buf, length, false));
                break;
            case 166:
                position.set("Drill RPM (CAN)", readValue(buf, length, false));
                break;
            case 167:
                position.set("Spread Salt (g/m2) (CAN)", readValue(buf, length, false));
                break;
            case 168:
                position.set("Battery Voltage (V) (CAN)", readValue(buf, length, false));
                break;
            case 169:
                position.set("Spread Fine Grained Salt (T) (CAN)", readValue(buf, length, false));
                break;
            case 170:
                position.set("Coarse Grained Salt (T) (CAN)", readValue(buf, length, false));
                break;
            case 171:
                position.set("Spread DiMix (T) (CAN)", readValue(buf, length, false));
                break;
            case 172:
                position.set("Spread Course Grained Calcium (m3) (CAN)", readValue(buf, length, false));
                break;
            case 173:
                position.set("Spread Calcium Chloride (m3) (CAN)", readValue(buf, length, false));
                break;
            case 174:
                position.set("Spread Sodium Chloride (m3) (CAN)", readValue(buf, length, false));
                break;
            case 175:
                position.set("AUTO GEOFENCE", readValue(buf, length, false));
                break;
            case 176:
                position.set("Spread Magnesium Chloride (m3) (CAN)", readValue(buf, length, false));
                break;
            case 177:
                position.set("Amount Of Spread Gravel (T) (CAN)", readValue(buf, length, false));
                break;
            case 178:
                position.set("Amount of Spread Sand (T) (CAN)", readValue(buf, length, false));
                break;
            case 179:
                position.set("DOUT" + 1, readValue(buf, length, false) == 1);
                break;
            case 180:
                position.set("DOUT" + 2, readValue(buf, length, false) == 1);
                break;
            case 181:
                position.set(Position.KEY_PDOP, readValue(buf, length, false) * 0.1);
                break;
            case 182:
                position.set(Position.KEY_HDOP, readValue(buf, length, false) * 0.1);
                break;
            case 183:
                position.set("Width Pouring Left (m) (CAN)", readValue(buf, length, false));
                break;
            case 184:
                position.set("Width Pouring Right (m) (CAN)", readValue(buf, length, false));
                break;
            case 185:
                position.set("Salt Spreader Working Hours (h) (CAN)", readValue(buf, length, false));
                break;
            case 186:
                position.set("Distance During Salting (km) (CAN)", readValue(buf, length, false));
                break;
            case 187:
                position.set("Load Weight (kg) (CAN)", readValue(buf, length, false));
                break;
            case 188:
                position.set("Retarder Load (%) (CAN)", readValue(buf, length, false));
                break;
            case 189:
                position.set("Cruise Time (min) (CAN)", readValue(buf, length, false));
                break;
            case 190:
            case 191:
            case 192:
            case 193:
            case 194:
            case 195:
            case 196:
            case 197:
            case 198:
                position.set("Geofence zone " + (id - 189 + 23), readValue(buf, length, false));
                break;
            case 199:
                position.set("Trip Odometer", readValue(buf, length, false));
                break;
            case 200:
                position.set("Sleep Mode", readValue(buf, length, false));
                break;
            case 201:
                position.set("LLS 1 Fuel Level", readValue(buf, length, true));
                break;
            case 202:
                position.set("LLS 1 Temperature", readValue(buf, length, true));
                break;
            case 203:
                position.set("LLS 2 Fuel Level", readValue(buf, length, true));
                break;
            case 204:
                position.set("LLS 2 Temperature", readValue(buf, length, true));
                break;
            case 205:
                position.set("GSM Cell ID", readValue(buf, length, false));
                break;
            case 206:
                position.set("GSM Area Code", readValue(buf, length, false));
                break;
            case 207:
                position.set("RFID", readValue(buf, length, false));
                break;
            case 208:
            case 209:
                position.set("Geofence zone " + (id - 207 + 32), readValue(buf, length, false));
                break;
            case 210:
                position.set("LLS 3 Fuel Level", readValue(buf, length, true));
                break;
            case 211:
                position.set("LLS 3 Temperature", readValue(buf, length, true));
                break;
            case 212:
                position.set("LLS 4 Fuel Level", readValue(buf, length, true));
                break;
            case 213:
                position.set("LLS 4 Temperature", readValue(buf, length, true));
                break;
            case 214:
                position.set("LLS 5 Fuel Level", readValue(buf, length, true));
                break;
            case 215:
                position.set("LLS 5 Temperature", readValue(buf, length, true));
                break;
            case 216:
            case 217:
            case 218:
            case 219:
            case 220:
            case 221:
            case 222:
            case 223:
            case 224:
            case 225:
            case 226:
            case 227:
            case 228:
            case 229:
            case 230:
            case 231:
                position.set("Geofence zone " + (id - 215 + 34), readValue(buf, length, false));
                break;
            case 232:
                position.set("CNG status (CAN)", readValue(buf, length, false));
                break;
            case 233:
                position.set("CNG used (kg) (CAN)", readValue(buf, length, false));
                break;
            case 234:
                position.set("CNG level (%) (CAN)", readValue(buf, length, false));
                break;
            case 235:
                position.set("Engine Oil Level (CAN)", readValue(buf, length, false));
                break;
            case 236:
                if (readValue(buf, length, false) == 1) {
                    position.set(Position.KEY_ALARM, Position.ALARM_OVERSPEED);
                }
                break;
            case 237:
                position.set("Network Type", readValue(buf, length, false));
                break;
            case 238:
                position.set("User ID", readValue(buf, length, false));
                break;
            case 239:
                position.set(Position.KEY_IGNITION, readValue(buf, length, false) == 1);
                break;
            case 240:
                position.set(Position.KEY_MOTION, readValue(buf, length, false) == 1);
                break;
            case 241:
                position.set(Position.KEY_OPERATOR, readValue(buf, length, false));
                break;
            case 242:
                position.set("MANDOWN", readValue(buf, length, false));
                break;
            case 243:
                position.set("GREEN DRIVING EVENT DURATION (ms)", readValue(buf, length, false));
                break;
            case 244:
                position.set("DIN2/AIN2 spec event", readValue(buf, length, false));
                break;
            case 246:
                position.set("TOWING", readValue(buf, length, false));
                break;
            case 247:
                position.set("CRASH DETECTION", readValue(buf, length, false));
                break;
            case 248:
                position.set("IMMOBILIZER", readValue(buf, length, false));
                break;
            case 249:
                position.set("JAMMING", readValue(buf, length, false));
                break;
            case 250:
                position.set("TRIP", readValue(buf, length, false));
                break;
            case 251:
                position.set("IDLING", readValue(buf, length, false));
                break;
            case 252:
                position.set("UNPLUG", readValue(buf, length, false));
                break;
            case 253:
                switch ((int) readValue(buf, length, false)) {
                    case 1:
                        position.set(Position.KEY_ALARM, Position.ALARM_ACCELERATION);
                        break;
                    case 2:
                        position.set(Position.KEY_ALARM, Position.ALARM_BRAKING);
                        break;
                    case 3:
                        position.set(Position.KEY_ALARM, Position.ALARM_CORNERING);
                        break;
                    default:
                        break;
                }
                break;
            case 254: 
                position.set("GREEN DRIVING VALUE", readValue(buf, length, false));
                break;
            case 255:
                position.set("OVER SPEEDING", readValue(buf, length, false));
                break;
            case 257:
                position.set("Crash trace data", readValue(buf, length, false));
                break;
            case 258:
                position.set("EcoMaximum", readValue(buf, length, false));
                break;
            case 259:
                position.set("EcoAverage", readValue(buf, length, false));
                break;
            case 260:
                position.set("EcoDuration", readValue(buf, length, false));
                break;
            case 263:
                position.set("BT Status", readValue(buf, length, false));
                break;
            case 269:
                position.set("Escort LLS Temperature #1", readValue(buf, length, true));
                break;
            case 270:
                position.set("Escort LLS Fuel Level #1", readValue(buf, length, false));
                break;
            case 271:
                position.set("Escort LLS Battery Voltage #1", readValue(buf, length, false) * 0.01);
                break;
            case 272:
                position.set("Escort LLS Temperature #2", readValue(buf, length, true));
                break;
            case 273:
                position.set("Escort LLS Fuel Level #2", readValue(buf, length, false));
                break;
            case 274:
                position.set("Escort LLS Battery Voltage #2", readValue(buf, length, false) * 0.01);
                break;
            case 275:
                position.set("Escort LLS Temperature #3", readValue(buf, length, true));
                break;
            case 276:
                position.set("Escort LLS Fuel Level #3", readValue(buf, length, false));
                break;
            case 277:
                position.set("Escort LLS Battery Voltage #3", readValue(buf, length, false) * 0.01);
                break;
            case 278:
                position.set("Escort LLS Temperature #4", readValue(buf, length, true));
                break;
            case 279:
                position.set("Escort LLS Fuel Level #4", readValue(buf, length, false));
                break;
            case 280:
                position.set("Escort LLS Battery Voltage #4", readValue(buf, length, false) * 0.01);
                break;
            case 282:
                position.set("DTC Faults code (CAN)", readValue(buf, length, false));
                break;
            case 283:
                position.set("Driving State", readValue(buf, length, false));
                break;
            case 284:
                position.set("Driving Records", readValue(buf, length, false));
                break;
            case 285:
                position.set("Blood alcohol content", readValue(buf, length, false));
                break;
            case 303:
                position.set("Instant Movement", readValue(buf, length, false));
                break;
            case 304:
                position.set("Vehicle Range on Battery (m) (CAN)", readValue(buf, length, false));
                break;
            case 306:
            case 307:
            case 308:
            case 309:
                position.set("BLE Fuel Frequency #" + (id - 305), readValue(buf, length, false));
            case 310:
                position.set("Movement Event", readValue(buf, length, false));
                break;
            case 314:
                position.set("Beacon", readValue(buf, length, false));
                break;
            case 315:
                position.set("Dead Man", readValue(buf, length, false));
                break;
            case 317:
                position.set("Crash event counter", readValue(buf, length, false));
                break;
            case 325:
                position.set("VIN (CAN)", readValue(buf, length, false));
                break;
            case 327:
                position.set("UL202-02 Sensor Fuel level (mm)", readValue(buf, length, true) * 0.1);
                break;
            case 328:
                position.set("UL202-02 Sensor Status", readValue(buf, length, false));
                break;
            case 330:
                position.set("Trip trace event", readValue(buf, length, false));
                break;
            case 335:
            case 336:
            case 337:
            case 338:
                position.set("BLE Luminosity (lx) " + (id - 334), readValue(buf, length, false));
                break;
            case 380:
                position.set("DOUT" + 3, readValue(buf, length, false) == 1);
                break;
            case 381:
                position.set("Ground sense", readValue(buf, length, false));
                break;
            case 389:
                position.set("OBD OEM Total Mileage (km)", readValue(buf, length, false));
                break;
            case 390:
                position.set("OBD OEM Fuel Level (l)", readValue(buf, length, false) * 0.1);
                break;
            case 391:
                position.set("Private mode", readValue(buf, length, false));
                break;
            case 483:
                position.set("UL202-02 Sensor Status", readValue(buf, length, false));
                break;
            case 517:
                position.set("SecurityStateFlags_P4", readValue(buf, length, false));
                break;
            case 518:
                position.set("ControlStateFlags_P4", readValue(buf, length, false));
                break;
            case 519:
                position.set("IndicatorStateFlags_P4", readValue(buf, length, false));
                break;
            case 520:
                position.set("AgriculturalStateFlags_P4", readValue(buf, length, false));
                break;
            case 521:
                position.set("UtilityStateFlags_P4", readValue(buf, length, false));
                break;
            case 522:
                position.set("CisternStateFlags_P4", readValue(buf, length, false));
                break;
            default:
                position.set(Position.PREFIX_IO + id, readValue(buf, length, false));
                break;
        }
    }

    private void decodeGh3000Parameter(Position position, int id, ByteBuf buf, int length) {
        switch (id) {
            case 1:
                position.set(Position.KEY_BATTERY_LEVEL, readValue(buf, length, false));
                break;
            case 2:
                position.set("usbConnected", readValue(buf, length, false) == 1);
                break;
            case 5:
                position.set("uptime", readValue(buf, length, false));
                break;
            case 20:
                position.set(Position.KEY_HDOP, readValue(buf, length, false) * 0.1);
                break;
            case 21:
                position.set(Position.KEY_VDOP, readValue(buf, length, false) * 0.1);
                break;
            case 22:
                position.set(Position.KEY_PDOP, readValue(buf, length, false) * 0.1);
                break;
            case 67:
                position.set(Position.KEY_BATTERY, readValue(buf, length, false) * 0.001);
                break;
            case 221:
                position.set("button", readValue(buf, length, false));
                break;
            case 222:
                if (readValue(buf, length, false) == 1) {
                    position.set(Position.KEY_ALARM, Position.ALARM_SOS);
                }
                break;
            case 240:
                position.set(Position.KEY_MOTION, readValue(buf, length, false) == 1);
                break;
            case 244:
                position.set(Position.KEY_ROAMING, readValue(buf, length, false) == 1);
                break;
            default:
                position.set(Position.PREFIX_IO + id, readValue(buf, length, false));
                break;
        }
    }

    private void decodeParameter(Position position, int id, ByteBuf buf, int length, int codec) {
        if (codec == CODEC_GH3000) {
            decodeGh3000Parameter(position, id, buf, length);
        } else {
            decodeOtherParameter(position, id, buf, length);
        }
    }

    private void decodeNetwork(Position position) {
        long cid = position.getLong(Position.PREFIX_IO + 205);
        int lac = position.getInteger(Position.PREFIX_IO + 206);
        if (cid != 0 && lac != 0) {
            CellTower cellTower = CellTower.fromLacCid(lac, cid);
            long operator = position.getInteger(Position.KEY_OPERATOR);
            if (operator != 0) {
                cellTower.setOperator(operator);
            }
            position.setNetwork(new Network(cellTower));
        }
    }

    private int readExtByte(ByteBuf buf, int codec, int... codecs) {
        boolean ext = false;
        for (int c : codecs) {
            if (codec == c) {
                ext = true;
                break;
            }
        }
        if (ext) {
            return buf.readUnsignedShort();
        } else {
            return buf.readUnsignedByte();
        }
    }

    private void decodeLocation(Position position, ByteBuf buf, int codec) {

        int globalMask = 0x0f;

        if (codec == CODEC_GH3000) {

            long time = buf.readUnsignedInt() & 0x3fffffff;
            time += 1167609600; // 2007-01-01 00:00:00

            globalMask = buf.readUnsignedByte();
            if (BitUtil.check(globalMask, 0)) {

                position.setTime(new Date(time * 1000));

                int locationMask = buf.readUnsignedByte();

                if (BitUtil.check(locationMask, 0)) {
                    position.setLatitude(buf.readFloat());
                    position.setLongitude(buf.readFloat());
                }

                if (BitUtil.check(locationMask, 1)) {
                    position.setAltitude(buf.readUnsignedShort());
                }

                if (BitUtil.check(locationMask, 2)) {
                    position.setCourse(buf.readUnsignedByte() * 360.0 / 256);
                }

                if (BitUtil.check(locationMask, 3)) {
                    position.setSpeed(UnitsConverter.knotsFromKph(buf.readUnsignedByte()));
                }

                if (BitUtil.check(locationMask, 4)) {
                    position.set(Position.KEY_SATELLITES, buf.readUnsignedByte());
                }

                if (BitUtil.check(locationMask, 5)) {
                    CellTower cellTower = CellTower.fromLacCid(buf.readUnsignedShort(), buf.readUnsignedShort());

                    if (BitUtil.check(locationMask, 6)) {
                        cellTower.setSignalStrength((int) buf.readUnsignedByte());
                    }

                    if (BitUtil.check(locationMask, 7)) {
                        cellTower.setOperator(buf.readUnsignedInt());
                    }

                    position.setNetwork(new Network(cellTower));

                } else {
                    if (BitUtil.check(locationMask, 6)) {
                        position.set(Position.KEY_RSSI, buf.readUnsignedByte());
                    }
                    if (BitUtil.check(locationMask, 7)) {
                        position.set(Position.KEY_OPERATOR, buf.readUnsignedInt());
                    }
                }

            } else {

                getLastLocation(position, new Date(time * 1000));

            }

        } else {

            position.setTime(new Date(buf.readLong()));

            position.set("priority", buf.readUnsignedByte());

            position.setLongitude(buf.readInt() / 10000000.0);
            position.setLatitude(buf.readInt() / 10000000.0);
            position.setAltitude(buf.readShort());
            position.setCourse(buf.readUnsignedShort());

            int satellites = buf.readUnsignedByte();
            position.set(Position.KEY_SATELLITES, satellites);

            position.setValid(satellites != 0);

            position.setSpeed(UnitsConverter.knotsFromKph(buf.readUnsignedShort()));

            position.set(Position.KEY_EVENT, readExtByte(buf, codec, CODEC_8_EXT, CODEC_16));
            if (codec == CODEC_16) {
                buf.readUnsignedByte(); // generation type
            }

            readExtByte(buf, codec, CODEC_8_EXT); // total IO data records

        }

        // Read 1 byte data
        if (BitUtil.check(globalMask, 1)) {
            int cnt = readExtByte(buf, codec, CODEC_8_EXT);
            for (int j = 0; j < cnt; j++) {
                decodeParameter(position, readExtByte(buf, codec, CODEC_8_EXT, CODEC_16), buf, 1, codec);
            }
        }

        // Read 2 byte data
        if (BitUtil.check(globalMask, 2)) {
            int cnt = readExtByte(buf, codec, CODEC_8_EXT);
            for (int j = 0; j < cnt; j++) {
                decodeParameter(position, readExtByte(buf, codec, CODEC_8_EXT, CODEC_16), buf, 2, codec);
            }
        }

        // Read 4 byte data
        if (BitUtil.check(globalMask, 3)) {
            int cnt = readExtByte(buf, codec, CODEC_8_EXT);
            for (int j = 0; j < cnt; j++) {
                decodeParameter(position, readExtByte(buf, codec, CODEC_8_EXT, CODEC_16), buf, 4, codec);
            }
        }

        // Read 8 byte data
        if (codec == CODEC_8 || codec == CODEC_8_EXT || codec == CODEC_16) {
            int cnt = readExtByte(buf, codec, CODEC_8_EXT);
            for (int j = 0; j < cnt; j++) {
                decodeOtherParameter(position, readExtByte(buf, codec, CODEC_8_EXT, CODEC_16), buf, 8);
            }
        }

        // Read 16 byte data
        if (extended) {
            int cnt = readExtByte(buf, codec, CODEC_8_EXT);
            for (int j = 0; j < cnt; j++) {
                int id = readExtByte(buf, codec, CODEC_8_EXT, CODEC_16);
                position.set(Position.PREFIX_IO + id, ByteBufUtil.hexDump(buf.readSlice(16)));
            }
        }

        // Read X byte data
        if (codec == CODEC_8_EXT) {
            int cnt = buf.readUnsignedShort();
            for (int j = 0; j < cnt; j++) {
                int id = buf.readUnsignedShort();
                int length = buf.readUnsignedShort();
                if (id == 256) {
                    position.set(Position.KEY_VIN, buf.readSlice(length).toString(StandardCharsets.US_ASCII));
<<<<<<< HEAD
                } else if (id == 387) {
                    position.set("ISO6709 Coordinates", buf.readSlice(length).toString(StandardCharsets.US_ASCII));
                } else if (id == 264) {
                    position.set("Barcode ID", buf.readSlice(length).toString(StandardCharsets.US_ASCII));
                } else if (id == 30) {
                    position.set("Number of DTC", buf.readSlice(length).toString(StandardCharsets.US_ASCII));
                } else if (id == 281) {
                    position.set("Fault Codes", buf.readSlice(length).toString(StandardCharsets.US_ASCII));
=======
                } else if (id == 385) {
                    ByteBuf data = buf.readSlice(length);
                    data.readUnsignedByte(); // data part
                    int index = 1;
                    while (data.isReadable()) {
                        int flags = data.readUnsignedByte();
                        if (BitUtil.from(flags, 4) > 0) {
                            position.set("beacon" + index + "Uuid", ByteBufUtil.hexDump(data.readSlice(16)));
                            position.set("beacon" + index + "Major", data.readUnsignedShort());
                            position.set("beacon" + index + "Minor", data.readUnsignedShort());
                        } else {
                            position.set("beacon" + index + "Namespace", ByteBufUtil.hexDump(data.readSlice(10)));
                            position.set("beacon" + index + "Instance", ByteBufUtil.hexDump(data.readSlice(6)));
                        }
                        position.set("beacon" + index + "Rssi", (int) data.readByte());
                        if (BitUtil.check(flags, 1)) {
                            position.set("beacon" + index + "Battery", data.readUnsignedShort() * 0.01);
                        }
                        if (BitUtil.check(flags, 2)) {
                            position.set("beacon" + index + "Temp", data.readUnsignedShort());
                        }
                        index += 1;
                    }
>>>>>>> f122c85a
                } else {
                    position.set(Position.PREFIX_IO + id, ByteBufUtil.hexDump(buf.readSlice(length)));
                }
            }
        }

        decodeNetwork(position);

    }

    private List<Position> parseData(
            Channel channel, SocketAddress remoteAddress, ByteBuf buf, int locationPacketId, String... imei) {
        List<Position> positions = new LinkedList<>();

        if (!connectionless) {
            buf.readUnsignedInt(); // data length
        }

        int codec = buf.readUnsignedByte();
        int count = buf.readUnsignedByte();

        DeviceSession deviceSession = getDeviceSession(channel, remoteAddress, imei);

        if (deviceSession == null) {
            return null;
        }

        for (int i = 0; i < count; i++) {
            Position position = new Position(getProtocolName());

            position.setDeviceId(deviceSession.getDeviceId());
            position.setValid(true);

            if (codec == CODEC_13) {
                buf.readUnsignedByte(); // type
                int length = buf.readInt() - 4;
                getLastLocation(position, new Date(buf.readUnsignedInt() * 1000));
                if (isPrintable(buf, length)) {
                    position.set(Position.KEY_RESULT,
                            buf.readCharSequence(length, StandardCharsets.US_ASCII).toString().trim());
                } else {
                    position.set(Position.KEY_RESULT,
                            ByteBufUtil.hexDump(buf.readSlice(length)));
                }
            } else if (codec == CODEC_12) {
                decodeSerial(channel, remoteAddress, position, buf);
            } else {
                decodeLocation(position, buf, codec);
            }

            if (!position.getOutdated() || !position.getAttributes().isEmpty()) {
                positions.add(position);
            }
        }

        if (channel != null && codec != CODEC_12 && codec != CODEC_13) {
            if (connectionless) {
                ByteBuf response = Unpooled.buffer();
                response.writeShort(5);
                response.writeShort(0);
                response.writeByte(0x01);
                response.writeByte(locationPacketId);
                response.writeByte(count);
                channel.writeAndFlush(new NetworkMessage(response, remoteAddress));
            } else {
                ByteBuf response = Unpooled.buffer();
                response.writeInt(count);
                channel.writeAndFlush(new NetworkMessage(response, remoteAddress));
            }
        }

        return positions.isEmpty() ? null : positions;
    }

    @Override
    protected Object decode(Channel channel, SocketAddress remoteAddress, Object msg) throws Exception {

        ByteBuf buf = (ByteBuf) msg;

        if (connectionless) {
            return decodeUdp(channel, remoteAddress, buf);
        } else {
            return decodeTcp(channel, remoteAddress, buf);
        }
    }

    private Object decodeTcp(Channel channel, SocketAddress remoteAddress, ByteBuf buf) throws Exception {

        if (buf.getUnsignedShort(0) > 0) {
            parseIdentification(channel, remoteAddress, buf);
        } else {
            buf.skipBytes(4);
            return parseData(channel, remoteAddress, buf, 0);
        }

        return null;
    }

    private Object decodeUdp(Channel channel, SocketAddress remoteAddress, ByteBuf buf) throws Exception {

        buf.readUnsignedShort(); // length
        buf.readUnsignedShort(); // packet id
        buf.readUnsignedByte(); // packet type
        int locationPacketId = buf.readUnsignedByte();
        String imei = buf.readSlice(buf.readUnsignedShort()).toString(StandardCharsets.US_ASCII);

        return parseData(channel, remoteAddress, buf, locationPacketId, imei);

    }

}<|MERGE_RESOLUTION|>--- conflicted
+++ resolved
@@ -1236,7 +1236,6 @@
                 int length = buf.readUnsignedShort();
                 if (id == 256) {
                     position.set(Position.KEY_VIN, buf.readSlice(length).toString(StandardCharsets.US_ASCII));
-<<<<<<< HEAD
                 } else if (id == 387) {
                     position.set("ISO6709 Coordinates", buf.readSlice(length).toString(StandardCharsets.US_ASCII));
                 } else if (id == 264) {
@@ -1245,7 +1244,6 @@
                     position.set("Number of DTC", buf.readSlice(length).toString(StandardCharsets.US_ASCII));
                 } else if (id == 281) {
                     position.set("Fault Codes", buf.readSlice(length).toString(StandardCharsets.US_ASCII));
-=======
                 } else if (id == 385) {
                     ByteBuf data = buf.readSlice(length);
                     data.readUnsignedByte(); // data part
@@ -1269,7 +1267,6 @@
                         }
                         index += 1;
                     }
->>>>>>> f122c85a
                 } else {
                     position.set(Position.PREFIX_IO + id, ByteBufUtil.hexDump(buf.readSlice(length)));
                 }
