--- conflicted
+++ resolved
@@ -174,25 +174,6 @@
                 } else {
                     position.set(Position.KEY_RESULT, data);
                 }
-<<<<<<< HEAD
-            }
-
-            if (readable) {
-                String data = buf.readSlice(length).toString(StandardCharsets.US_ASCII).trim();
-                if (data.startsWith("UUUUww") && data.endsWith("SSS")) {
-                    String[] values = data.substring(6, data.length() - 4).split(";");
-                    for (int i = 0; i < 8; i++) {
-                        position.set("axle" + (i + 1), Double.parseDouble(values[i]));
-                    }
-                    position.set("loadTruck", Double.parseDouble(values[8]));
-                    position.set("loadTrailer", Double.parseDouble(values[9]));
-                    position.set("totalTruck", Double.parseDouble(values[10]));
-                    position.set("totalTrailer", Double.parseDouble(values[11]));
-                } else {
-                    position.set(Position.KEY_RESULT, data);
-                }
-=======
->>>>>>> 13801af7
             } else {
                 position.set(Position.KEY_RESULT, ByteBufUtil.hexDump(buf.readSlice(length)));
             }
@@ -226,12 +207,9 @@
             case 10:
                 position.set(Position.PREFIX_ADC + 2, readValue(buf, length, false));
                 break;
-<<<<<<< HEAD
-=======
             case 16:
                 position.set(Position.KEY_ODOMETER, readValue(buf, length, false));
                 break;
->>>>>>> 13801af7
             case 17:
                 position.set("axisX", readValue(buf, length, true));
                 break;
