/*
 * Copyright 2019 - 2020 Anton Tananaev (anton@traccar.org)
 *
 * Licensed under the Apache License, Version 2.0 (the "License");
 * you may not use this file except in compliance with the License.
 * You may obtain a copy of the License at
 *
 *     http://www.apache.org/licenses/LICENSE-2.0
 *
 * Unless required by applicable law or agreed to in writing, software
 * distributed under the License is distributed on an "AS IS" BASIS,
 * WITHOUT WARRANTIES OR CONDITIONS OF ANY KIND, either express or implied.
 * See the License for the specific language governing permissions and
 * limitations under the License.
 */
package org.traccar.protocol;

import com.fasterxml.jackson.databind.util.ByteBufferBackedInputStream;
import io.netty.buffer.ByteBuf;
import io.netty.buffer.ByteBufOutputStream;
import io.netty.buffer.Unpooled;
import io.netty.channel.Channel;
import io.netty.handler.codec.http.DefaultFullHttpResponse;
import io.netty.handler.codec.http.FullHttpRequest;
import io.netty.handler.codec.http.FullHttpResponse;
import io.netty.handler.codec.http.HttpHeaderNames;
import io.netty.handler.codec.http.HttpResponseStatus;
import io.netty.handler.codec.http.HttpVersion;
import org.traccar.BaseHttpProtocolDecoder;
import org.traccar.DeviceSession;
import org.traccar.NetworkMessage;
import org.traccar.Protocol;
import org.traccar.helper.BitUtil;
import org.traccar.helper.DataConverter;
import org.traccar.helper.UnitsConverter;
import org.traccar.model.Position;
import org.w3c.dom.Document;
import org.w3c.dom.Element;
import org.w3c.dom.Node;
import org.w3c.dom.NodeList;

import javax.xml.parsers.DocumentBuilder;
import javax.xml.parsers.DocumentBuilderFactory;
import javax.xml.parsers.ParserConfigurationException;
import javax.xml.transform.Transformer;
import javax.xml.transform.TransformerException;
import javax.xml.transform.TransformerFactory;
import javax.xml.transform.dom.DOMSource;
import javax.xml.transform.stream.StreamResult;
import javax.xml.xpath.XPath;
import javax.xml.xpath.XPathConstants;
import javax.xml.xpath.XPathExpression;
import javax.xml.xpath.XPathExpressionException;
import javax.xml.xpath.XPathFactory;
import java.net.SocketAddress;
import java.text.SimpleDateFormat;
import java.util.Date;
import java.util.LinkedList;
import java.util.List;

public class GlobalstarProtocolDecoder extends BaseHttpProtocolDecoder {

    private final DocumentBuilder documentBuilder;
    private final XPath xPath;
    private final XPathExpression messageExpression;

    public GlobalstarProtocolDecoder(Protocol protocol) {
        super(protocol);
        try {
            DocumentBuilderFactory builderFactory = DocumentBuilderFactory.newInstance();
            builderFactory.setFeature("http://apache.org/xml/features/disallow-doctype-decl", true);
            builderFactory.setFeature("http://xml.org/sax/features/external-general-entities", false);
            builderFactory.setFeature("http://xml.org/sax/features/external-parameter-entities", false);
            builderFactory.setFeature("http://apache.org/xml/features/nonvalidating/load-external-dtd", false);
            builderFactory.setXIncludeAware(false);
            builderFactory.setExpandEntityReferences(false);
            documentBuilder = builderFactory.newDocumentBuilder();
            xPath = XPathFactory.newInstance().newXPath();
            messageExpression = xPath.compile("//stuMessages/stuMessage");
        } catch (ParserConfigurationException | XPathExpressionException e) {
            throw new RuntimeException(e);
        }
    }

    private void sendResponse(Channel channel, String messageId) throws TransformerException {

        Document document = documentBuilder.newDocument();
        Element rootElement = document.createElement("stuResponseMsg");
        rootElement.setAttribute("xmlns:xsi", "http://www.w3.org/2001/XMLSchema-instance");
        rootElement.setAttribute(
                "xsi:noNamespaceSchemaLocation", "http://cody.glpconnect.com/XSD/StuResponse_Rev1_0.xsd");
        rootElement.setAttribute("deliveryTimeStamp", new SimpleDateFormat("dd/MM/yyyy hh:mm:ss z").format(new Date()));
        rootElement.setAttribute("messageID", "00000000000000000000000000000000");
        rootElement.setAttribute("correlationID", messageId);
        document.appendChild(rootElement);

        Element state = document.createElement("state");
        state.appendChild(document.createTextNode("pass"));
        rootElement.appendChild(state);

        Element stateMessage = document.createElement("stateMessage");
        stateMessage.appendChild(document.createTextNode("Store OK"));
        rootElement.appendChild(stateMessage);

        Transformer transformer = TransformerFactory.newInstance().newTransformer();
        ByteBuf content = Unpooled.buffer();
        transformer.transform(new DOMSource(document), new StreamResult(new ByteBufOutputStream(content)));

        if (channel != null) {
            FullHttpResponse response = new DefaultFullHttpResponse(
                    HttpVersion.HTTP_1_1, HttpResponseStatus.OK, content);
            response.headers()
                    .add(HttpHeaderNames.CONTENT_LENGTH, content.readableBytes())
                    .add(HttpHeaderNames.CONTENT_TYPE, "text/xml");
            channel.writeAndFlush(new NetworkMessage(response, channel.remoteAddress()));
        }
    }

    @Override
    protected Object decode(
            Channel channel, SocketAddress remoteAddress, Object msg) throws Exception {

        FullHttpRequest request = (FullHttpRequest) msg;

        Document document = documentBuilder.parse(new ByteBufferBackedInputStream(request.content().nioBuffer()));
        NodeList nodes = (NodeList) messageExpression.evaluate(document, XPathConstants.NODESET);

        List<Position> positions = new LinkedList<>();

        for (int i = 0; i < nodes.getLength(); i++) {
            Node node = nodes.item(i);
            DeviceSession deviceSession = getDeviceSession(channel, remoteAddress, xPath.evaluate("esn", node));
            if (deviceSession != null) {

                Position position = new Position(getProtocolName());
                position.setDeviceId(deviceSession.getDeviceId());

                position.setValid(true);
                position.setTime(new Date(Long.parseLong(xPath.evaluate("unixTime", node)) * 1000));

                ByteBuf buf = Unpooled.wrappedBuffer(
                        DataConverter.parseHex(xPath.evaluate("payload", node).substring(2)));

                int flags = buf.readUnsignedByte();
<<<<<<< HEAD
                position.set(Position.PREFIX_IN + 1, BitUtil.check(flags, 1));
                position.set(Position.PREFIX_IN + 2, BitUtil.check(flags, 2));
                position.set(Position.KEY_CHARGE, BitUtil.check(flags, 3));
=======
                position.set(Position.PREFIX_IN + 1, !BitUtil.check(flags, 1));
                position.set(Position.PREFIX_IN + 2, !BitUtil.check(flags, 2));
                position.set(Position.KEY_CHARGE, !BitUtil.check(flags, 3));
>>>>>>> 13801af7
                if (BitUtil.check(flags, 4)) {
                    position.set(Position.KEY_ALARM, Position.ALARM_VIBRATION);
                }

                position.setCourse(BitUtil.from(flags, 5) * 45);

                position.setLatitude(buf.readUnsignedMedium() * 90.0 / (1 << 23));
                if (position.getLatitude() > 90) {
                    position.setLatitude(position.getLatitude() - 180);
                }

                position.setLongitude(buf.readUnsignedMedium() * 180.0 / (1 << 23));
                if (position.getLongitude() > 180) {
                    position.setLongitude(position.getLongitude() - 360);
                }

<<<<<<< HEAD
                position.setSpeed(UnitsConverter.knotsFromKph(buf.readUnsignedByte()));
=======
                int speed = buf.readUnsignedByte();
                position.setSpeed(UnitsConverter.knotsFromKph(speed));
>>>>>>> 13801af7

                position.set("batteryReplace", BitUtil.check(buf.readUnsignedByte(), 7));

                if (speed != 0xff) {
                    positions.add(position);
                }

            }
        }

        sendResponse(channel, document.getFirstChild().getAttributes().getNamedItem("messageID").getNodeValue());
<<<<<<< HEAD
        return positions;
=======
        return !positions.isEmpty() ? positions : null;
>>>>>>> 13801af7
    }

}<|MERGE_RESOLUTION|>--- conflicted
+++ resolved
@@ -142,15 +142,9 @@
                         DataConverter.parseHex(xPath.evaluate("payload", node).substring(2)));
 
                 int flags = buf.readUnsignedByte();
-<<<<<<< HEAD
-                position.set(Position.PREFIX_IN + 1, BitUtil.check(flags, 1));
-                position.set(Position.PREFIX_IN + 2, BitUtil.check(flags, 2));
-                position.set(Position.KEY_CHARGE, BitUtil.check(flags, 3));
-=======
                 position.set(Position.PREFIX_IN + 1, !BitUtil.check(flags, 1));
                 position.set(Position.PREFIX_IN + 2, !BitUtil.check(flags, 2));
                 position.set(Position.KEY_CHARGE, !BitUtil.check(flags, 3));
->>>>>>> 13801af7
                 if (BitUtil.check(flags, 4)) {
                     position.set(Position.KEY_ALARM, Position.ALARM_VIBRATION);
                 }
@@ -167,12 +161,8 @@
                     position.setLongitude(position.getLongitude() - 360);
                 }
 
-<<<<<<< HEAD
-                position.setSpeed(UnitsConverter.knotsFromKph(buf.readUnsignedByte()));
-=======
                 int speed = buf.readUnsignedByte();
                 position.setSpeed(UnitsConverter.knotsFromKph(speed));
->>>>>>> 13801af7
 
                 position.set("batteryReplace", BitUtil.check(buf.readUnsignedByte(), 7));
 
@@ -184,11 +174,7 @@
         }
 
         sendResponse(channel, document.getFirstChild().getAttributes().getNamedItem("messageID").getNodeValue());
-<<<<<<< HEAD
-        return positions;
-=======
         return !positions.isEmpty() ? positions : null;
->>>>>>> 13801af7
     }
 
 }