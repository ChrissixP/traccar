--- conflicted
+++ resolved
@@ -144,7 +144,6 @@
             Channel channel, SocketAddress remoteAddress, Object msg) throws Exception {
 
         String sentence = (String) msg;
-<<<<<<< HEAD
 
         Parser parser = new Parser(PATTERN_ANY, sentence);
         if (!parser.matches()) {
@@ -154,24 +153,8 @@
         String id = parser.next();
         String type = parser.next();
         String data = parser.next();
-=======
->>>>>>> 13801af7
-
-        Parser parser = new Parser(PATTERN_ANY, sentence);
-        if (!parser.matches()) {
-            return null;
-        }
-
-        String id = parser.next();
-        String type = parser.next();
-        String data = parser.next();
-
-<<<<<<< HEAD
-            case "L":
-                String[] values = data.split(";");
-=======
+
         switch (type) {
->>>>>>> 13801af7
 
             case "L":
                 String[] values = data.split(";");
@@ -188,13 +171,7 @@
 
             case "D":
             case "SD":
-<<<<<<< HEAD
-                Position position = decodePosition(
-                        channel, remoteAddress, id, data);
-
-=======
                 Position position = decodePosition(channel, remoteAddress, id, data);
->>>>>>> 13801af7
                 if (position != null) {
                     sendResponse(channel, remoteAddress, "D", 1);
                     return position;
