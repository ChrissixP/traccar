/*
 * Copyright 2012 - 2024 Anton Tananaev (anton@traccar.org)
 *
 * Licensed under the Apache License, Version 2.0 (the "License");
 * you may not use this file except in compliance with the License.
 * You may obtain a copy of the License at
 *
 *     http://www.apache.org/licenses/LICENSE-2.0
 *
 * Unless required by applicable law or agreed to in writing, software
 * distributed under the License is distributed on an "AS IS" BASIS,
 * WITHOUT WARRANTIES OR CONDITIONS OF ANY KIND, either express or implied.
 * See the License for the specific language governing permissions and
 * limitations under the License.
 */
package org.traccar.protocol;

import io.netty.buffer.ByteBuf;
import io.netty.buffer.ByteBufUtil;
import io.netty.buffer.Unpooled;
import io.netty.channel.Channel;
import org.traccar.BaseProtocolDecoder;
import org.traccar.helper.BufferUtil;
import org.traccar.session.DeviceSession;
import org.traccar.NetworkMessage;
import org.traccar.Protocol;
import org.traccar.helper.BcdUtil;
import org.traccar.helper.BitUtil;
import org.traccar.helper.Checksum;
import org.traccar.helper.DateBuilder;
import org.traccar.helper.Parser;
import org.traccar.helper.PatternBuilder;
import org.traccar.helper.UnitsConverter;
import org.traccar.model.CellTower;
import org.traccar.model.Network;
import org.traccar.model.Position;
import org.traccar.model.WifiAccessPoint;

import java.net.SocketAddress;
import java.nio.charset.StandardCharsets;
import java.util.Calendar;
import java.util.Date;
import java.util.HashMap;
import java.util.Map;
import java.util.TimeZone;
import java.util.regex.Pattern;

public class Gt06ProtocolDecoder extends BaseProtocolDecoder {

    private final Map<Integer, ByteBuf> photos = new HashMap<>();

    public Gt06ProtocolDecoder(Protocol protocol) {
        super(protocol);
    }

    public static final int MSG_LOGIN = 0x01;
    public static final int MSG_GPS = 0x10;
    public static final int MSG_GPS_LBS_6 = 0x11;
    public static final int MSG_GPS_LBS_1 = 0x12;
    public static final int MSG_GPS_LBS_2 = 0x22;
    public static final int MSG_GPS_LBS_3 = 0x37;
    public static final int MSG_GPS_LBS_4 = 0x2D;
    public static final int MSG_STATUS = 0x13;
    public static final int MSG_SATELLITE = 0x14;
    public static final int MSG_STRING = 0x15;
    public static final int MSG_GPS_LBS_STATUS_1 = 0x16;
    public static final int MSG_WIFI = 0x17;
    public static final int MSG_GPS_LBS_STATUS_2 = 0x26;
    public static final int MSG_GPS_LBS_STATUS_3 = 0x27;
    public static final int MSG_LBS_MULTIPLE_1 = 0x28;
    public static final int MSG_LBS_MULTIPLE_2 = 0x2E;
    public static final int MSG_LBS_MULTIPLE_3 = 0x24;
    public static final int MSG_LBS_WIFI = 0x2C;
    public static final int MSG_LBS_EXTEND = 0x18;
    public static final int MSG_LBS_STATUS = 0x19;
    public static final int MSG_GPS_PHONE = 0x1A;
    public static final int MSG_GPS_LBS_EXTEND = 0x1E;     // JI09
    public static final int MSG_HEARTBEAT = 0x23;          // GK310
    public static final int MSG_ADDRESS_REQUEST = 0x2A;    // GK310
    public static final int MSG_ADDRESS_RESPONSE = 0x97;   // GK310
    public static final int MSG_GPS_LBS_5 = 0x31;          // AZ735 & SL4X
    public static final int MSG_GPS_LBS_STATUS_4 = 0x32;   // AZ735 & SL4X
    public static final int MSG_WIFI_5 = 0x33;             // AZ735 & SL4X
    public static final int MSG_LBS_3 = 0x34;              // SL4X
    public static final int MSG_AZ735_GPS = 0x32;          // AZ735 (extended)
    public static final int MSG_AZ735_ALARM = 0x33;        // AZ735 (only extended)
    public static final int MSG_X1_GPS = 0x34;
    public static final int MSG_X1_PHOTO_INFO = 0x35;
    public static final int MSG_X1_PHOTO_DATA = 0x36;
    public static final int MSG_WIFI_2 = 0x69;
    public static final int MSG_GPS_MODULAR = 0x70;
    public static final int MSG_WIFI_4 = 0xF3;
    public static final int MSG_COMMAND_0 = 0x80;
    public static final int MSG_COMMAND_1 = 0x81;
    public static final int MSG_COMMAND_2 = 0x82;
    public static final int MSG_TIME_REQUEST = 0x8A;       // GK310
    public static final int MSG_INFO = 0x94;
    public static final int MSG_SERIAL = 0x9B;
    public static final int MSG_STRING_INFO = 0x21;
    public static final int MSG_GPS_LBS_7 = 0xA0;          // GK310 & JM-VL03
    public static final int MSG_LBS_2 = 0xA1;              // GK310
    public static final int MSG_WIFI_3 = 0xA2;             // GK310
    public static final int MSG_FENCE_SINGLE = 0xA3;       // GK310
    public static final int MSG_FENCE_MULTI = 0xA4;        // GK310 & JM-LL301
    public static final int MSG_LBS_ALARM = 0xA5;          // GK310 & JM-LL301
    public static final int MSG_LBS_ADDRESS = 0xA7;        // GK310
    public static final int MSG_OBD = 0x8C;                // FM08ABC
    public static final int MSG_DTC = 0x65;                // FM08ABC
    public static final int MSG_PID = 0x66;                // FM08ABC
    public static final int MSG_BMS = 0x40;                // WD-209
    public static final int MSG_MULTIMEDIA = 0x41;         // WD-209
    public static final int MSG_ALARM = 0x95;              // JC100

    private enum Variant {
        VXT01,
        WANWAY_S20,
        SR411_MINI,
        GT06E_CARD,
        BENWAY,
        S5,
        SPACE10X,
        STANDARD,
        OBD6,
        WETRUST,
        JC400,
        SL4X,
<<<<<<< HEAD
=======
        SEEWORLD,
>>>>>>> bc2faa14
    }

    private Variant variant;

    private static final Pattern PATTERN_FUEL = new PatternBuilder()
            .text("!AIOIL,")
            .number("d+,")                       // device address
            .number("d+.d+,")                    // output value
            .number("(d+.d+),")                  // temperature
            .expression("[^,]+,")                // version
            .number("dd")                        // back wave
            .number("d")                         // software status code
            .number("d,")                        // hardware status code
            .number("(d+.d+),")                  // measured value
            .expression("[01],")                 // movement status
            .number("d+,")                       // excited wave times
            .number("xx")                        // checksum
            .compile();

    private static final Pattern PATTERN_LOCATION = new PatternBuilder()
            .text("Current position!")
            .number("Lat:([NS])(d+.d+),")        // latitude
            .number("Lon:([EW])(d+.d+),")        // longitude
            .text("Course:").number("(d+.d+),")  // course
            .text("Speed:").number("(d+.d+),")   // speed
            .text("DateTime:")
            .number("(dddd)-(dd)-(dd) +")        // date
            .number("(dd):(dd):(dd)")            // time
            .compile();

    private static boolean isSupported(int type) {
        return hasGps(type) || hasLbs(type) || hasStatus(type);
    }

    private static boolean hasGps(int type) {
        switch (type) {
            case MSG_GPS:
            case MSG_GPS_LBS_1:
            case MSG_GPS_LBS_2:
            case MSG_GPS_LBS_3:
            case MSG_GPS_LBS_4:
            case MSG_GPS_LBS_5:
            case MSG_GPS_LBS_6:
            case MSG_GPS_LBS_STATUS_1:
            case MSG_GPS_LBS_STATUS_2:
            case MSG_GPS_LBS_STATUS_3:
            case MSG_GPS_LBS_STATUS_4:
            case MSG_GPS_PHONE:
            case MSG_GPS_LBS_EXTEND:
            case MSG_GPS_LBS_7:
            case MSG_FENCE_SINGLE:
            case MSG_FENCE_MULTI:
                return true;
            default:
                return false;
        }
    }

    private static boolean hasLbs(int type) {
        switch (type) {
            case MSG_LBS_STATUS:
            case MSG_GPS_LBS_1:
            case MSG_GPS_LBS_2:
            case MSG_GPS_LBS_3:
            case MSG_GPS_LBS_4:
            case MSG_GPS_LBS_5:
            case MSG_GPS_LBS_6:
            case MSG_GPS_LBS_STATUS_1:
            case MSG_GPS_LBS_STATUS_2:
            case MSG_GPS_LBS_STATUS_3:
            case MSG_GPS_LBS_STATUS_4:
            case MSG_GPS_LBS_7:
            case MSG_FENCE_SINGLE:
            case MSG_FENCE_MULTI:
            case MSG_LBS_ALARM:
            case MSG_LBS_ADDRESS:
                return true;
            default:
                return false;
        }
    }

    private static boolean hasStatus(int type) {
        switch (type) {
            case MSG_STATUS:
            case MSG_LBS_STATUS:
            case MSG_GPS_LBS_STATUS_1:
            case MSG_GPS_LBS_STATUS_2:
            case MSG_GPS_LBS_STATUS_3:
            case MSG_GPS_LBS_STATUS_4:
            case MSG_FENCE_MULTI:
            case MSG_LBS_ALARM:
                return true;
            default:
                return false;
        }
    }

    private static boolean hasLanguage(int type) {
        switch (type) {
            case MSG_GPS_PHONE:
            case MSG_HEARTBEAT:
            case MSG_GPS_LBS_STATUS_3:
            case MSG_LBS_MULTIPLE_1:
            case MSG_LBS_MULTIPLE_2:
            case MSG_LBS_2:
            case MSG_FENCE_MULTI:
                return true;
            default:
                return false;
        }
    }

    private void sendResponse(Channel channel, boolean extended, int type, int index, ByteBuf content) {
        if (channel != null) {
            ByteBuf response = Unpooled.buffer();
            int length = 5 + (content != null ? content.readableBytes() : 0);
            if (extended) {
                response.writeShort(0x7979);
                response.writeShort(length);
            } else {
                response.writeShort(0x7878);
                response.writeByte(length);
            }
            response.writeByte(type);
            if (content != null) {
                response.writeBytes(content);
                content.release();
            }
            response.writeShort(index);
            response.writeShort(Checksum.crc16(Checksum.CRC16_X25,
                    response.nioBuffer(2, response.writerIndex() - 2)));
            response.writeByte('\r');
            response.writeByte('\n');
            channel.writeAndFlush(new NetworkMessage(response, channel.remoteAddress()));
        }
    }

    private void sendPhotoRequest(Channel channel, int pictureId) {
        ByteBuf photo = photos.get(pictureId);
        ByteBuf content = Unpooled.buffer();
        content.writeInt(pictureId);
        content.writeInt(photo.writerIndex());
        content.writeShort(Math.min(photo.writableBytes(), 1024));
        sendResponse(channel, false, MSG_X1_PHOTO_DATA, 0, content);
    }

    public static boolean decodeGps(Position position, ByteBuf buf, boolean hasLength, TimeZone timezone) {
        return decodeGps(position, buf, hasLength, true, true, false, timezone);
    }

    public static boolean decodeGps(
            Position position, ByteBuf buf, boolean hasLength, boolean hasSatellites,
            boolean hasSpeed, boolean longSpeed, TimeZone timezone) {

        DateBuilder dateBuilder = new DateBuilder(timezone)
                .setDate(buf.readUnsignedByte(), buf.readUnsignedByte(), buf.readUnsignedByte())
                .setTime(buf.readUnsignedByte(), buf.readUnsignedByte(), buf.readUnsignedByte());
        position.setTime(dateBuilder.getDate());

        if (hasLength && buf.readUnsignedByte() == 0) {
            return false;
        }

        if (hasSatellites) {
            position.set(Position.KEY_SATELLITES, BitUtil.to(buf.readUnsignedByte(), 4));
        }

        double latitude = buf.readUnsignedInt() / 60.0 / 30000.0;
        double longitude = buf.readUnsignedInt() / 60.0 / 30000.0;

        if (hasSpeed) {
            position.setSpeed(UnitsConverter.knotsFromKph(
                    longSpeed ? buf.readUnsignedShort() : buf.readUnsignedByte()));
        }

        int flags = buf.readUnsignedShort();
        position.setCourse(BitUtil.to(flags, 10));
        position.setValid(BitUtil.check(flags, 12));

        if (!BitUtil.check(flags, 10)) {
            latitude = -latitude;
        }
        if (BitUtil.check(flags, 11)) {
            longitude = -longitude;
        }

        position.setLatitude(latitude);
        position.setLongitude(longitude);

        if (BitUtil.check(flags, 14)) {
            position.set(Position.KEY_IGNITION, BitUtil.check(flags, 15));
        }

        return true;
    }

    private boolean decodeLbs(Position position, ByteBuf buf, int type, boolean hasLength) {

        int length = 0;
        if (hasLength) {
            length = buf.readUnsignedByte();
            if (length == 0) {
                boolean zeroedData = true;
                for (int i = buf.readerIndex() + 9; i < buf.readerIndex() + 45 && i < buf.writerIndex(); i++) {
                    if (buf.getByte(i) != 0) {
                        zeroedData = false;
                        break;
                    }
                }
                if (zeroedData) {
                    buf.skipBytes(Math.min(buf.readableBytes(), 45));
                }
                return false;
            }
        }

        int mcc = buf.readUnsignedShort();
        int mnc;
        if (BitUtil.check(mcc, 15) || type == MSG_GPS_LBS_6 || variant == Variant.SL4X) {
            mnc = buf.readUnsignedShort();
        } else {
            mnc = buf.readUnsignedByte();
        }
        int lac;
        if (type == MSG_LBS_ALARM || type == MSG_GPS_LBS_7) {
            lac = buf.readInt();
        } else {
            lac = buf.readUnsignedShort();
        }
        long cid;
        if (type == MSG_LBS_ALARM || type == MSG_GPS_LBS_7) {
            cid = buf.readLong();
        } else if (type == MSG_GPS_LBS_6 || variant == Variant.SEEWORLD) {
            cid = buf.readUnsignedInt();
        } else {
            cid = buf.readUnsignedMedium();
        }

        position.setNetwork(new Network(CellTower.from(BitUtil.to(mcc, 15), mnc, lac, cid)));

        if (length > 9) {
            buf.skipBytes(length - 9);
        }

        return true;
    }

    private void decodeStatus(Position position, ByteBuf buf) {

        int status = buf.readUnsignedByte();

        position.set(Position.KEY_STATUS, status);
        position.set(Position.KEY_IGNITION, BitUtil.check(status, 1));
        position.set(Position.KEY_CHARGE, BitUtil.check(status, 2));
        position.set(Position.KEY_BLOCKED, BitUtil.check(status, 7));

        switch (BitUtil.between(status, 3, 6)) {
            case 1:
                position.set(Position.KEY_ALARM, Position.ALARM_VIBRATION);
                break;
            case 2:
                position.set(Position.KEY_ALARM, Position.ALARM_POWER_CUT);
                break;
            case 3:
                position.set(Position.KEY_ALARM, Position.ALARM_LOW_BATTERY);
                break;
            case 4:
                position.set(Position.KEY_ALARM, Position.ALARM_SOS);
                break;
            case 6:
                position.set(Position.KEY_ALARM, Position.ALARM_GEOFENCE);
                break;
            case 7:
                if (variant == Variant.VXT01) {
                    position.set(Position.KEY_ALARM, Position.ALARM_OVERSPEED);
                } else {
                    position.set(Position.KEY_ALARM, Position.ALARM_REMOVING);
                }
                break;
            default:
                break;
        }
    }

    private String decodeAlarm(short value) {
        switch (value) {
            case 0x01:
                return Position.ALARM_SOS;
            case 0x02:
                return Position.ALARM_POWER_CUT;
            case 0x03:
            case 0x09:
                return Position.ALARM_VIBRATION;
            case 0x04:
                return Position.ALARM_GEOFENCE_ENTER;
            case 0x05:
                return Position.ALARM_GEOFENCE_EXIT;
            case 0x06:
                return Position.ALARM_OVERSPEED;
            case 0x0E:
            case 0x0F:
            case 0x19:
                return Position.ALARM_LOW_BATTERY;
            case 0x11:
                return Position.ALARM_POWER_OFF;
            case 0x0C:
            case 0x13:
            case 0x25:
                return Position.ALARM_TAMPERING;
            case 0x14:
                return Position.ALARM_DOOR;
            case 0x18:
                return Position.ALARM_REMOVING;
            case 0x23:
                return Position.ALARM_FALL_DOWN;
            case 0x28:
                return Position.ALARM_BRAKING;
            case 0x29:
                return Position.ALARM_ACCELERATION;
            case 0x2A:
            case 0x2B:
            case 0x2E:
                return Position.ALARM_CORNERING;
            case 0x2C:
                return Position.ALARM_ACCIDENT;
            case 0x30:
                return Position.ALARM_JAMMING;
            default:
                return null;
        }
    }

    private Object decodeBasic(Channel channel, SocketAddress remoteAddress, ByteBuf buf) {

        int length = buf.readUnsignedByte();
        int dataLength = length - 5;
        int type = buf.readUnsignedByte();

        Position position = new Position(getProtocolName());
        DeviceSession deviceSession = null;
        if (type != MSG_LOGIN) {
            deviceSession = getDeviceSession(channel, remoteAddress);
            if (deviceSession == null) {
                return null;
            }
            position.setDeviceId(deviceSession.getDeviceId());
            if (!deviceSession.contains(DeviceSession.KEY_TIMEZONE)) {
                deviceSession.set(DeviceSession.KEY_TIMEZONE, getTimeZone(deviceSession.getDeviceId()));
            }
        }

        if (type == MSG_LOGIN) {

            String imei = ByteBufUtil.hexDump(buf.readSlice(8)).substring(1);
            buf.readUnsignedShort(); // type

            deviceSession = getDeviceSession(channel, remoteAddress, imei);
            if (deviceSession != null) {
                TimeZone timeZone = getTimeZone(deviceSession.getDeviceId(), null);
                if (timeZone == null && dataLength > 10) {
                    int extensionBits = buf.readUnsignedShort();
                    int hours = (extensionBits >> 4) / 100;
                    int minutes = (extensionBits >> 4) % 100;
                    int offset = (hours * 60 + minutes) * 60;
                    if ((extensionBits & 0x8) != 0) {
                        offset = -offset;
                    }
                    timeZone = TimeZone.getTimeZone("UTC");
                    timeZone.setRawOffset(offset * 1000);
                }
                deviceSession.set(DeviceSession.KEY_TIMEZONE, timeZone);

                sendResponse(channel, false, type, buf.getShort(buf.writerIndex() - 6), null);
            }

            return null;

        } else if (type == MSG_HEARTBEAT) {

            getLastLocation(position, null);

            int status = buf.readUnsignedByte();
            position.set(Position.KEY_ARMED, BitUtil.check(status, 0));
            position.set(Position.KEY_IGNITION, BitUtil.check(status, 1));
            position.set(Position.KEY_CHARGE, BitUtil.check(status, 2));

            if (buf.readableBytes() >= 2 + 6) {
                position.set(Position.KEY_BATTERY, buf.readUnsignedShort() * 0.01);
            }
            if (buf.readableBytes() >= 1 + 6) {
                position.set(Position.KEY_RSSI, buf.readUnsignedByte());
            }

            sendResponse(channel, false, type, buf.getShort(buf.writerIndex() - 6), null);

            return position;

        } else if (type == MSG_ADDRESS_REQUEST) {

            String response = "NA&&NA&&0##";
            ByteBuf content = Unpooled.buffer();
            content.writeByte(response.length());
            content.writeInt(0);
            content.writeBytes(response.getBytes(StandardCharsets.US_ASCII));
            sendResponse(channel, true, MSG_ADDRESS_RESPONSE, 0, content);

            return null;

        } else if (type == MSG_TIME_REQUEST) {

            Calendar calendar = Calendar.getInstance(TimeZone.getTimeZone("UTC"));
            ByteBuf content = Unpooled.buffer();
            content.writeByte(calendar.get(Calendar.YEAR) - 2000);
            content.writeByte(calendar.get(Calendar.MONTH) + 1);
            content.writeByte(calendar.get(Calendar.DAY_OF_MONTH));
            content.writeByte(calendar.get(Calendar.HOUR_OF_DAY));
            content.writeByte(calendar.get(Calendar.MINUTE));
            content.writeByte(calendar.get(Calendar.SECOND));
            sendResponse(channel, false, MSG_TIME_REQUEST, 0, content);

            return null;

        } else if (type == MSG_X1_GPS && variant != Variant.SL4X) {

            buf.readUnsignedInt(); // data and alarm

            decodeGps(position, buf, false, deviceSession.get(DeviceSession.KEY_TIMEZONE));

            buf.readUnsignedShort(); // terminal info

            position.set(Position.KEY_ODOMETER, buf.readUnsignedInt());

            position.setNetwork(new Network(CellTower.from(
                    buf.readUnsignedShort(), buf.readUnsignedByte(),
                    buf.readUnsignedShort(), buf.readUnsignedInt())));

            long driverId = buf.readUnsignedInt();
            if (driverId > 0) {
                position.set(Position.KEY_DRIVER_UNIQUE_ID, String.valueOf(driverId));
            }

            position.set(Position.KEY_BATTERY, buf.readUnsignedShort() * 0.01);
            position.set(Position.KEY_POWER, buf.readUnsignedShort() * 0.01);

            long portInfo = buf.readUnsignedInt();

            position.set(Position.KEY_INPUT, buf.readUnsignedByte());
            position.set(Position.KEY_OUTPUT, buf.readUnsignedByte());

            for (int i = 1; i <= BitUtil.between(portInfo, 20, 24); i++) {
                position.set(Position.PREFIX_ADC + i, buf.readUnsignedShort() * 0.01);
            }

            return position;

        } else if (type == MSG_X1_PHOTO_INFO) {

            buf.skipBytes(6); // time
            buf.readUnsignedByte(); // fix status
            buf.readUnsignedInt(); // latitude
            buf.readUnsignedInt(); // longitude
            buf.readUnsignedByte(); // camera id
            buf.readUnsignedByte(); // photo source
            buf.readUnsignedByte(); // picture format

            ByteBuf photo = Unpooled.buffer(buf.readInt());
            int pictureId = buf.readInt();
            photos.put(pictureId, photo);
            sendPhotoRequest(channel, pictureId);

            return null;

        } else if (type == MSG_WIFI || type == MSG_WIFI_2 || type == MSG_WIFI_4) {

            ByteBuf time = buf.readSlice(6);
            DateBuilder dateBuilder = new DateBuilder()
                    .setYear(BcdUtil.readInteger(time, 2))
                    .setMonth(BcdUtil.readInteger(time, 2))
                    .setDay(BcdUtil.readInteger(time, 2))
                    .setHour(BcdUtil.readInteger(time, 2))
                    .setMinute(BcdUtil.readInteger(time, 2))
                    .setSecond(BcdUtil.readInteger(time, 2));
            getLastLocation(position, dateBuilder.getDate());

            Network network = new Network();

            int wifiCount;
            if (type == MSG_WIFI_4) {
                wifiCount = buf.readUnsignedByte();
            } else {
                wifiCount = buf.getUnsignedByte(2);
            }

            for (int i = 0; i < wifiCount; i++) {
                if (type == MSG_WIFI_4) {
                    buf.skipBytes(2);
                }
                WifiAccessPoint wifiAccessPoint = new WifiAccessPoint();
                wifiAccessPoint.setMacAddress(String.format("%02x:%02x:%02x:%02x:%02x:%02x",
                        buf.readUnsignedByte(), buf.readUnsignedByte(), buf.readUnsignedByte(),
                        buf.readUnsignedByte(), buf.readUnsignedByte(), buf.readUnsignedByte()));
                if (type != MSG_WIFI_4) {
                    wifiAccessPoint.setSignalStrength((int) buf.readUnsignedByte());
                }
                network.addWifiAccessPoint(wifiAccessPoint);
            }

            if (type != MSG_WIFI_4) {

                int cellCount = buf.readUnsignedByte();
                int mcc = buf.readUnsignedShort();
                int mnc = buf.readUnsignedByte();
                for (int i = 0; i < cellCount; i++) {
                    network.addCellTower(CellTower.from(
                            mcc, mnc, buf.readUnsignedShort(), buf.readUnsignedShort(), buf.readUnsignedByte()));
                }

                if (channel != null) {
                    ByteBuf response = Unpooled.buffer();
                    response.writeShort(0x7878);
                    response.writeByte(0);
                    response.writeByte(type);
                    response.writeBytes(time.resetReaderIndex());
                    response.writeByte('\r');
                    response.writeByte('\n');
                    channel.writeAndFlush(new NetworkMessage(response, channel.remoteAddress()));
                }

            }

            position.setNetwork(network);

            return position;

        } else if (type == MSG_INFO) {

            getLastLocation(position, null);

            position.set(Position.KEY_POWER, buf.readShort() * 0.01);

            return position;

        } else if (type == MSG_LBS_MULTIPLE_3 && variant == Variant.SR411_MINI) {

            decodeGps(position, buf, false, deviceSession.get(DeviceSession.KEY_TIMEZONE));

            decodeLbs(position, buf, type, false);

            position.set(Position.KEY_IGNITION, buf.readUnsignedByte() > 0);
            position.set(Position.KEY_POWER, buf.readUnsignedShort() * 0.01);
            position.set(Position.KEY_BATTERY, buf.readUnsignedShort() * 0.01);

            return position;

        } else if (type == MSG_LBS_MULTIPLE_1 || type == MSG_LBS_MULTIPLE_2 || type == MSG_LBS_MULTIPLE_3
                || type == MSG_LBS_EXTEND || type == MSG_LBS_WIFI || type == MSG_LBS_2 || type == MSG_LBS_3
                || type == MSG_WIFI_3 || type == MSG_WIFI_5) {

            DateBuilder dateBuilder = new DateBuilder((TimeZone) deviceSession.get(DeviceSession.KEY_TIMEZONE))
                    .setDate(buf.readUnsignedByte(), buf.readUnsignedByte(), buf.readUnsignedByte())
                    .setTime(buf.readUnsignedByte(), buf.readUnsignedByte(), buf.readUnsignedByte());

            getLastLocation(position, dateBuilder.getDate());

            if (variant == Variant.WANWAY_S20 || variant == Variant.SL4X) {
                buf.readUnsignedByte(); // ta
            }

            int mcc = buf.readUnsignedShort();
            int mnc = BitUtil.check(mcc, 15) || variant == Variant.SL4X
                    ? buf.readUnsignedShort() : buf.readUnsignedByte();
            Network network = new Network();

            int cellCount = variant == Variant.WANWAY_S20 ? buf.readUnsignedByte() : type == MSG_WIFI_5 ? 6 : 7;
            for (int i = 0; i < cellCount; i++) {
                int lac;
                int cid;
                if (type == MSG_LBS_2 || type == MSG_WIFI_3) {
                    lac = buf.readInt();
                    cid = (int) buf.readLong();
                } else if (type == MSG_WIFI_5 || type == MSG_LBS_3) {
                    lac = buf.readUnsignedShort();
                    cid = (int) buf.readUnsignedInt();
                } else {
                    lac = buf.readUnsignedShort();
                    cid = buf.readUnsignedMedium();
                }
                int rssi = -buf.readUnsignedByte();
                if (lac > 0) {
                    network.addCellTower(CellTower.from(BitUtil.to(mcc, 15), mnc, lac, cid, rssi));
                }
            }

            if (variant != Variant.WANWAY_S20 && variant != Variant.SL4X) {
                buf.readUnsignedByte(); // ta
            }

            if (type != MSG_LBS_MULTIPLE_1 && type != MSG_LBS_MULTIPLE_2 && type != MSG_LBS_MULTIPLE_3
                    && type != MSG_LBS_2 && type != MSG_LBS_3) {
                int wifiCount = buf.readUnsignedByte();
                for (int i = 0; i < wifiCount; i++) {
                    String mac = ByteBufUtil.hexDump(buf.readSlice(6)).replaceAll("(..)", "$1:");
                    network.addWifiAccessPoint(WifiAccessPoint.from(
                            mac.substring(0, mac.length() - 1), buf.readUnsignedByte()));
                }
            }

            position.setNetwork(network);

        } else if (type == MSG_STRING) {

            getLastLocation(position, null);

            int commandLength = buf.readUnsignedByte();

            if (commandLength > 0) {
                buf.readUnsignedInt(); // server flag (reserved)
                String data = buf.readSlice(commandLength - 4).toString(StandardCharsets.US_ASCII);
                if (data.startsWith("<ICCID:")) {
                    position.set(Position.KEY_ICCID, data.substring(7, 27));
                } else {
                    position.set(Position.KEY_RESULT, data);
                }
            }

        } else if (type == MSG_BMS) {

            buf.skipBytes(8); // serial number

            getLastLocation(position, new Date(buf.readUnsignedInt() * 1000));

            position.set("relativeCapacity", buf.readUnsignedByte());
            position.set("remainingCapacity", buf.readUnsignedShort());
            position.set("absoluteCapacity", buf.readUnsignedByte());
            position.set("fullCapacity", buf.readUnsignedShort());
            position.set("batteryHealth", buf.readUnsignedByte());
            position.set("batteryTemp", buf.readUnsignedShort() * 0.1 - 273.1);
            position.set("current", buf.readUnsignedShort());
            position.set(Position.KEY_BATTERY, buf.readUnsignedShort() * 0.001);
            position.set("cycleIndex", buf.readUnsignedShort());
            for (int i = 1; i <= 14; i++) {
                position.set("batteryCell" + i, buf.readUnsignedShort() * 0.001);
            }
            position.set("currentChargeInterval", buf.readUnsignedShort());
            position.set("maxChargeInterval", buf.readUnsignedShort());
            position.set("barcode", buf.readCharSequence(16, StandardCharsets.US_ASCII).toString().trim());
            position.set("batteryVersion", buf.readUnsignedShort());
            position.set("manufacturer", buf.readCharSequence(16, StandardCharsets.US_ASCII).toString().trim());
            position.set("batteryStatus", buf.readUnsignedInt());

            position.set("controllerStatus", buf.readUnsignedInt());
            position.set("controllerFault", buf.readUnsignedInt());

            sendResponse(channel, false, type, buf.getShort(buf.writerIndex() - 6), null);

            return position;

        } else if (type == MSG_STATUS && buf.readableBytes() == 22) {

            getLastLocation(position, null);

            buf.readUnsignedByte(); // information content
            buf.readUnsignedShort(); // satellites
            buf.readUnsignedByte(); // alarm
            buf.readUnsignedByte(); // language

            position.set(Position.KEY_BATTERY_LEVEL, buf.readUnsignedByte());

            buf.readUnsignedByte(); // working mode
            buf.readUnsignedShort(); // working voltage
            buf.readUnsignedByte(); // reserved
            buf.readUnsignedShort(); // working times
            buf.readUnsignedShort(); // working time

            int value = buf.readUnsignedShort();
            double temperature = BitUtil.to(value, 15) * 0.1;
            position.set(Position.PREFIX_TEMP + 1, BitUtil.check(value, 15) ? temperature : -temperature);

        } else if (isSupported(type)) {

            if (type == MSG_LBS_STATUS && variant == Variant.SPACE10X) {
                return null; // multi-lbs message
            }

            if (hasGps(type)) {
                decodeGps(position, buf, false, deviceSession.get(DeviceSession.KEY_TIMEZONE));
            } else {
                getLastLocation(position, null);
            }

            if (hasLbs(type) && buf.readableBytes() > 6) {
                boolean hasLength = hasStatus(type)
                        && type != MSG_LBS_STATUS
                        && type != MSG_LBS_ALARM
                        && (type != MSG_GPS_LBS_STATUS_1 || variant != Variant.VXT01);
                decodeLbs(position, buf, type, hasLength);
            }

            if (hasStatus(type)) {
                decodeStatus(position, buf);
                if (variant == Variant.OBD6) {
                    int signal = buf.readUnsignedShort();
                    int satellites = BitUtil.between(signal, 10, 15) + BitUtil.between(signal, 5, 10);
                    position.set(Position.KEY_SATELLITES, satellites);
                    position.set(Position.KEY_RSSI, BitUtil.to(signal, 5));
                    position.set(Position.KEY_ALARM, decodeAlarm(buf.readUnsignedByte()));
                    buf.readUnsignedByte(); // language
                    position.set(Position.KEY_BATTERY_LEVEL, buf.readUnsignedByte());
                    buf.readUnsignedByte(); // working mode
                    position.set(Position.KEY_POWER, buf.readUnsignedShort() / 100.0);
                } else {
                    int battery = buf.readUnsignedByte();
                    position.set(Position.KEY_BATTERY_LEVEL, battery <= 6 ? battery * 100 / 6 : battery);
                    position.set(Position.KEY_RSSI, buf.readUnsignedByte());
                    short alarmExtension = buf.readUnsignedByte();
                    if (variant != Variant.VXT01) {
                        position.set(Position.KEY_ALARM, decodeAlarm(alarmExtension));
                    }
                }
            }

            if (type == MSG_GPS_LBS_1) {
                if (variant == Variant.GT06E_CARD) {
                    position.set(Position.KEY_ODOMETER, buf.readUnsignedInt());
                    String data = buf.readCharSequence(buf.readUnsignedByte(), StandardCharsets.US_ASCII).toString();
                    buf.readUnsignedByte(); // alarm
                    buf.readUnsignedByte(); // swiped
                    position.set(Position.KEY_CARD, data.trim());
                } else if (variant == Variant.BENWAY) {
                    int mask = buf.readUnsignedShort();
                    position.set(Position.KEY_IGNITION, BitUtil.check(mask, 8 + 7));
                    position.set(Position.PREFIX_IN + 2, BitUtil.check(mask, 8 + 6));
                    if (BitUtil.check(mask, 8 + 4)) {
                        int value = BitUtil.to(mask, 8 + 1);
                        if (BitUtil.check(mask, 8 + 1)) {
                            value = -value;
                        }
                        position.set(Position.PREFIX_TEMP + 1, value);
                    } else {
                        int value = BitUtil.to(mask, 8 + 2);
                        if (BitUtil.check(mask, 8 + 5)) {
                            position.set(Position.PREFIX_ADC + 1, value);
                        } else {
                            position.set(Position.PREFIX_ADC + 1, value * 0.1);
                        }
                    }
                } else if (variant == Variant.VXT01) {
                    decodeStatus(position, buf);
                    position.set(Position.KEY_POWER, buf.readUnsignedShort() * 0.01);
                    position.set(Position.KEY_RSSI, buf.readUnsignedByte());
                    buf.readUnsignedByte(); // alarm extension
                } else if (variant == Variant.S5) {
                    decodeStatus(position, buf);
                    position.set(Position.KEY_POWER, buf.readUnsignedShort() * 0.01);
                    position.set(Position.KEY_RSSI, buf.readUnsignedByte());
                    position.set(Position.KEY_ALARM, decodeAlarm(buf.readUnsignedByte()));
                    position.set("oil", buf.readUnsignedShort());
                    int temperature = buf.readUnsignedByte();
                    if (BitUtil.check(temperature, 7)) {
                        temperature = -BitUtil.to(temperature, 7);
                    }
                    position.set(Position.PREFIX_TEMP + 1, temperature);
                    position.set(Position.KEY_ODOMETER, buf.readUnsignedInt() * 10);
                } else if (variant == Variant.WETRUST) {
                    position.set(Position.KEY_ODOMETER, buf.readUnsignedInt());
                    position.set(Position.KEY_CARD, buf.readCharSequence(
                            buf.readUnsignedByte(), StandardCharsets.US_ASCII).toString());
                    position.set(Position.KEY_ALARM, buf.readUnsignedByte() > 0 ? Position.ALARM_GENERAL : null);
                    position.set("cardStatus", buf.readUnsignedByte());
                    position.set(Position.KEY_DRIVING_TIME, buf.readUnsignedShort());
                }
            }

            if (type == MSG_GPS_LBS_2 && variant == Variant.SEEWORLD) {
                position.set(Position.KEY_IGNITION, buf.readUnsignedByte() > 0);
                buf.readUnsignedByte(); // reporting mode
                buf.readUnsignedByte(); // supplementary transmission
                position.set(Position.KEY_ODOMETER, buf.readUnsignedInt());
                buf.readUnsignedInt(); // travel time
                int temperature = buf.readUnsignedShort();
                if (BitUtil.check(temperature, 15)) {
                    temperature = -BitUtil.to(temperature, 15);
                }
                position.set(Position.PREFIX_TEMP + 1, temperature * 0.01);
                position.set("humidity", buf.readUnsignedShort() * 0.01);
            }

            if ((type == MSG_GPS_LBS_2 || type == MSG_GPS_LBS_3 || type == MSG_GPS_LBS_4)
                    && buf.readableBytes() >= 3 + 6) {
                position.set(Position.KEY_IGNITION, buf.readUnsignedByte() > 0);
                position.set(Position.KEY_EVENT, buf.readUnsignedByte()); // reason
                position.set(Position.KEY_ARCHIVE, buf.readUnsignedByte() > 0);
            }

            if (type == MSG_GPS_LBS_3) {
                int module = buf.readUnsignedShort();
                int subLength = buf.readUnsignedByte();
                switch (module) {
                    case 0x0027:
                        position.set(Position.KEY_POWER, buf.readUnsignedShort() * 0.01);
                        break;
                    case 0x002E:
                        position.set(Position.KEY_ODOMETER, buf.readUnsignedInt());
                        break;
                    case 0x003B:
                        position.setAccuracy(buf.readUnsignedShort() * 0.01);
                        break;
                    default:
                        buf.skipBytes(subLength);
                        break;
                }
            }

            if (buf.readableBytes() == 3 + 6 || buf.readableBytes() == 3 + 4 + 6) {
                position.set(Position.KEY_IGNITION, buf.readUnsignedByte() > 0);
                buf.readUnsignedByte(); // upload mode
                position.set(Position.KEY_ARCHIVE, buf.readUnsignedByte() > 0 ? true : null);
            }

            if (buf.readableBytes() == 4 + 6) {
                position.set(Position.KEY_ODOMETER, buf.readUnsignedInt());
            }

        } else if (type == MSG_ALARM) {

            boolean extendedAlarm = dataLength > 7;
            if (extendedAlarm) {
                if (variant == Variant.JC400) {
                    buf.readUnsignedShort(); // marker
                    buf.readUnsignedByte(); // version
                }
                decodeGps(
                        position, buf, false,
                        variant == Variant.JC400, variant == Variant.JC400, variant == Variant.JC400,
                        deviceSession.get(DeviceSession.KEY_TIMEZONE));
            } else {
                DateBuilder dateBuilder = new DateBuilder((TimeZone) deviceSession.get(DeviceSession.KEY_TIMEZONE))
                        .setDate(buf.readUnsignedByte(), buf.readUnsignedByte(), buf.readUnsignedByte())
                        .setTime(buf.readUnsignedByte(), buf.readUnsignedByte(), buf.readUnsignedByte());
                getLastLocation(position, dateBuilder.getDate());
            }
            if (variant == Variant.JC400) {
                position.set(Position.KEY_POWER, buf.readUnsignedShort() * 0.1);
            }
            short event = buf.readUnsignedByte();
            position.set(Position.KEY_EVENT, event);
            switch (event) {
                case 0x01:
                    position.set(Position.KEY_ALARM, extendedAlarm ? Position.ALARM_SOS : Position.ALARM_GENERAL);
                    break;
                case 0x0E:
                    position.set(Position.KEY_ALARM, Position.ALARM_LOW_POWER);
                    break;
                case 0x76:
                    position.set(Position.KEY_ALARM, Position.ALARM_TEMPERATURE);
                    break;
                case 0x80:
                    position.set(Position.KEY_ALARM, Position.ALARM_VIBRATION);
                    break;
                case 0x87:
                    position.set(Position.KEY_ALARM, Position.ALARM_OVERSPEED);
                    break;
                case 0x88:
                    position.set(Position.KEY_ALARM, Position.ALARM_POWER_CUT);
                    break;
                case 0x90:
                    position.set(Position.KEY_ALARM, Position.ALARM_ACCELERATION);
                    break;
                case 0x91:
                    position.set(Position.KEY_ALARM, Position.ALARM_BRAKING);
                    break;
                case 0x92:
                    position.set(Position.KEY_ALARM, Position.ALARM_CORNERING);
                    break;
                case 0x93:
                    position.set(Position.KEY_ALARM, Position.ALARM_ACCIDENT);
                    break;
                default:
                    break;
            }

        } else {

            if (dataLength > 0) {
                buf.skipBytes(dataLength);
            }
            if (type != MSG_COMMAND_0 && type != MSG_COMMAND_1 && type != MSG_COMMAND_2) {
                sendResponse(channel, false, type, buf.getShort(buf.writerIndex() - 6), null);
            }
            return null;

        }

        if (hasLanguage(type)) {
            buf.readUnsignedShort();
        }

        if (type == MSG_GPS_LBS_STATUS_3 || type == MSG_FENCE_MULTI) {
            position.set(Position.KEY_GEOFENCE, buf.readUnsignedByte());
        }

        sendResponse(channel, false, type, buf.getShort(buf.writerIndex() - 6), null);

        return position;
    }

    private Object decodeExtended(Channel channel, SocketAddress remoteAddress, ByteBuf buf) {

        DeviceSession deviceSession = getDeviceSession(channel, remoteAddress);
        if (deviceSession == null) {
            return null;
        }

        if (!deviceSession.contains(DeviceSession.KEY_TIMEZONE)) {
            deviceSession.set(DeviceSession.KEY_TIMEZONE, getTimeZone(deviceSession.getDeviceId()));
        }

        Position position = new Position(getProtocolName());
        position.setDeviceId(deviceSession.getDeviceId());

        buf.readUnsignedShort(); // length
        int type = buf.readUnsignedByte();

        if (type == MSG_STRING_INFO) {

            buf.readUnsignedInt(); // server flag
            String data;
            if (buf.readUnsignedByte() == 1) {
                data = buf.readSlice(buf.readableBytes() - 6).toString(StandardCharsets.US_ASCII);
            } else {
                data = buf.readSlice(buf.readableBytes() - 6).toString(StandardCharsets.UTF_16BE);
            }

            Parser parser = new Parser(PATTERN_LOCATION, data);

            if (parser.matches()) {
                position.setValid(true);
                position.setLatitude(parser.nextCoordinate(Parser.CoordinateFormat.HEM_DEG));
                position.setLongitude(parser.nextCoordinate(Parser.CoordinateFormat.HEM_DEG));
                position.setCourse(parser.nextDouble());
                position.setSpeed(parser.nextDouble());
                position.setTime(parser.nextDateTime(Parser.DateTimeFormat.YMD_HMS));
            } else {
                getLastLocation(position, null);
                position.set(Position.KEY_RESULT, data);
            }

            return position;

        } else if (type == MSG_INFO) {

            int subType = buf.readUnsignedByte();

            getLastLocation(position, null);

            if (subType == 0x00) {

                position.set(Position.PREFIX_ADC + 1, buf.readUnsignedShort() * 0.01);
                return position;

            } else if (subType == 0x04) {

                CharSequence content = buf.readCharSequence(buf.readableBytes() - 4 - 2, StandardCharsets.US_ASCII);
                String[] values = content.toString().split(";");
                for (String value : values) {
                    String[] pair = value.split("=");
                    switch (pair[0]) {
                        case "ALM1":
                        case "ALM2":
                        case "ALM3":
                            position.set("alarm" + pair[0].charAt(3) + "Status", Integer.parseInt(pair[1], 16));
                        case "STA1":
                            position.set("otherStatus", Integer.parseInt(pair[1], 16));
                            break;
                        case "DYD":
                            position.set("engineStatus", Integer.parseInt(pair[1], 16));
                            break;
                        default:
                            break;
                    }
                }
                return position;

            } else if (subType == 0x05) {

                if (buf.readableBytes() >= 6 + 1 + 6) {
                    DateBuilder dateBuilder = new DateBuilder((TimeZone) deviceSession.get(DeviceSession.KEY_TIMEZONE))
                            .setDate(buf.readUnsignedByte(), buf.readUnsignedByte(), buf.readUnsignedByte())
                            .setTime(buf.readUnsignedByte(), buf.readUnsignedByte(), buf.readUnsignedByte());
                    position.setDeviceTime(dateBuilder.getDate());
                }

                int flags = buf.readUnsignedByte();
                position.set(Position.KEY_DOOR, BitUtil.check(flags, 0));
                position.set(Position.PREFIX_IO + 1, BitUtil.check(flags, 2));
                return position;

            } else if (subType == 0x0a) {

                buf.skipBytes(8); // imei
                buf.skipBytes(8); // imsi
                position.set(Position.KEY_ICCID, ByteBufUtil.hexDump(buf.readSlice(10)).replaceAll("f", ""));
                return position;

            } else if (subType == 0x0d) {

                if (buf.getByte(buf.readerIndex()) != '!') {
                    buf.skipBytes(6);
                }

                Parser parser = new Parser(PATTERN_FUEL, buf.toString(
                        buf.readerIndex(), buf.readableBytes() - 4 - 2, StandardCharsets.US_ASCII));
                if (!parser.matches()) {
                    return null;
                }

                position.set(Position.PREFIX_TEMP + 1, parser.nextDouble(0));
                position.set(Position.KEY_FUEL_LEVEL, parser.nextDouble(0));

                return position;

            } else if (subType == 0x1b) {

                if (Character.isLetter(buf.getUnsignedByte(buf.readerIndex()))) {
                    String data = buf.readCharSequence(buf.readableBytes() - 6, StandardCharsets.US_ASCII).toString();
                    position.set("serial", data.trim());
                } else {
                    buf.readUnsignedByte(); // header
                    buf.readUnsignedByte(); // type
                    position.set(Position.KEY_DRIVER_UNIQUE_ID, ByteBufUtil.hexDump(buf.readSlice(4)));
                    buf.readUnsignedByte(); // checksum
                    buf.readUnsignedByte(); // footer
                }
                return position;

            }

        } else if (type == MSG_X1_PHOTO_DATA) {

            int pictureId = buf.readInt();

            ByteBuf photo = photos.get(pictureId);

            buf.readUnsignedInt(); // offset
            buf.readBytes(photo, buf.readUnsignedShort());

            if (photo.writableBytes() > 0) {
                sendPhotoRequest(channel, pictureId);
            } else {
                position.set(Position.KEY_IMAGE, writeMediaFile(deviceSession.getUniqueId(), photo, "jpg"));
                photos.remove(pictureId).release();
            }

        } else if (type == MSG_AZ735_GPS || type == MSG_AZ735_ALARM) {

            if (!decodeGps(position, buf, true, deviceSession.get(DeviceSession.KEY_TIMEZONE))) {
                getLastLocation(position, position.getDeviceTime());
            }

            if (decodeLbs(position, buf, type, true)) {
                position.set(Position.KEY_RSSI, buf.readUnsignedByte());
            }

            buf.skipBytes(buf.readUnsignedByte()); // additional cell towers
            buf.skipBytes(buf.readUnsignedByte()); // wifi access point

            int status = buf.readUnsignedByte();
            position.set(Position.KEY_STATUS, status);

            if (type == MSG_AZ735_ALARM) {
                switch (status) {
                    case 0xA0:
                        position.set(Position.KEY_ARMED, true);
                        break;
                    case 0xA1:
                        position.set(Position.KEY_ARMED, false);
                        break;
                    case 0xA2:
                    case 0xA3:
                        position.set(Position.KEY_ALARM, Position.ALARM_LOW_BATTERY);
                        break;
                    case 0xA4:
                        position.set(Position.KEY_ALARM, Position.ALARM_GENERAL);
                        break;
                    case 0xA5:
                        position.set(Position.KEY_ALARM, Position.ALARM_DOOR);
                        break;
                    default:
                        break;
                }
            }

            buf.skipBytes(buf.readUnsignedByte()); // reserved extension

            sendResponse(channel, true, type, buf.getShort(buf.writerIndex() - 6), null);

            return position;

        } else if (type == MSG_OBD) {

            DateBuilder dateBuilder = new DateBuilder((TimeZone) deviceSession.get(DeviceSession.KEY_TIMEZONE))
                    .setDate(buf.readUnsignedByte(), buf.readUnsignedByte(), buf.readUnsignedByte())
                    .setTime(buf.readUnsignedByte(), buf.readUnsignedByte(), buf.readUnsignedByte());

            getLastLocation(position, dateBuilder.getDate());

            position.set(Position.KEY_IGNITION, buf.readUnsignedByte() > 0);

            String data = buf.readCharSequence(buf.readableBytes() - 18, StandardCharsets.US_ASCII).toString();
            for (String pair : data.split(",")) {
                String[] values = pair.split("=");
                if (values.length >= 2) {
                    switch (Integer.parseInt(values[0].substring(0, 2), 16)) {
                        case 40:
                            position.set(Position.KEY_ODOMETER, Integer.parseInt(values[1], 16) * 0.01);
                            break;
                        case 43:
                            position.set(Position.KEY_FUEL_LEVEL, Integer.parseInt(values[1], 16) * 0.01);
                            break;
                        case 45:
                            position.set(Position.KEY_COOLANT_TEMP, Integer.parseInt(values[1], 16) * 0.01);
                            break;
                        case 53:
                            position.set(Position.KEY_OBD_SPEED, Integer.parseInt(values[1], 16) * 0.01);
                            break;
                        case 54:
                            position.set(Position.KEY_RPM, Integer.parseInt(values[1], 16) * 0.01);
                            break;
                        case 71:
                            position.set(Position.KEY_FUEL_USED, Integer.parseInt(values[1], 16) * 0.01);
                            break;
                        case 73:
                            position.set(Position.KEY_HOURS, Integer.parseInt(values[1], 16) * 0.01);
                            break;
                        case 74:
                            position.set(Position.KEY_VIN, values[1]);
                            break;
                        default:
                            break;
                    }
                }
            }

            return position;

        } else if (type == MSG_GPS_MODULAR) {

            while (buf.readableBytes() > 6) {
                int moduleType = buf.readUnsignedShort();
                int moduleLength = buf.readUnsignedShort();

                switch (moduleType) {
                    case 0x03:
                        position.set(Position.KEY_ICCID, ByteBufUtil.hexDump(buf.readSlice(10)));
                        break;
                    case 0x09:
                        position.set(Position.KEY_SATELLITES, buf.readUnsignedByte());
                        break;
                    case 0x0a:
                        position.set(Position.KEY_SATELLITES_VISIBLE, buf.readUnsignedByte());
                        break;
                    case 0x11:
                        CellTower cellTower = CellTower.from(
                                buf.readUnsignedShort(),
                                buf.readUnsignedShort(),
                                buf.readUnsignedShort(),
                                buf.readUnsignedMedium(),
                                buf.readUnsignedByte());
                        if (cellTower.getCellId() > 0) {
                            position.setNetwork(new Network(cellTower));
                        }
                        break;
                    case 0x18:
                        position.set(Position.KEY_BATTERY, buf.readUnsignedShort() * 0.01);
                        break;
                    case 0x28:
                        position.set(Position.KEY_HDOP, buf.readUnsignedByte() * 0.1);
                        break;
                    case 0x29:
                        position.set(Position.KEY_INDEX, buf.readUnsignedInt());
                        break;
                    case 0x2a:
                        int input = buf.readUnsignedByte();
                        position.set(Position.KEY_DOOR, BitUtil.to(input, 4) > 0);
                        position.set("tamper", BitUtil.from(input, 4) > 0);
                        break;
                    case 0x2b:
                        int event = buf.readUnsignedByte();
                        switch (event) {
                            case 0x11:
                                position.set(Position.KEY_ALARM, Position.ALARM_LOW_BATTERY);
                                break;
                            case 0x12:
                                position.set(Position.KEY_ALARM, Position.ALARM_LOW_POWER);
                                break;
                            case 0x13:
                                position.set(Position.KEY_ALARM, Position.ALARM_POWER_CUT);
                                break;
                            case 0x14:
                                position.set(Position.KEY_ALARM, Position.ALARM_REMOVING);
                                break;
                            default:
                                break;
                        }
                        position.set(Position.KEY_EVENT, event);
                        break;
                    case 0x2e:
                        position.set(Position.KEY_ODOMETER, buf.readUnsignedIntLE());
                        break;
                    case 0x33:
                        position.setTime(new Date(buf.readUnsignedInt() * 1000));
                        position.set(Position.KEY_SATELLITES, buf.readUnsignedByte());
                        position.setAltitude(buf.readShort());

                        double latitude = buf.readUnsignedInt() / 60.0 / 30000.0;
                        double longitude = buf.readUnsignedInt() / 60.0 / 30000.0;
                        position.setSpeed(UnitsConverter.knotsFromKph(buf.readUnsignedByte()));

                        int flags = buf.readUnsignedShort();
                        position.setCourse(BitUtil.to(flags, 10));
                        position.setValid(BitUtil.check(flags, 12));

                        if (!BitUtil.check(flags, 10)) {
                            latitude = -latitude;
                        }
                        if (BitUtil.check(flags, 11)) {
                            longitude = -longitude;
                        }

                        position.setLatitude(latitude);
                        position.setLongitude(longitude);
                        break;
                    case 0x34:
                        position.set(Position.KEY_EVENT, buf.readUnsignedByte());
                        buf.readUnsignedIntLE(); // time
                        buf.skipBytes(buf.readUnsignedByte()); // content
                        break;
                    default:
                        buf.skipBytes(moduleLength);
                        break;
                }
            }

            if (position.getFixTime() == null) {
                getLastLocation(position, null);
            }

            sendResponse(channel, false, MSG_GPS_MODULAR, buf.readUnsignedShort(), null);

            return position;

        } else if (type == MSG_MULTIMEDIA) {

            buf.skipBytes(8); // serial number
            long timestamp = buf.readUnsignedInt() * 1000;
            buf.skipBytes(4 + 4 + 2 + 1 + 1 + 2); // gps
            buf.skipBytes(2 + 2 + 2 + 2); // cell

            int mediaId = buf.readInt();
            int mediaLength = buf.readInt();
            int mediaType = buf.readUnsignedByte();
            int mediaFormat = buf.readUnsignedByte();

            if (mediaType == 0 && mediaFormat == 0) {

                buf.readUnsignedByte(); // event

                ByteBuf photo;
                if (buf.readUnsignedShort() == 0) {
                    photo = Unpooled.buffer(mediaLength);
                    if (photos.containsKey(mediaId)) {
                        photos.remove(mediaId).release();
                    }
                    photos.put(mediaId, photo);
                } else {
                    photo = photos.get(mediaId);
                }

                if (photo != null) {
                    buf.readBytes(photo, buf.readableBytes() - 3 * 2);
                    if (!photo.isWritable()) {
                        position = new Position(getProtocolName());
                        position.setDeviceId(deviceSession.getDeviceId());
                        getLastLocation(position, new Date(timestamp));
                        position.set(Position.KEY_IMAGE, writeMediaFile(deviceSession.getUniqueId(), photo, "jpg"));
                        photos.remove(mediaId).release();
                    }
                }

            }

            sendResponse(channel, true, type, buf.getShort(buf.writerIndex() - 6), null);

            return position;

        } else if (type == MSG_SERIAL) {

            position = new Position(getProtocolName());
            position.setDeviceId(deviceSession.getDeviceId());
            getLastLocation(position, null);

            buf.readUnsignedByte(); // external device type code

            ByteBuf data = buf.readSlice(buf.readableBytes() - 6); // index + checksum + footer
            if (BufferUtil.isPrintable(data, data.readableBytes())) {
                String value = data.readCharSequence(data.readableBytes(), StandardCharsets.US_ASCII).toString();
                position.set(Position.KEY_RESULT, value.trim());
            } else {
                position.set(Position.KEY_RESULT, ByteBufUtil.hexDump(data));
            }

            return position;

        }

        return null;
    }

    private void decodeVariant(ByteBuf buf) {
        int header = buf.getUnsignedShort(buf.readerIndex());
        int length;
        int type;
        if (header == 0x7878) {
            length = buf.getUnsignedByte(buf.readerIndex() + 2);
            type = buf.getUnsignedByte(buf.readerIndex() + 2 + 1);
        } else {
            length = buf.getUnsignedShort(buf.readerIndex() + 2);
            type = buf.getUnsignedByte(buf.readerIndex() + 2 + 2);
        }

        if (header == 0x7878 && type == MSG_GPS_LBS_1 && length == 0x24) {
            variant = Variant.VXT01;
        } else if (header == 0x7878 && type == MSG_GPS_LBS_STATUS_1 && length == 0x24) {
            variant = Variant.VXT01;
        } else if (header == 0x7878 && type == MSG_LBS_MULTIPLE_3 && length == 0x31) {
            variant = Variant.WANWAY_S20;
        } else if (header == 0x7878 && type == MSG_LBS_MULTIPLE_3 && length == 0x2e) {
            variant = Variant.SR411_MINI;
        } else if (header == 0x7878 && type == MSG_GPS_LBS_1 && length >= 0x71) {
            variant = Variant.GT06E_CARD;
        } else if (header == 0x7878 && type == MSG_GPS_LBS_1 && length == 0x21) {
            variant = Variant.BENWAY;
        } else if (header == 0x7878 && type == MSG_GPS_LBS_1 && length == 0x2b) {
            variant = Variant.S5;
        } else if (header == 0x7878 && type == MSG_LBS_STATUS && length >= 0x17) {
            variant = Variant.SPACE10X;
        } else if (header == 0x7878 && type == MSG_STATUS && length == 0x13) {
            variant = Variant.OBD6;
        } else if (header == 0x7878 && type == MSG_GPS_LBS_1 && length == 0x29) {
            variant = Variant.WETRUST;
        } else if (header == 0x7878 && type == MSG_ALARM && buf.getUnsignedShort(buf.readerIndex() + 4) == 0xffff) {
            variant = Variant.JC400;
        } else if (header == 0x7878 && type == MSG_LBS_3 && length == 0x37) {
            variant = Variant.SL4X;
<<<<<<< HEAD
=======
        } else if (header == 0x7878 && type == MSG_GPS_LBS_STATUS_4 && length == 0x27) {
            variant = Variant.SL4X;
        } else if (header == 0x7878 && type == MSG_GPS_LBS_2 && length == 0x2f) {
            variant = Variant.SEEWORLD;
        } else if (header == 0x7878 && type == MSG_GPS_LBS_STATUS_1 && length == 0x26) {
            variant = Variant.SEEWORLD;
>>>>>>> bc2faa14
        } else {
            variant = Variant.STANDARD;
        }
    }

    @Override
    protected Object decode(
            Channel channel, SocketAddress remoteAddress, Object msg) throws Exception {

        ByteBuf buf = (ByteBuf) msg;

        decodeVariant(buf);

        int header = buf.readShort();

        if (header == 0x7878) {
            return decodeBasic(channel, remoteAddress, buf);
        } else {
            return decodeExtended(channel, remoteAddress, buf);
        }
    }

}<|MERGE_RESOLUTION|>--- conflicted
+++ resolved
@@ -124,10 +124,7 @@
         WETRUST,
         JC400,
         SL4X,
-<<<<<<< HEAD
-=======
         SEEWORLD,
->>>>>>> bc2faa14
     }
 
     private Variant variant;
@@ -1483,15 +1480,12 @@
             variant = Variant.JC400;
         } else if (header == 0x7878 && type == MSG_LBS_3 && length == 0x37) {
             variant = Variant.SL4X;
-<<<<<<< HEAD
-=======
         } else if (header == 0x7878 && type == MSG_GPS_LBS_STATUS_4 && length == 0x27) {
             variant = Variant.SL4X;
         } else if (header == 0x7878 && type == MSG_GPS_LBS_2 && length == 0x2f) {
             variant = Variant.SEEWORLD;
         } else if (header == 0x7878 && type == MSG_GPS_LBS_STATUS_1 && length == 0x26) {
             variant = Variant.SEEWORLD;
->>>>>>> bc2faa14
         } else {
             variant = Variant.STANDARD;
         }
