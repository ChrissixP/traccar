/*
 * Copyright 2012 - 2020 Anton Tananaev (anton@traccar.org)
 *
 * Licensed under the Apache License, Version 2.0 (the "License");
 * you may not use this file except in compliance with the License.
 * You may obtain a copy of the License at
 *
 *     http://www.apache.org/licenses/LICENSE-2.0
 *
 * Unless required by applicable law or agreed to in writing, software
 * distributed under the License is distributed on an "AS IS" BASIS,
 * WITHOUT WARRANTIES OR CONDITIONS OF ANY KIND, either express or implied.
 * See the License for the specific language governing permissions and
 * limitations under the License.
 */
package org.traccar.protocol;

import io.netty.buffer.ByteBuf;
import io.netty.buffer.ByteBufUtil;
import io.netty.buffer.Unpooled;
import io.netty.channel.Channel;
import org.traccar.BaseProtocolDecoder;
import org.traccar.Context;
import org.traccar.DeviceSession;
import org.traccar.NetworkMessage;
import org.traccar.Protocol;
import org.traccar.helper.BcdUtil;
import org.traccar.helper.BitUtil;
import org.traccar.helper.Checksum;
import org.traccar.helper.DateBuilder;
import org.traccar.helper.Parser;
import org.traccar.helper.PatternBuilder;
import org.traccar.helper.UnitsConverter;
import org.traccar.model.CellTower;
import org.traccar.model.Device;
import org.traccar.model.Network;
import org.traccar.model.Position;
import org.traccar.model.WifiAccessPoint;

import java.net.SocketAddress;
import java.nio.charset.StandardCharsets;
import java.util.Calendar;
import java.util.Date;
import java.util.HashMap;
import java.util.Map;
import java.util.TimeZone;
import java.util.regex.Pattern;

public class Gt06ProtocolDecoder extends BaseProtocolDecoder {

    private final Map<Integer, ByteBuf> photos = new HashMap<>();

    public Gt06ProtocolDecoder(Protocol protocol) {
        super(protocol);
    }

    public static final int MSG_LOGIN = 0x01;
    public static final int MSG_GPS = 0x10;
    public static final int MSG_LBS = 0x11;
    public static final int MSG_GPS_LBS_1 = 0x12;
    public static final int MSG_GPS_LBS_2 = 0x22;
    public static final int MSG_GPS_LBS_3 = 0x37;
    public static final int MSG_STATUS = 0x13;
    public static final int MSG_SATELLITE = 0x14;
    public static final int MSG_STRING = 0x15;
    public static final int MSG_GPS_LBS_STATUS_1 = 0x16;
    public static final int MSG_WIFI = 0x17;
    public static final int MSG_GPS_LBS_STATUS_2 = 0x26;
    public static final int MSG_GPS_LBS_STATUS_3 = 0x27;
    public static final int MSG_LBS_MULTIPLE = 0x28;
    public static final int MSG_LBS_WIFI = 0x2C;
    public static final int MSG_LBS_EXTEND = 0x18;
    public static final int MSG_LBS_STATUS = 0x19;
    public static final int MSG_GPS_PHONE = 0x1A;
    public static final int MSG_GPS_LBS_EXTEND = 0x1E;
    public static final int MSG_HEARTBEAT = 0x23;
    public static final int MSG_ADDRESS_REQUEST = 0x2A;
    public static final int MSG_ADDRESS_RESPONSE = 0x97;
    public static final int MSG_AZ735_GPS = 0x32;
    public static final int MSG_AZ735_ALARM = 0x33;
    public static final int MSG_X1_GPS = 0x34;
    public static final int MSG_X1_PHOTO_INFO = 0x35;
    public static final int MSG_X1_PHOTO_DATA = 0x36;
    public static final int MSG_WIFI_2 = 0x69;
    public static final int MSG_GPS_MODULAR = 0x70;
    public static final int MSG_COMMAND_0 = 0x80;
    public static final int MSG_COMMAND_1 = 0x81;
    public static final int MSG_COMMAND_2 = 0x82;
    public static final int MSG_TIME_REQUEST = 0x8A;
    public static final int MSG_INFO = 0x94;
<<<<<<< HEAD
    public static final int MSG_RFID = 0x9B;
=======
    public static final int MSG_SERIAL = 0x9B;
>>>>>>> 13801af7
    public static final int MSG_STRING_INFO = 0x21;
    public static final int MSG_GPS_2 = 0xA0;
    public static final int MSG_LBS_2 = 0xA1;
    public static final int MSG_WIFI_3 = 0xA2;
    public static final int MSG_FENCE_SINGLE = 0xA3;
    public static final int MSG_FENCE_MULTI = 0xA4;
    public static final int MSG_LBS_ALARM = 0xA5;
    public static final int MSG_LBS_ADDRESS = 0xA7;
    public static final int MSG_OBD = 0x8C;
    public static final int MSG_DTC = 0x65;
    public static final int MSG_PID = 0x66;
    public static final int MSG_BMS = 0x20;
    public static final int MSG_MULTIMEDIA = 0x21;
    public static final int MSG_BMS_2 = 0x40;
    public static final int MSG_MULTIMEDIA_2 = 0x41;
    public static final int MSG_ALARM = 0x95;

    private static boolean isSupported(int type) {
        return hasGps(type) || hasLbs(type) || hasStatus(type);
    }

    private static boolean hasGps(int type) {
        switch (type) {
            case MSG_GPS:
            case MSG_GPS_LBS_1:
            case MSG_GPS_LBS_2:
            case MSG_GPS_LBS_3:
            case MSG_GPS_LBS_STATUS_1:
            case MSG_GPS_LBS_STATUS_2:
            case MSG_GPS_LBS_STATUS_3:
            case MSG_GPS_PHONE:
            case MSG_GPS_LBS_EXTEND:
            case MSG_GPS_2:
            case MSG_FENCE_SINGLE:
            case MSG_FENCE_MULTI:
                return true;
            default:
                return false;
        }
    }

    private static boolean hasLbs(int type) {
        switch (type) {
            case MSG_LBS:
            case MSG_LBS_STATUS:
            case MSG_GPS_LBS_1:
            case MSG_GPS_LBS_2:
            case MSG_GPS_LBS_3:
            case MSG_GPS_LBS_STATUS_1:
            case MSG_GPS_LBS_STATUS_2:
            case MSG_GPS_LBS_STATUS_3:
            case MSG_GPS_2:
            case MSG_FENCE_SINGLE:
            case MSG_FENCE_MULTI:
            case MSG_LBS_ALARM:
            case MSG_LBS_ADDRESS:
                return true;
            default:
                return false;
        }
    }

    private static boolean hasStatus(int type) {
        switch (type) {
            case MSG_STATUS:
            case MSG_LBS_STATUS:
            case MSG_GPS_LBS_STATUS_1:
            case MSG_GPS_LBS_STATUS_2:
            case MSG_GPS_LBS_STATUS_3:
                return true;
            default:
                return false;
        }
    }

    private static boolean hasLanguage(int type) {
        switch (type) {
            case MSG_GPS_PHONE:
            case MSG_HEARTBEAT:
            case MSG_GPS_LBS_STATUS_3:
            case MSG_LBS_MULTIPLE:
            case MSG_LBS_2:
            case MSG_FENCE_MULTI:
                return true;
            default:
                return false;
        }
    }

    private void sendResponse(Channel channel, boolean extended, int type, int index, ByteBuf content) {
        if (channel != null) {
            ByteBuf response = Unpooled.buffer();
            int length = 5 + (content != null ? content.readableBytes() : 0);
            if (extended) {
                response.writeShort(0x7979);
                response.writeShort(length);
            } else {
                response.writeShort(0x7878);
                response.writeByte(length);
            }
            response.writeByte(type);
            if (content != null) {
                response.writeBytes(content);
                content.release();
            }
            response.writeShort(index);
            response.writeShort(Checksum.crc16(Checksum.CRC16_X25,
                    response.nioBuffer(2, response.writerIndex() - 2)));
            response.writeByte('\r');
            response.writeByte('\n');
            channel.writeAndFlush(new NetworkMessage(response, channel.remoteAddress()));
        }
    }

    private void sendPhotoRequest(Channel channel, int pictureId) {
        ByteBuf photo = photos.get(pictureId);
        ByteBuf content = Unpooled.buffer();
        content.writeInt(pictureId);
        content.writeInt(photo.writerIndex());
        content.writeShort(Math.min(photo.writableBytes(), 1024));
        sendResponse(channel, false, MSG_X1_PHOTO_DATA, 0, content);
    }

    public static boolean decodeGps(Position position, ByteBuf buf, boolean hasLength, TimeZone timezone) {
<<<<<<< HEAD
=======
        return decodeGps(position, buf, hasLength, true, true, timezone);
    }

    public static boolean decodeGps(
            Position position, ByteBuf buf, boolean hasLength, boolean hasSatellites,
            boolean hasSpeed, TimeZone timezone) {
>>>>>>> 13801af7

        DateBuilder dateBuilder = new DateBuilder(timezone)
                .setDate(buf.readUnsignedByte(), buf.readUnsignedByte(), buf.readUnsignedByte())
                .setTime(buf.readUnsignedByte(), buf.readUnsignedByte(), buf.readUnsignedByte());
        position.setTime(dateBuilder.getDate());

        if (hasLength && buf.readUnsignedByte() == 0) {
            return false;
        }

        if (hasSatellites) {
            position.set(Position.KEY_SATELLITES, BitUtil.to(buf.readUnsignedByte(), 4));
        }

        double latitude = buf.readUnsignedInt() / 60.0 / 30000.0;
        double longitude = buf.readUnsignedInt() / 60.0 / 30000.0;

        if (hasSpeed) {
            position.setSpeed(UnitsConverter.knotsFromKph(buf.readUnsignedByte()));
        }

        int flags = buf.readUnsignedShort();
        position.setCourse(BitUtil.to(flags, 10));
        position.setValid(BitUtil.check(flags, 12));

        if (!BitUtil.check(flags, 10)) {
            latitude = -latitude;
        }
        if (BitUtil.check(flags, 11)) {
            longitude = -longitude;
        }

        position.setLatitude(latitude);
        position.setLongitude(longitude);

        if (BitUtil.check(flags, 14)) {
            position.set(Position.KEY_IGNITION, BitUtil.check(flags, 15));
        }

        return true;
    }

    private boolean decodeLbs(Position position, ByteBuf buf, boolean hasLength) {

        int length = 0;
        if (hasLength) {
            length = buf.readUnsignedByte();
            if (length == 0) {
                boolean zeroedData = true;
                for (int i = buf.readerIndex() + 9; i < buf.readerIndex() + 45 && i < buf.writerIndex(); i++) {
                    if (buf.getByte(i) != 0) {
                        zeroedData = false;
                        break;
                    }
                }
                if (zeroedData) {
                    buf.skipBytes(Math.min(buf.readableBytes(), 45));
                }
                return false;
            }
        }

        int mcc = buf.readUnsignedShort();
        int mnc = BitUtil.check(mcc, 15) ? buf.readUnsignedShort() : buf.readUnsignedByte();

        position.setNetwork(new Network(CellTower.from(
                BitUtil.to(mcc, 15), mnc, buf.readUnsignedShort(), buf.readUnsignedMedium())));

        if (length > 9) {
            buf.skipBytes(length - 9);
        }

        return true;
    }

    private boolean decodeStatus(Position position, ByteBuf buf) {

        int status = buf.readUnsignedByte();

        position.set(Position.KEY_STATUS, status);
        position.set(Position.KEY_IGNITION, BitUtil.check(status, 1));
        position.set(Position.KEY_CHARGE, BitUtil.check(status, 2));
        position.set(Position.KEY_BLOCKED, BitUtil.check(status, 7));

        switch (BitUtil.between(status, 3, 6)) {
            case 1:
                position.set(Position.KEY_ALARM, Position.ALARM_SHOCK);
                break;
            case 2:
                position.set(Position.KEY_ALARM, Position.ALARM_POWER_CUT);
                break;
            case 3:
                position.set(Position.KEY_ALARM, Position.ALARM_LOW_BATTERY);
                break;
            case 4:
                position.set(Position.KEY_ALARM, Position.ALARM_SOS);
                break;
            case 7:
                position.set(Position.KEY_ALARM, Position.ALARM_REMOVING);
                break;
            default:
                break;
        }

        position.set(Position.KEY_BATTERY_LEVEL, buf.readUnsignedByte() * 100 / 6);
        position.set(Position.KEY_RSSI, buf.readUnsignedByte());
        position.set(Position.KEY_ALARM, decodeAlarm(buf.readUnsignedByte()));

        return true;
    }

    private String decodeAlarm(short value) {
        switch (value) {
            case 0x01:
                return Position.ALARM_SOS;
            case 0x02:
                return Position.ALARM_POWER_CUT;
            case 0x03:
            case 0x09:
                return Position.ALARM_VIBRATION;
            case 0x04:
                return Position.ALARM_GEOFENCE_ENTER;
            case 0x05:
                return Position.ALARM_GEOFENCE_EXIT;
            case 0x06:
                return Position.ALARM_OVERSPEED;
            case 0x0E:
            case 0x0F:
                return Position.ALARM_LOW_BATTERY;
            case 0x11:
                return Position.ALARM_POWER_OFF;
            case 0x13:
                return Position.ALARM_TAMPERING;
            case 0x14:
                return Position.ALARM_DOOR;
            case 0x29:
                return Position.ALARM_ACCELERATION;
            case 0x30:
                return Position.ALARM_BRAKING;
            case 0x2A:
            case 0x2B:
                return Position.ALARM_CORNERING;
            case 0x2C:
                return Position.ALARM_ACCIDENT;
            case 0x23:
                return Position.ALARM_FALL_DOWN;
            default:
                return null;
        }
    }

    private static final Pattern PATTERN_FUEL = new PatternBuilder()
            .text("!AIOIL,")
            .number("d+,")                       // device address
            .number("d+.d+,")                    // output value
            .number("(d+.d+),")                  // temperature
            .expression("[^,]+,")                // version
            .number("dd")                        // back wave
            .number("d")                         // software status code
            .number("d,")                        // hardware status code
            .number("(d+.d+),")                  // measured value
            .expression("[01],")                 // movement status
            .number("d+,")                       // excited wave times
            .number("xx")                        // checksum
            .compile();

    private Position decodeFuelData(Position position, String sentence) {
        Parser parser = new Parser(PATTERN_FUEL, sentence);
        if (!parser.matches()) {
            return null;
        }

        position.set(Position.PREFIX_TEMP + 1, parser.nextDouble(0));
        position.set(Position.KEY_FUEL_LEVEL, parser.nextDouble(0));

        return position;
    }

    private static final Pattern PATTERN_LOCATION = new PatternBuilder()
            .text("Current position!")
            .number("Lat:([NS])(d+.d+),")        // latitude
            .number("Lon:([EW])(d+.d+),")        // longitude
            .text("Course:").number("(d+.d+),")  // course
            .text("Speed:").number("(d+.d+),")   // speed
            .text("DateTime:")
            .number("(dddd)-(dd)-(dd) +")        // date
            .number("(dd):(dd):(dd)")            // time
            .compile();

    private Position decodeLocationString(Position position, String sentence) {
        Parser parser = new Parser(PATTERN_LOCATION, sentence);
        if (!parser.matches()) {
            return null;
        }

        position.setValid(true);
        position.setLatitude(parser.nextCoordinate(Parser.CoordinateFormat.HEM_DEG));
        position.setLongitude(parser.nextCoordinate(Parser.CoordinateFormat.HEM_DEG));
        position.setCourse(parser.nextDouble());
        position.setSpeed(parser.nextDouble());
        position.setTime(parser.nextDateTime(Parser.DateTimeFormat.YMD_HMS));

        return position;
    }

    private Object decodeBasic(Channel channel, SocketAddress remoteAddress, ByteBuf buf) throws Exception {

        int length = buf.readUnsignedByte();
        int dataLength = length - 5;
        int type = buf.readUnsignedByte();

        DeviceSession deviceSession = null;
        if (type != MSG_LOGIN) {
            deviceSession = getDeviceSession(channel, remoteAddress);
            if (deviceSession == null) {
                return null;
            }
            if (deviceSession.getTimeZone() == null) {
                deviceSession.setTimeZone(getTimeZone(deviceSession.getDeviceId()));
            }
        }

        if (type == MSG_LOGIN) {

            String imei = ByteBufUtil.hexDump(buf.readSlice(8)).substring(1);
            buf.readUnsignedShort(); // type

            deviceSession = getDeviceSession(channel, remoteAddress, imei);
            if (deviceSession != null && deviceSession.getTimeZone() == null) {
                deviceSession.setTimeZone(getTimeZone(deviceSession.getDeviceId()));
            }

            if (dataLength > 10) {
                int extensionBits = buf.readUnsignedShort();
                int hours = (extensionBits >> 4) / 100;
                int minutes = (extensionBits >> 4) % 100;
                int offset = (hours * 60 + minutes) * 60;
                if ((extensionBits & 0x8) != 0) {
                    offset = -offset;
                }
                if (deviceSession != null) {
                    TimeZone timeZone = deviceSession.getTimeZone();
                    if (timeZone.getRawOffset() == 0) {
                        timeZone.setRawOffset(offset * 1000);
                        deviceSession.setTimeZone(timeZone);
                    }
                }

            }

            if (deviceSession != null) {
                sendResponse(channel, false, type, buf.getShort(buf.writerIndex() - 6), null);
            }

        } else if (type == MSG_HEARTBEAT) {

            Position position = new Position(getProtocolName());
            position.setDeviceId(deviceSession.getDeviceId());

            getLastLocation(position, null);

            int status = buf.readUnsignedByte();
            position.set(Position.KEY_ARMED, BitUtil.check(status, 0));
            position.set(Position.KEY_IGNITION, BitUtil.check(status, 1));
            position.set(Position.KEY_CHARGE, BitUtil.check(status, 2));

            if (buf.readableBytes() >= 2 + 6) {
                position.set(Position.KEY_BATTERY, buf.readUnsignedShort() * 0.01);
            }
            if (buf.readableBytes() >= 1 + 6) {
                position.set(Position.KEY_RSSI, buf.readUnsignedByte());
            }

            sendResponse(channel, false, type, buf.getShort(buf.writerIndex() - 6), null);

            return position;

        } else if (type == MSG_ADDRESS_REQUEST) {

            String response = "NA&&NA&&0##";
            ByteBuf content = Unpooled.buffer();
            content.writeByte(response.length());
            content.writeInt(0);
            content.writeBytes(response.getBytes(StandardCharsets.US_ASCII));
            sendResponse(channel, true, MSG_ADDRESS_RESPONSE, 0, content);

        } else if (type == MSG_TIME_REQUEST) {

            Calendar calendar = Calendar.getInstance(TimeZone.getTimeZone("UTC"));
            ByteBuf content = Unpooled.buffer();
            content.writeByte(calendar.get(Calendar.YEAR) - 2000);
            content.writeByte(calendar.get(Calendar.MONTH) + 1);
            content.writeByte(calendar.get(Calendar.DAY_OF_MONTH));
            content.writeByte(calendar.get(Calendar.HOUR_OF_DAY));
            content.writeByte(calendar.get(Calendar.MINUTE));
            content.writeByte(calendar.get(Calendar.SECOND));
            sendResponse(channel, false, MSG_TIME_REQUEST, 0, content);

        } else if (type == MSG_X1_GPS || type == MSG_X1_PHOTO_INFO) {

            return decodeX1(channel, buf, deviceSession, type);

        } else if (type == MSG_WIFI || type == MSG_WIFI_2) {

            return decodeWifi(channel, buf, deviceSession, type);

        } else if (type == MSG_INFO) {

            Position position = new Position(getProtocolName());
            position.setDeviceId(deviceSession.getDeviceId());

            getLastLocation(position, null);

            position.set(Position.KEY_POWER, buf.readShort() * 0.01);

            return position;

        } else {

            return decodeBasicOther(channel, buf, deviceSession, type, dataLength);

        }

        return null;
    }

    private Object decodeX1(Channel channel, ByteBuf buf, DeviceSession deviceSession, int type) {

        if (type == MSG_X1_GPS) {

            Position position = new Position(getProtocolName());
            position.setDeviceId(deviceSession.getDeviceId());

            buf.readUnsignedInt(); // data and alarm

            decodeGps(position, buf, false, deviceSession.getTimeZone());

            buf.readUnsignedShort(); // terminal info

            position.set(Position.KEY_ODOMETER, buf.readUnsignedInt());

            position.setNetwork(new Network(CellTower.from(
                    buf.readUnsignedShort(), buf.readUnsignedByte(),
                    buf.readUnsignedShort(), buf.readUnsignedInt())));

            long driverId = buf.readUnsignedInt();
            if (driverId > 0) {
                position.set(Position.KEY_DRIVER_UNIQUE_ID, String.valueOf(driverId));
            }

            position.set(Position.KEY_BATTERY, buf.readUnsignedShort() * 0.01);
            position.set(Position.KEY_POWER, buf.readUnsignedShort() * 0.01);

            long portInfo = buf.readUnsignedInt();

            position.set(Position.KEY_INPUT, buf.readUnsignedByte());
            position.set(Position.KEY_OUTPUT, buf.readUnsignedByte());

            for (int i = 1; i <= BitUtil.between(portInfo, 20, 24); i++) {
                position.set(Position.PREFIX_ADC + i, buf.readUnsignedShort() * 0.01);
            }

            return position;

        } else if (type == MSG_X1_PHOTO_INFO) {

            buf.skipBytes(6); // time
            buf.readUnsignedByte(); // fix status
            buf.readUnsignedInt(); // latitude
            buf.readUnsignedInt(); // longitude
            buf.readUnsignedByte(); // camera id
            buf.readUnsignedByte(); // photo source
            buf.readUnsignedByte(); // picture format

            ByteBuf photo = Unpooled.buffer(buf.readInt());
            int pictureId = buf.readInt();
            photos.put(pictureId, photo);
            sendPhotoRequest(channel, pictureId);

        }

        return null;
    }

    private Object decodeWifi(Channel channel, ByteBuf buf, DeviceSession deviceSession, int type) {

        Position position = new Position(getProtocolName());
        position.setDeviceId(deviceSession.getDeviceId());

        ByteBuf time = buf.readSlice(6);
        DateBuilder dateBuilder = new DateBuilder()
                .setYear(BcdUtil.readInteger(time, 2))
                .setMonth(BcdUtil.readInteger(time, 2))
                .setDay(BcdUtil.readInteger(time, 2))
                .setHour(BcdUtil.readInteger(time, 2))
                .setMinute(BcdUtil.readInteger(time, 2))
                .setSecond(BcdUtil.readInteger(time, 2));
        getLastLocation(position, dateBuilder.getDate());

        Network network = new Network();

        int wifiCount = buf.getByte(2);
        for (int i = 0; i < wifiCount; i++) {
            String mac = String.format("%02x:%02x:%02x:%02x:%02x:%02x",
                    buf.readUnsignedByte(), buf.readUnsignedByte(), buf.readUnsignedByte(),
                    buf.readUnsignedByte(), buf.readUnsignedByte(), buf.readUnsignedByte());
            network.addWifiAccessPoint(WifiAccessPoint.from(mac, buf.readUnsignedByte()));
        }

        int cellCount = buf.readUnsignedByte();
        int mcc = buf.readUnsignedShort();
        int mnc = buf.readUnsignedByte();
        for (int i = 0; i < cellCount; i++) {
            network.addCellTower(CellTower.from(
                    mcc, mnc, buf.readUnsignedShort(), buf.readUnsignedShort(), buf.readUnsignedByte()));
        }

        position.setNetwork(network);

        if (channel != null) {
            ByteBuf response = Unpooled.buffer();
            response.writeShort(0x7878);
            response.writeByte(0);
            response.writeByte(type);
            response.writeBytes(time.resetReaderIndex());
            response.writeByte('\r');
            response.writeByte('\n');
            channel.writeAndFlush(new NetworkMessage(response, channel.remoteAddress()));
        }

        return position;
    }

    private Object decodeBasicOther(
            Channel channel, ByteBuf buf, DeviceSession deviceSession, int type, int dataLength) {

        Position position = new Position(getProtocolName());
        position.setDeviceId(deviceSession.getDeviceId());

        if (type == MSG_LBS_MULTIPLE || type == MSG_LBS_EXTEND || type == MSG_LBS_WIFI
                || type == MSG_LBS_2 || type == MSG_WIFI_3) {

            boolean longFormat = type == MSG_LBS_2 || type == MSG_WIFI_3;

            DateBuilder dateBuilder = new DateBuilder(deviceSession.getTimeZone())
                    .setDate(buf.readUnsignedByte(), buf.readUnsignedByte(), buf.readUnsignedByte())
                    .setTime(buf.readUnsignedByte(), buf.readUnsignedByte(), buf.readUnsignedByte());

            getLastLocation(position, dateBuilder.getDate());

            int mcc = buf.readUnsignedShort();
            int mnc = BitUtil.check(mcc, 15) ? buf.readUnsignedShort() : buf.readUnsignedByte();
            Network network = new Network();
            for (int i = 0; i < 7; i++) {
                int lac = longFormat ? buf.readInt() : buf.readUnsignedShort();
                int cid = longFormat ? (int) buf.readLong() : buf.readUnsignedMedium();
                int rssi = -buf.readUnsignedByte();
                if (lac > 0) {
                    network.addCellTower(CellTower.from(BitUtil.to(mcc, 15), mnc, lac, cid, rssi));
                }
            }

            buf.readUnsignedByte(); // time leads

            if (type != MSG_LBS_MULTIPLE && type != MSG_LBS_2) {
                int wifiCount = buf.readUnsignedByte();
                for (int i = 0; i < wifiCount; i++) {
                    String mac = ByteBufUtil.hexDump(buf.readSlice(6)).replaceAll("(..)", "$1:");
                    network.addWifiAccessPoint(WifiAccessPoint.from(
                            mac.substring(0, mac.length() - 1), buf.readUnsignedByte()));
                }
            }

            position.setNetwork(network);

        } else if (type == MSG_STRING) {

            getLastLocation(position, null);

            int commandLength = buf.readUnsignedByte();

            if (commandLength > 0) {
                buf.readUnsignedByte(); // server flag (reserved)
                position.set(Position.KEY_RESULT,
                        buf.readSlice(commandLength - 1).toString(StandardCharsets.US_ASCII));
            }

        } else if (type == MSG_BMS || type == MSG_BMS_2) {

            buf.skipBytes(8); // serial number

            getLastLocation(position, new Date(buf.readUnsignedInt() * 1000));

            position.set("relativeCapacity", buf.readUnsignedByte());
            position.set("remainingCapacity", buf.readUnsignedShort());
            position.set("absoluteCapacity", buf.readUnsignedByte());
            position.set("fullCapacity", buf.readUnsignedShort());
            position.set("batteryHealth", buf.readUnsignedByte());
            position.set("batteryTemp", buf.readUnsignedShort() * 0.1 - 273.1);
            position.set("current", buf.readUnsignedShort());
            position.set(Position.KEY_BATTERY, buf.readUnsignedShort() * 0.001);
            position.set("cycleIndex", buf.readUnsignedShort());
            for (int i = 1; i <= 14; i++) {
                position.set("batteryCell" + i, buf.readUnsignedShort() * 0.001);
            }
            position.set("currentChargeInterval", buf.readUnsignedShort());
            position.set("maxChargeInterval", buf.readUnsignedShort());
            position.set("barcode", buf.readCharSequence(16, StandardCharsets.US_ASCII).toString().trim());
            position.set("batteryVersion", buf.readUnsignedShort());
            position.set("manufacturer", buf.readCharSequence(16, StandardCharsets.US_ASCII).toString().trim());
            position.set("batteryStatus", buf.readUnsignedInt());

            position.set("controllerStatus", buf.readUnsignedInt());
            position.set("controllerFault", buf.readUnsignedInt());

            sendResponse(channel, false, type, buf.getShort(buf.writerIndex() - 6), null);

            return position;

        } else if (isSupported(type)) {

            decodeBasicUniversal(buf, deviceSession, type, position);

<<<<<<< HEAD
            if (hasStatus(type)) {
                decodeStatus(position, buf);
            }

            if (type == MSG_GPS_LBS_1 && buf.readableBytes() > 75 + 6) {
                position.set(Position.KEY_ODOMETER, buf.readUnsignedInt());
                String data = buf.readCharSequence(buf.readUnsignedByte(), StandardCharsets.US_ASCII).toString();
                buf.readUnsignedByte(); // alarm
                buf.readUnsignedByte(); // swiped
                position.set("driverLicense", data.trim());
            }

            if (type == MSG_GPS_LBS_1 && buf.readableBytes() == 2 + 6) {
                int mask = buf.readUnsignedShort();
                position.set(Position.KEY_IGNITION, BitUtil.check(mask, 8 + 7));
                position.set(Position.PREFIX_IN + 2, BitUtil.check(mask, 8 + 6));
                if (BitUtil.check(mask, 8 + 4)) {
                    int value = BitUtil.to(mask, 8 + 1);
                    if (BitUtil.check(mask, 8 + 1)) {
                        value = -value;
                    }
                    position.set(Position.PREFIX_TEMP + 1, value);
                } else {
                    int value = BitUtil.to(mask, 8 + 2);
                    if (BitUtil.check(mask, 8 + 5)) {
                        position.set(Position.PREFIX_ADC + 1, value);
                    } else {
                        position.set(Position.PREFIX_ADC + 1, value * 0.1);
                    }
                }
            }

            if (type == MSG_GPS_LBS_1 && buf.readableBytes() == 4 + 6) {
                position.set(Position.KEY_ODOMETER, buf.readUnsignedInt());
=======
        } else if (type == MSG_ALARM) {
            boolean extendedAlarm = dataLength > 7;
            if (extendedAlarm) {
                decodeGps(position, buf, false, false, false, deviceSession.getTimeZone());
            } else {
                DateBuilder dateBuilder = new DateBuilder(deviceSession.getTimeZone())
                        .setDate(buf.readUnsignedByte(), buf.readUnsignedByte(), buf.readUnsignedByte())
                        .setTime(buf.readUnsignedByte(), buf.readUnsignedByte(), buf.readUnsignedByte());
                getLastLocation(position, dateBuilder.getDate());
>>>>>>> 13801af7
            }
            short alarmType = buf.readUnsignedByte();
            switch (alarmType) {
                case 0x01:
                    position.set(Position.KEY_ALARM, extendedAlarm ? Position.ALARM_SOS : Position.ALARM_GENERAL);
                    break;
                case 0x80:
                    position.set(Position.KEY_ALARM, Position.ALARM_VIBRATION);
                    break;
                case 0x87:
                    position.set(Position.KEY_ALARM, Position.ALARM_OVERSPEED);
                    break;
                case 0x90:
                    position.set(Position.KEY_ALARM, Position.ALARM_ACCELERATION);
                    break;
                case 0x91:
                    position.set(Position.KEY_ALARM, Position.ALARM_BRAKING);
                    break;
                case 0x92:
                    position.set(Position.KEY_ALARM, Position.ALARM_CORNERING);
                    break;
                case 0x93:
                    position.set(Position.KEY_ALARM, Position.ALARM_ACCIDENT);
                    break;
                default:
                    position.set(Position.KEY_ALARM, Position.ALARM_GENERAL);
                    break;
            }
<<<<<<< HEAD

        } else if (type == MSG_ALARM) {

            DateBuilder dateBuilder = new DateBuilder(deviceSession.getTimeZone())
                    .setDate(buf.readUnsignedByte(), buf.readUnsignedByte(), buf.readUnsignedByte())
                    .setTime(buf.readUnsignedByte(), buf.readUnsignedByte(), buf.readUnsignedByte());

            getLastLocation(position, dateBuilder.getDate());

            short alarmType = buf.readUnsignedByte();

            switch (alarmType) {
                case 0x80:
                    position.set(Position.KEY_ALARM, Position.ALARM_VIBRATION);
                    break;
                case 0x87:
                    position.set(Position.KEY_ALARM, Position.ALARM_OVERSPEED);
                    break;
                case 0x90:
                    position.set(Position.KEY_ALARM, Position.ALARM_ACCELERATION);
                    break;
                case 0x91:
                    position.set(Position.KEY_ALARM, Position.ALARM_BRAKING);
                    break;
                case 0x92:
                    position.set(Position.KEY_ALARM, Position.ALARM_CORNERING);
                    break;
                default:
                    position.set(Position.KEY_ALARM, Position.ALARM_GENERAL);
                    break;
            }

            position.set("alarmValue", buf.readShort());

=======
>>>>>>> 13801af7
        } else {

            if (dataLength > 0) {
                buf.skipBytes(dataLength);
            }
            if (type != MSG_COMMAND_0 && type != MSG_COMMAND_1 && type != MSG_COMMAND_2) {
                sendResponse(channel, false, type, buf.getShort(buf.writerIndex() - 6), null);
            }
            return null;

        }

        if (hasLanguage(type)) {
            buf.readUnsignedShort();
        }

        if (type == MSG_GPS_LBS_STATUS_3 || type == MSG_FENCE_MULTI) {
            position.set(Position.KEY_GEOFENCE, buf.readUnsignedByte());
        }

        sendResponse(channel, false, type, buf.getShort(buf.writerIndex() - 6), null);

        return position;
    }

    private void decodeBasicUniversal(ByteBuf buf, DeviceSession deviceSession, int type, Position position) {

        if (hasGps(type)) {
            decodeGps(position, buf, false, deviceSession.getTimeZone());
        } else {
            getLastLocation(position, null);
        }

        if (hasLbs(type)) {
            decodeLbs(position, buf, hasStatus(type));
        }

        if (hasStatus(type)) {
            decodeStatus(position, buf);
        }

        if (type == MSG_GPS_LBS_1 && buf.readableBytes() > 75 + 6) {
            position.set(Position.KEY_ODOMETER, buf.readUnsignedInt());
            String data = buf.readCharSequence(buf.readUnsignedByte(), StandardCharsets.US_ASCII).toString();
            buf.readUnsignedByte(); // alarm
            buf.readUnsignedByte(); // swiped
            position.set("driverLicense", data.trim());
        }

        if (type == MSG_GPS_LBS_1 && buf.readableBytes() == 2 + 6) {
            int mask = buf.readUnsignedShort();
            position.set(Position.KEY_IGNITION, BitUtil.check(mask, 8 + 7));
            position.set(Position.PREFIX_IN + 2, BitUtil.check(mask, 8 + 6));
            if (BitUtil.check(mask, 8 + 4)) {
                int value = BitUtil.to(mask, 8 + 1);
                if (BitUtil.check(mask, 8 + 1)) {
                    value = -value;
                }
                position.set(Position.PREFIX_TEMP + 1, value);
            } else {
                int value = BitUtil.to(mask, 8 + 2);
                if (BitUtil.check(mask, 8 + 5)) {
                    position.set(Position.PREFIX_ADC + 1, value);
                } else {
                    position.set(Position.PREFIX_ADC + 1, value * 0.1);
                }
            }
        }

        if ((type == MSG_GPS_LBS_2 || type == MSG_GPS_LBS_3) && buf.readableBytes() >= 3 + 6) {
            position.set(Position.KEY_IGNITION, buf.readUnsignedByte() > 0);
            position.set(Position.KEY_EVENT, buf.readUnsignedByte()); // reason
            position.set(Position.KEY_ARCHIVE, buf.readUnsignedByte() > 0);
        }

        if (type == MSG_GPS_LBS_3) {
            int module = buf.readUnsignedShort();
            int length = buf.readUnsignedByte();
            switch (module) {
                case 0x0027:
                    position.set(Position.KEY_POWER, buf.readUnsignedShort() * 0.01);
                    break;
                case 0x002E:
                    position.set(Position.KEY_ODOMETER, buf.readUnsignedInt());
                    break;
                case 0x003B:
                    position.setAccuracy(buf.readUnsignedShort() * 0.01);
                    break;
                default:
                    buf.skipBytes(length);
                    break;
            }
        }

        if (buf.readableBytes() == 4 + 6) {
            position.set(Position.KEY_ODOMETER, buf.readUnsignedInt());
        }
    }

    private Object decodeExtended(Channel channel, SocketAddress remoteAddress, ByteBuf buf) {

        DeviceSession deviceSession = getDeviceSession(channel, remoteAddress);
        if (deviceSession == null) {
            return null;
        }

        if (deviceSession.getTimeZone() == null) {
            deviceSession.setTimeZone(getTimeZone(deviceSession.getDeviceId()));
        }

        Position position = new Position(getProtocolName());
        position.setDeviceId(deviceSession.getDeviceId());

        buf.readUnsignedShort(); // length
        int type = buf.readUnsignedByte();

        if (type == MSG_STRING_INFO) {

            buf.readUnsignedInt(); // server flag
            String data;
            if (buf.readUnsignedByte() == 1) {
                data = buf.readSlice(buf.readableBytes() - 6).toString(StandardCharsets.US_ASCII);
            } else {
                data = buf.readSlice(buf.readableBytes() - 6).toString(StandardCharsets.UTF_16BE);
            }

            if (decodeLocationString(position, data) == null) {
                getLastLocation(position, null);
                position.set(Position.KEY_RESULT, data);
            }

            return position;

        } else if (type == MSG_INFO) {

            int subType = buf.readUnsignedByte();

            getLastLocation(position, null);

            if (subType == 0x00) {
                position.set(Position.PREFIX_ADC + 1, buf.readUnsignedShort() * 0.01);
                return position;
            } else if (subType == 0x05) {
                int flags = buf.readUnsignedByte();
                position.set(Position.KEY_DOOR, BitUtil.check(flags, 0));
                position.set(Position.PREFIX_IO + 1, BitUtil.check(flags, 2));
                return position;
            } else if (subType == 0x0a) {
                buf.skipBytes(8); // imei
                buf.skipBytes(8); // imsi
<<<<<<< HEAD
                position.set(Position.KEY_ICCID, ByteBufUtil.hexDump(buf.readSlice(8)));
=======
                position.set(Position.KEY_ICCID, ByteBufUtil.hexDump(buf.readSlice(10)).replaceAll("f", ""));
>>>>>>> 13801af7
                return position;
            } else if (subType == 0x0d) {
                if (buf.getByte(buf.readerIndex()) != '!') {
                    buf.skipBytes(6);
                }
                return decodeFuelData(position, buf.toString(
                        buf.readerIndex(), buf.readableBytes() - 4 - 2, StandardCharsets.US_ASCII));
            } else if (subType == 0x1b) {
                buf.readUnsignedByte(); // header
                buf.readUnsignedByte(); // type
                position.set(Position.KEY_DRIVER_UNIQUE_ID, ByteBufUtil.hexDump(buf.readSlice(4)));
                buf.readUnsignedByte(); // checksum
                buf.readUnsignedByte(); // footer
                return position;
            }

        } else if (type == MSG_X1_PHOTO_DATA) {

            int pictureId = buf.readInt();

            ByteBuf photo = photos.get(pictureId);

            buf.readUnsignedInt(); // offset
            buf.readBytes(photo, buf.readUnsignedShort());

            if (photo.writableBytes() > 0) {
                sendPhotoRequest(channel, pictureId);
            } else {
                Device device = Context.getDeviceManager().getById(deviceSession.getDeviceId());
                position.set(
                        Position.KEY_IMAGE, Context.getMediaManager().writeFile(device.getUniqueId(), photo, "jpg"));
                photos.remove(pictureId).release();
            }

        } else if (type == MSG_AZ735_GPS || type == MSG_AZ735_ALARM) {

            if (!decodeGps(position, buf, true, deviceSession.getTimeZone())) {
                getLastLocation(position, position.getDeviceTime());
            }

            if (decodeLbs(position, buf, true)) {
                position.set(Position.KEY_RSSI, buf.readUnsignedByte());
            }

            buf.skipBytes(buf.readUnsignedByte()); // additional cell towers
            buf.skipBytes(buf.readUnsignedByte()); // wifi access point

            int status = buf.readUnsignedByte();
            position.set(Position.KEY_STATUS, status);

            if (type == MSG_AZ735_ALARM) {
                switch (status) {
                    case 0xA0:
                        position.set(Position.KEY_ARMED, true);
                        break;
                    case 0xA1:
                        position.set(Position.KEY_ARMED, false);
                        break;
                    case 0xA2:
                    case 0xA3:
                        position.set(Position.KEY_ALARM, Position.ALARM_LOW_BATTERY);
                        break;
                    case 0xA4:
                        position.set(Position.KEY_ALARM, Position.ALARM_GENERAL);
                        break;
                    case 0xA5:
                        position.set(Position.KEY_ALARM, Position.ALARM_DOOR);
                        break;
                    default:
                        break;
                }
            }

            buf.skipBytes(buf.readUnsignedByte()); // reserved extension

            sendResponse(channel, true, type, buf.getShort(buf.writerIndex() - 6), null);

            return position;

        } else if (type == MSG_OBD) {

            DateBuilder dateBuilder = new DateBuilder(deviceSession.getTimeZone())
                    .setDate(buf.readUnsignedByte(), buf.readUnsignedByte(), buf.readUnsignedByte())
                    .setTime(buf.readUnsignedByte(), buf.readUnsignedByte(), buf.readUnsignedByte());

            getLastLocation(position, dateBuilder.getDate());

            position.set(Position.KEY_IGNITION, buf.readUnsignedByte() > 0);

            String data = buf.readCharSequence(buf.readableBytes() - 18, StandardCharsets.US_ASCII).toString();
            for (String pair : data.split(",")) {
                String[] values = pair.split("=");
                switch (Integer.parseInt(values[0].substring(0, 2), 16)) {
                    case 40:
                        position.set(Position.KEY_ODOMETER, Integer.parseInt(values[1], 16) * 0.01);
                        break;
                    case 43:
                        position.set(Position.KEY_FUEL_LEVEL, Integer.parseInt(values[1], 16) * 0.01);
                        break;
                    case 45:
                        position.set(Position.KEY_COOLANT_TEMP, Integer.parseInt(values[1], 16) * 0.01);
                        break;
                    case 53:
                        position.set(Position.KEY_OBD_SPEED, Integer.parseInt(values[1], 16) * 0.01);
                        break;
                    case 54:
                        position.set(Position.KEY_RPM, Integer.parseInt(values[1], 16) * 0.01);
                        break;
                    case 71:
                        position.set(Position.KEY_FUEL_USED, Integer.parseInt(values[1], 16) * 0.01);
                        break;
                    case 73:
                        position.set(Position.KEY_HOURS, Integer.parseInt(values[1], 16) * 0.01);
                        break;
                    case 74:
                        position.set(Position.KEY_VIN, values[1]);
                        break;
                    default:
                        break;
                }
            }

            return position;

<<<<<<< HEAD
        } else if (type == MSG_RFID) {

            getLastLocation(position, null);

            buf.readUnsignedByte(); // external device type code
            buf.readUnsignedByte(); // card type
            position.set(
                    Position.KEY_DRIVER_UNIQUE_ID,
                    buf.readCharSequence(buf.readableBytes() - 9, StandardCharsets.US_ASCII).toString());

            return position;

=======
>>>>>>> 13801af7
        } else if (type == MSG_GPS_MODULAR) {

            return decodeExtendedModular(buf, deviceSession);

        } else {

            return decodeExtendedOther(channel, buf, deviceSession, type);

        }

        return null;
    }

    private Object decodeExtendedModular(ByteBuf buf, DeviceSession deviceSession) {

        Position position = new Position(getProtocolName());
        position.setDeviceId(deviceSession.getDeviceId());

        while (buf.readableBytes() > 6) {
            int moduleType = buf.readUnsignedShort();
            int moduleLength = buf.readUnsignedShort();

            switch (moduleType) {
                case 0x03:
                    position.set(Position.KEY_ICCID, ByteBufUtil.hexDump(buf.readSlice(10)));
                    break;
                case 0x09:
                    position.set(Position.KEY_SATELLITES, buf.readUnsignedByte());
                    break;
                case 0x0a:
                    position.set(Position.KEY_SATELLITES_VISIBLE, buf.readUnsignedByte());
                    break;
                case 0x11:
                    CellTower cellTower = CellTower.from(
                            buf.readUnsignedShort(),
                            buf.readUnsignedShort(),
                            buf.readUnsignedShort(),
                            buf.readUnsignedMedium(),
                            buf.readUnsignedByte());
                    if (cellTower.getCellId() > 0) {
                        position.setNetwork(new Network(cellTower));
                    }
                    break;
                case 0x18:
                    position.set(Position.KEY_BATTERY, buf.readUnsignedShort() * 0.01);
                    break;
                case 0x28:
                    position.set(Position.KEY_HDOP, buf.readUnsignedByte() * 0.1);
                    break;
                case 0x29:
                    position.set(Position.KEY_INDEX, buf.readUnsignedInt());
                    break;
                case 0x2a:
                    int input = buf.readUnsignedByte();
                    position.set(Position.KEY_DOOR, BitUtil.to(input, 4) > 0);
                    position.set("tamper", BitUtil.from(input, 4) > 0);
                    break;
                case 0x2b:
                    int event = buf.readUnsignedByte();
                    switch (event) {
                        case 0x11:
                            position.set(Position.KEY_ALARM, Position.ALARM_LOW_BATTERY);
                            break;
                        case 0x12:
                            position.set(Position.KEY_ALARM, Position.ALARM_LOW_POWER);
                            break;
                        case 0x13:
                            position.set(Position.KEY_ALARM, Position.ALARM_POWER_CUT);
                            break;
                        case 0x14:
                            position.set(Position.KEY_ALARM, Position.ALARM_REMOVING);
                            break;
                        default:
                            break;
                    }
                    position.set(Position.KEY_EVENT, event);
                    break;
                case 0x2e:
                    position.set(Position.KEY_ODOMETER, buf.readUnsignedIntLE());
                    break;
                case 0x33:
                    position.setTime(new Date(buf.readUnsignedInt() * 1000));
                    position.set(Position.KEY_SATELLITES, buf.readUnsignedByte());
                    position.setAltitude(buf.readShort());

                    double latitude = buf.readUnsignedInt() / 60.0 / 30000.0;
                    double longitude = buf.readUnsignedInt() / 60.0 / 30000.0;
                    position.setSpeed(UnitsConverter.knotsFromKph(buf.readUnsignedByte()));

                    int flags = buf.readUnsignedShort();
                    position.setCourse(BitUtil.to(flags, 10));
                    position.setValid(BitUtil.check(flags, 12));

                    if (!BitUtil.check(flags, 10)) {
                        latitude = -latitude;
                    }
                    if (BitUtil.check(flags, 11)) {
                        longitude = -longitude;
                    }

                    position.setLatitude(latitude);
                    position.setLongitude(longitude);
                    break;
                case 0x34:
                    position.set(Position.KEY_EVENT, buf.readUnsignedByte());
                    buf.readUnsignedIntLE(); // time
                    buf.skipBytes(buf.readUnsignedByte()); // content
                    break;
                default:
                    buf.skipBytes(moduleLength);
                    break;
            }
        }

        return position;
    }

    private Object decodeExtendedOther(Channel channel, ByteBuf buf, DeviceSession deviceSession, int type) {

        Position position = null;

        if (type == MSG_MULTIMEDIA || type == MSG_MULTIMEDIA_2) {

            buf.skipBytes(8); // serial number
            long timestamp = buf.readUnsignedInt() * 1000;
            buf.skipBytes(4 + 4 + 2 + 1 + 1 + 2); // gps
            buf.skipBytes(2 + 2 + 2 + 2); // cell

            int mediaId = buf.readInt();
            int mediaLength = buf.readInt();
            int mediaType = buf.readUnsignedByte();
            int mediaFormat = buf.readUnsignedByte();

            if (mediaType == 0 && mediaFormat == 0) {

                buf.readUnsignedByte(); // event

                ByteBuf photo;
                if (buf.readUnsignedShort() == 0) {
                    photo = Unpooled.buffer(mediaLength);
                    if (photos.containsKey(mediaId)) {
                        photos.remove(mediaId).release();
                    }
                    photos.put(mediaId, photo);
                } else {
                    photo = photos.get(mediaId);
                }

                if (photo != null) {
                    buf.readBytes(photo, buf.readableBytes() - 3 * 2);
                    if (!photo.isWritable()) {
                        position = new Position(getProtocolName());
                        position.setDeviceId(deviceSession.getDeviceId());
                        getLastLocation(position, new Date(timestamp));
                        Device device = Context.getDeviceManager().getById(deviceSession.getDeviceId());
                        position.set(Position.KEY_IMAGE,
                                Context.getMediaManager().writeFile(device.getUniqueId(), photo, "jpg"));
                        photos.remove(mediaId).release();
                    }
                }

            }

            sendResponse(channel, true, type, buf.getShort(buf.writerIndex() - 6), null);

            return position;

        } else if (type == MSG_SERIAL) {

            position = new Position(getProtocolName());
            position.setDeviceId(deviceSession.getDeviceId());
            getLastLocation(position, null);

            buf.readUnsignedByte(); // external device type code
            int length = buf.readableBytes() - 9; // line break + checksum + index + checksum + footer

            if (length <= 0) {
                return null;
            } else if (length < 8) {
                position.set(
                        Position.PREFIX_TEMP + 1,
                        Double.parseDouble(buf.readCharSequence(length - 1, StandardCharsets.US_ASCII).toString()));
            } else {
                buf.readUnsignedByte(); // card type
                position.set(
                        Position.KEY_DRIVER_UNIQUE_ID,
                        buf.readCharSequence(length - 1, StandardCharsets.US_ASCII).toString());
            }

            return position;

        }

        return null;
    }

    @Override
    protected Object decode(
            Channel channel, SocketAddress remoteAddress, Object msg) throws Exception {

        ByteBuf buf = (ByteBuf) msg;

        int header = buf.readShort();

        if (header == 0x7878) {
            return decodeBasic(channel, remoteAddress, buf);
        } else if (header == 0x7979) {
            return decodeExtended(channel, remoteAddress, buf);
        }

        return null;
    }

}<|MERGE_RESOLUTION|>--- conflicted
+++ resolved
@@ -88,11 +88,7 @@
     public static final int MSG_COMMAND_2 = 0x82;
     public static final int MSG_TIME_REQUEST = 0x8A;
     public static final int MSG_INFO = 0x94;
-<<<<<<< HEAD
-    public static final int MSG_RFID = 0x9B;
-=======
     public static final int MSG_SERIAL = 0x9B;
->>>>>>> 13801af7
     public static final int MSG_STRING_INFO = 0x21;
     public static final int MSG_GPS_2 = 0xA0;
     public static final int MSG_LBS_2 = 0xA1;
@@ -217,15 +213,12 @@
     }
 
     public static boolean decodeGps(Position position, ByteBuf buf, boolean hasLength, TimeZone timezone) {
-<<<<<<< HEAD
-=======
         return decodeGps(position, buf, hasLength, true, true, timezone);
     }
 
     public static boolean decodeGps(
             Position position, ByteBuf buf, boolean hasLength, boolean hasSatellites,
             boolean hasSpeed, TimeZone timezone) {
->>>>>>> 13801af7
 
         DateBuilder dateBuilder = new DateBuilder(timezone)
                 .setDate(buf.readUnsignedByte(), buf.readUnsignedByte(), buf.readUnsignedByte())
@@ -749,42 +742,6 @@
 
             decodeBasicUniversal(buf, deviceSession, type, position);
 
-<<<<<<< HEAD
-            if (hasStatus(type)) {
-                decodeStatus(position, buf);
-            }
-
-            if (type == MSG_GPS_LBS_1 && buf.readableBytes() > 75 + 6) {
-                position.set(Position.KEY_ODOMETER, buf.readUnsignedInt());
-                String data = buf.readCharSequence(buf.readUnsignedByte(), StandardCharsets.US_ASCII).toString();
-                buf.readUnsignedByte(); // alarm
-                buf.readUnsignedByte(); // swiped
-                position.set("driverLicense", data.trim());
-            }
-
-            if (type == MSG_GPS_LBS_1 && buf.readableBytes() == 2 + 6) {
-                int mask = buf.readUnsignedShort();
-                position.set(Position.KEY_IGNITION, BitUtil.check(mask, 8 + 7));
-                position.set(Position.PREFIX_IN + 2, BitUtil.check(mask, 8 + 6));
-                if (BitUtil.check(mask, 8 + 4)) {
-                    int value = BitUtil.to(mask, 8 + 1);
-                    if (BitUtil.check(mask, 8 + 1)) {
-                        value = -value;
-                    }
-                    position.set(Position.PREFIX_TEMP + 1, value);
-                } else {
-                    int value = BitUtil.to(mask, 8 + 2);
-                    if (BitUtil.check(mask, 8 + 5)) {
-                        position.set(Position.PREFIX_ADC + 1, value);
-                    } else {
-                        position.set(Position.PREFIX_ADC + 1, value * 0.1);
-                    }
-                }
-            }
-
-            if (type == MSG_GPS_LBS_1 && buf.readableBytes() == 4 + 6) {
-                position.set(Position.KEY_ODOMETER, buf.readUnsignedInt());
-=======
         } else if (type == MSG_ALARM) {
             boolean extendedAlarm = dataLength > 7;
             if (extendedAlarm) {
@@ -794,7 +751,6 @@
                         .setDate(buf.readUnsignedByte(), buf.readUnsignedByte(), buf.readUnsignedByte())
                         .setTime(buf.readUnsignedByte(), buf.readUnsignedByte(), buf.readUnsignedByte());
                 getLastLocation(position, dateBuilder.getDate());
->>>>>>> 13801af7
             }
             short alarmType = buf.readUnsignedByte();
             switch (alarmType) {
@@ -823,43 +779,6 @@
                     position.set(Position.KEY_ALARM, Position.ALARM_GENERAL);
                     break;
             }
-<<<<<<< HEAD
-
-        } else if (type == MSG_ALARM) {
-
-            DateBuilder dateBuilder = new DateBuilder(deviceSession.getTimeZone())
-                    .setDate(buf.readUnsignedByte(), buf.readUnsignedByte(), buf.readUnsignedByte())
-                    .setTime(buf.readUnsignedByte(), buf.readUnsignedByte(), buf.readUnsignedByte());
-
-            getLastLocation(position, dateBuilder.getDate());
-
-            short alarmType = buf.readUnsignedByte();
-
-            switch (alarmType) {
-                case 0x80:
-                    position.set(Position.KEY_ALARM, Position.ALARM_VIBRATION);
-                    break;
-                case 0x87:
-                    position.set(Position.KEY_ALARM, Position.ALARM_OVERSPEED);
-                    break;
-                case 0x90:
-                    position.set(Position.KEY_ALARM, Position.ALARM_ACCELERATION);
-                    break;
-                case 0x91:
-                    position.set(Position.KEY_ALARM, Position.ALARM_BRAKING);
-                    break;
-                case 0x92:
-                    position.set(Position.KEY_ALARM, Position.ALARM_CORNERING);
-                    break;
-                default:
-                    position.set(Position.KEY_ALARM, Position.ALARM_GENERAL);
-                    break;
-            }
-
-            position.set("alarmValue", buf.readShort());
-
-=======
->>>>>>> 13801af7
         } else {
 
             if (dataLength > 0) {
@@ -1010,11 +929,7 @@
             } else if (subType == 0x0a) {
                 buf.skipBytes(8); // imei
                 buf.skipBytes(8); // imsi
-<<<<<<< HEAD
-                position.set(Position.KEY_ICCID, ByteBufUtil.hexDump(buf.readSlice(8)));
-=======
                 position.set(Position.KEY_ICCID, ByteBufUtil.hexDump(buf.readSlice(10)).replaceAll("f", ""));
->>>>>>> 13801af7
                 return position;
             } else if (subType == 0x0d) {
                 if (buf.getByte(buf.readerIndex()) != '!') {
@@ -1139,21 +1054,6 @@
 
             return position;
 
-<<<<<<< HEAD
-        } else if (type == MSG_RFID) {
-
-            getLastLocation(position, null);
-
-            buf.readUnsignedByte(); // external device type code
-            buf.readUnsignedByte(); // card type
-            position.set(
-                    Position.KEY_DRIVER_UNIQUE_ID,
-                    buf.readCharSequence(buf.readableBytes() - 9, StandardCharsets.US_ASCII).toString());
-
-            return position;
-
-=======
->>>>>>> 13801af7
         } else if (type == MSG_GPS_MODULAR) {
 
             return decodeExtendedModular(buf, deviceSession);
