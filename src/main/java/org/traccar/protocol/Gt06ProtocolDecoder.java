/*
 * Copyright 2012 - 2024 Anton Tananaev (anton@traccar.org)
 *
 * Licensed under the Apache License, Version 2.0 (the "License");
 * you may not use this file except in compliance with the License.
 * You may obtain a copy of the License at
 *
 *     http://www.apache.org/licenses/LICENSE-2.0
 *
 * Unless required by applicable law or agreed to in writing, software
 * distributed under the License is distributed on an "AS IS" BASIS,
 * WITHOUT WARRANTIES OR CONDITIONS OF ANY KIND, either express or implied.
 * See the License for the specific language governing permissions and
 * limitations under the License.
 */
package org.traccar.protocol;

import io.netty.buffer.ByteBuf;
import io.netty.buffer.ByteBufUtil;
import io.netty.buffer.Unpooled;
import io.netty.channel.Channel;
import org.traccar.BaseProtocolDecoder;
import org.traccar.helper.BufferUtil;
import org.traccar.session.DeviceSession;
import org.traccar.NetworkMessage;
import org.traccar.Protocol;
import org.traccar.helper.BcdUtil;
import org.traccar.helper.BitUtil;
import org.traccar.helper.Checksum;
import org.traccar.helper.DateBuilder;
import org.traccar.helper.Parser;
import org.traccar.helper.PatternBuilder;
import org.traccar.helper.UnitsConverter;
import org.traccar.model.CellTower;
import org.traccar.model.Network;
import org.traccar.model.Position;
import org.traccar.model.WifiAccessPoint;

import java.net.SocketAddress;
import java.nio.charset.StandardCharsets;
import java.util.Calendar;
import java.util.Date;
import java.util.HashMap;
import java.util.Map;
import java.util.TimeZone;
import java.util.regex.Pattern;

public class Gt06ProtocolDecoder extends BaseProtocolDecoder {

    private final Map<Integer, ByteBuf> photos = new HashMap<>();

    public Gt06ProtocolDecoder(Protocol protocol) {
        super(protocol);
    }

    public static final int MSG_LOGIN = 0x01;
    public static final int MSG_GPS = 0x10;
    public static final int MSG_GPS_LBS_6 = 0x11;
    public static final int MSG_GPS_LBS_1 = 0x12;
    public static final int MSG_GPS_LBS_2 = 0x22;
    public static final int MSG_GPS_LBS_3 = 0x37;
    public static final int MSG_GPS_LBS_4 = 0x2D;
    public static final int MSG_STATUS = 0x13;
    public static final int MSG_SATELLITE = 0x14;
    public static final int MSG_STRING = 0x15;
    public static final int MSG_GPS_LBS_STATUS_1 = 0x16;
    public static final int MSG_WIFI = 0x17;
    public static final int MSG_GPS_LBS_RFID = 0x17;
    public static final int MSG_GPS_LBS_STATUS_2 = 0x26;
    public static final int MSG_GPS_LBS_STATUS_3 = 0x27;
    public static final int MSG_LBS_MULTIPLE_1 = 0x28;
    public static final int MSG_LBS_MULTIPLE_2 = 0x2E;
    public static final int MSG_LBS_MULTIPLE_3 = 0x24;
    public static final int MSG_LBS_WIFI = 0x2C;
    public static final int MSG_LBS_EXTEND = 0x18;
    public static final int MSG_LBS_STATUS = 0x19;
    public static final int MSG_GPS_PHONE = 0x1A;
    public static final int MSG_GPS_LBS_EXTEND = 0x1E;     // JI09
    public static final int MSG_HEARTBEAT = 0x23;          // GK310
    public static final int MSG_ADDRESS_REQUEST = 0x2A;    // GK310
    public static final int MSG_ADDRESS_RESPONSE = 0x97;   // GK310
    public static final int MSG_GPS_LBS_5 = 0x31;          // AZ735 & SL4X
    public static final int MSG_GPS_LBS_STATUS_4 = 0x32;   // AZ735 & SL4X
    public static final int MSG_WIFI_5 = 0x33;             // AZ735 & SL4X
    public static final int MSG_LBS_3 = 0x34;              // SL4X
    public static final int MSG_AZ735_GPS = 0x32;          // AZ735 (extended)
    public static final int MSG_AZ735_ALARM = 0x33;        // AZ735 (only extended)
    public static final int MSG_X1_GPS = 0x34;
    public static final int MSG_X1_PHOTO_INFO = 0x35;
    public static final int MSG_X1_PHOTO_DATA = 0x36;
    public static final int MSG_STATUS_2 = 0x36;           // Jimi IoT 4G
    public static final int MSG_WIFI_2 = 0x69;
    public static final int MSG_GPS_MODULAR = 0x70;
    public static final int MSG_WIFI_4 = 0xF3;
    public static final int MSG_COMMAND_0 = 0x80;
    public static final int MSG_COMMAND_1 = 0x81;
    public static final int MSG_COMMAND_2 = 0x82;
    public static final int MSG_TIME_REQUEST = 0x8A;       // GK310
    public static final int MSG_INFO = 0x94;
    public static final int MSG_SERIAL = 0x9B;
    public static final int MSG_STRING_INFO = 0x21;
    public static final int MSG_GPS_LBS_7 = 0xA0;          // GK310 & JM-VL03
    public static final int MSG_LBS_2 = 0xA1;              // GK310
    public static final int MSG_WIFI_3 = 0xA2;             // GK310
    public static final int MSG_GPS_LBS_STATUS_5 = 0xA2;   // LWxG
    public static final int MSG_FENCE_SINGLE = 0xA3;       // GK310
    public static final int MSG_FENCE_MULTI = 0xA4;        // GK310 & JM-LL301
    public static final int MSG_LBS_ALARM = 0xA5;          // GK310 & JM-LL301
    public static final int MSG_LBS_ADDRESS = 0xA7;        // GK310
    public static final int MSG_OBD = 0x8C;                // FM08ABC
    public static final int MSG_DTC = 0x65;                // FM08ABC
    public static final int MSG_PID = 0x66;                // FM08ABC
    public static final int MSG_BMS = 0x40;                // WD-209
    public static final int MSG_MULTIMEDIA = 0x41;         // WD-209
    public static final int MSG_ALARM = 0x95;              // JC100
    public static final int MSG_PERIPHERAL = 0xF2;         // VL842
    public static final int MSG_WIFI_ALARM = 0xA9;         // PL200

    private enum Variant {
        VXT01,
        WANWAY_S20,
        SR411_MINI,
        GT06E_CARD,
        BENWAY,
        S5,
        SPACE10X,
        STANDARD,
        OBD6,
        WETRUST,
        JC400,
        SL4X,
        SEEWORLD,
        RFID,
        LW4G,
    }

    private Variant variant;

    private static final Pattern PATTERN_FUEL = new PatternBuilder()
            .text("!AIOIL,")
            .number("d+,")                       // device address
            .number("d+.d+,")                    // output value
            .number("(d+.d+),")                  // temperature
            .expression("[^,]+,")                // version
            .number("dd")                        // back wave
            .number("d")                         // software status code
            .number("d,")                        // hardware status code
            .number("(d+.d+),")                  // measured value
            .expression("[01],")                 // movement status
            .number("d+,")                       // excited wave times
            .number("xx")                        // checksum
            .compile();

    private static final Pattern PATTERN_LOCATION = new PatternBuilder()
            .text("Current position!")
            .number("Lat:([NS])(d+.d+),")        // latitude
            .number("Lon:([EW])(d+.d+),")        // longitude
            .text("Course:").number("(d+.d+),")  // course
            .text("Speed:").number("(d+.d+),")   // speed
            .text("DateTime:")
            .number("(dddd)-(dd)-(dd) +")        // date
            .number("(dd):(dd):(dd)")            // time
            .compile();

    private static boolean isSupported(int type) {
        return hasGps(type) || hasLbs(type) || hasStatus(type);
    }

    private static boolean hasGps(int type) {
        switch (type) {
            case MSG_GPS:
            case MSG_GPS_LBS_1:
            case MSG_GPS_LBS_2:
            case MSG_GPS_LBS_3:
            case MSG_GPS_LBS_4:
            case MSG_GPS_LBS_5:
            case MSG_GPS_LBS_6:
            case MSG_GPS_LBS_STATUS_1:
            case MSG_GPS_LBS_STATUS_2:
            case MSG_GPS_LBS_STATUS_3:
            case MSG_GPS_LBS_STATUS_4:
            case MSG_GPS_LBS_STATUS_5:
            case MSG_GPS_PHONE:
            case MSG_GPS_LBS_EXTEND:
            case MSG_GPS_LBS_7:
            case MSG_GPS_LBS_RFID:
            case MSG_FENCE_SINGLE:
            case MSG_FENCE_MULTI:
                return true;
            default:
                return false;
        }
    }

    private static boolean hasLbs(int type) {
        switch (type) {
            case MSG_LBS_STATUS:
            case MSG_GPS_LBS_1:
            case MSG_GPS_LBS_2:
            case MSG_GPS_LBS_3:
            case MSG_GPS_LBS_4:
            case MSG_GPS_LBS_5:
            case MSG_GPS_LBS_6:
            case MSG_GPS_LBS_STATUS_1:
            case MSG_GPS_LBS_STATUS_2:
            case MSG_GPS_LBS_STATUS_3:
            case MSG_GPS_LBS_STATUS_4:
            case MSG_GPS_LBS_STATUS_5:
            case MSG_GPS_LBS_7:
            case MSG_GPS_LBS_RFID:
            case MSG_FENCE_SINGLE:
            case MSG_FENCE_MULTI:
            case MSG_LBS_ALARM:
            case MSG_LBS_ADDRESS:
                return true;
            default:
                return false;
        }
    }

    private static boolean hasStatus(int type) {
        switch (type) {
            case MSG_STATUS:
            case MSG_STATUS_2:
            case MSG_LBS_STATUS:
            case MSG_GPS_LBS_STATUS_1:
            case MSG_GPS_LBS_STATUS_2:
            case MSG_GPS_LBS_STATUS_3:
            case MSG_GPS_LBS_STATUS_4:
            case MSG_GPS_LBS_STATUS_5:
            case MSG_FENCE_MULTI:
            case MSG_LBS_ALARM:
                return true;
            default:
                return false;
        }
    }

    private void sendResponse(Channel channel, boolean extended, int type, int index, ByteBuf content) {
        if (channel != null) {
            ByteBuf response = Unpooled.buffer();
            int length = 5 + (content != null ? content.readableBytes() : 0);
            if (extended) {
                response.writeShort(0x7979);
                response.writeShort(length);
            } else {
                response.writeShort(0x7878);
                response.writeByte(length);
            }
            response.writeByte(type);
            if (content != null) {
                response.writeBytes(content);
                content.release();
            }
            response.writeShort(index);
            response.writeShort(Checksum.crc16(Checksum.CRC16_X25,
                    response.nioBuffer(2, response.writerIndex() - 2)));
            response.writeByte('\r');
            response.writeByte('\n');
            channel.writeAndFlush(new NetworkMessage(response, channel.remoteAddress()));
        }
    }

    private void sendPhotoRequest(Channel channel, int pictureId) {
        ByteBuf photo = photos.get(pictureId);
        ByteBuf content = Unpooled.buffer();
        content.writeInt(pictureId);
        content.writeInt(photo.writerIndex());
        content.writeShort(Math.min(photo.writableBytes(), 1024));
        sendResponse(channel, false, MSG_X1_PHOTO_DATA, 0, content);
    }

    public static boolean decodeGps(Position position, ByteBuf buf, boolean hasLength, TimeZone timezone) {
        return decodeGps(position, buf, hasLength, true, true, false, false, timezone);
    }

    public static boolean decodeGps(
            Position position, ByteBuf buf, boolean hasLength, boolean hasSatellites,
            boolean hasSpeed, boolean longSpeed, boolean swapFlags, TimeZone timezone) {

        DateBuilder dateBuilder = new DateBuilder(timezone)
                .setDate(buf.readUnsignedByte(), buf.readUnsignedByte(), buf.readUnsignedByte())
                .setTime(buf.readUnsignedByte(), buf.readUnsignedByte(), buf.readUnsignedByte());
        position.setTime(dateBuilder.getDate());

        if (hasLength && buf.readUnsignedByte() == 0) {
            return false;
        }

        if (hasSatellites) {
            position.set(Position.KEY_SATELLITES, BitUtil.to(buf.readUnsignedByte(), 4));
        }

        double latitude = buf.readUnsignedInt() / 60.0 / 30000.0;
        double longitude = buf.readUnsignedInt() / 60.0 / 30000.0;

        int flags = 0;
        if (swapFlags) {
            flags = buf.readUnsignedShort();
        }
        if (hasSpeed) {
            position.setSpeed(UnitsConverter.knotsFromKph(
                    longSpeed ? buf.readUnsignedShort() : buf.readUnsignedByte()));
        }
        if (!swapFlags) {
            flags = buf.readUnsignedShort();
        }

        position.setCourse(BitUtil.to(flags, 10));
        position.setValid(BitUtil.check(flags, 12));

        if (!BitUtil.check(flags, 10)) {
            latitude = -latitude;
        }
        if (BitUtil.check(flags, 11)) {
            longitude = -longitude;
        }

        position.setLatitude(latitude);
        position.setLongitude(longitude);

        if (BitUtil.check(flags, 14)) {
            position.set(Position.KEY_IGNITION, BitUtil.check(flags, 15));
        }

        return true;
    }

    private boolean decodeLbs(Position position, ByteBuf buf, int type, boolean hasLength) {

        int length = 0;
        if (hasLength) {
            length = buf.readUnsignedByte();
            if (length == 0) {
                boolean zeroedData = true;
                for (int i = buf.readerIndex() + 9; i < buf.readerIndex() + 45 && i < buf.writerIndex(); i++) {
                    if (buf.getByte(i) != 0) {
                        zeroedData = false;
                        break;
                    }
                }
                if (zeroedData) {
                    buf.skipBytes(Math.min(buf.readableBytes(), 45));
                }
                return false;
            }
        }

        int mcc = buf.readUnsignedShort();
        int mnc;
        if (BitUtil.check(mcc, 15) || type == MSG_GPS_LBS_6 || variant == Variant.SL4X) {
            mnc = buf.readUnsignedShort();
        } else {
            mnc = buf.readUnsignedByte();
        }
        int lac;
        if (type == MSG_LBS_ALARM || type == MSG_GPS_LBS_7 || type == MSG_GPS_LBS_STATUS_5) {
            lac = buf.readInt();
        } else {
            lac = buf.readUnsignedShort();
        }
        long cid;
        if (type == MSG_LBS_ALARM || type == MSG_GPS_LBS_7 || variant == Variant.SL4X || type == MSG_GPS_LBS_STATUS_5) {
            cid = buf.readLong();
        } else if (type == MSG_GPS_LBS_6 || variant == Variant.SEEWORLD) {
            cid = buf.readUnsignedInt();
        } else {
            cid = buf.readUnsignedMedium();
        }

        position.setNetwork(new Network(CellTower.from(BitUtil.to(mcc, 15), mnc, lac, cid)));

        if (length > 9) {
            buf.skipBytes(length - 9);
        }

        return true;
    }

    private void decodeStatus(Position position, ByteBuf buf) {

        int status = buf.readUnsignedByte();

        position.set(Position.KEY_STATUS, status);
        position.set(Position.KEY_IGNITION, BitUtil.check(status, 1));
        position.set(Position.KEY_CHARGE, BitUtil.check(status, 2));
        position.set(Position.KEY_BLOCKED, BitUtil.check(status, 7));

        switch (BitUtil.between(status, 3, 6)) {
            case 1:
                position.addAlarm(Position.ALARM_VIBRATION);
                break;
            case 2:
                position.addAlarm(Position.ALARM_POWER_CUT);
                break;
            case 3:
                position.addAlarm(Position.ALARM_LOW_BATTERY);
                break;
            case 4:
                position.addAlarm(Position.ALARM_SOS);
                break;
            case 6:
                position.addAlarm(Position.ALARM_GEOFENCE);
                break;
            case 7:
                if (variant == Variant.VXT01) {
                    position.addAlarm(Position.ALARM_OVERSPEED);
                } else {
                    position.addAlarm(Position.ALARM_REMOVING);
                }
                break;
            default:
                break;
        }
    }

    private String decodeAlarm(short value, boolean modelLW) {
        return switch (value) {
            case 0x01 -> Position.ALARM_SOS;
            case 0x02 -> Position.ALARM_POWER_CUT;
            case 0x03, 0x09 -> Position.ALARM_VIBRATION;
            case 0x04 -> Position.ALARM_GEOFENCE_ENTER;
            case 0x05 -> Position.ALARM_GEOFENCE_EXIT;
            case 0x06 -> Position.ALARM_OVERSPEED;
            case 0x0E, 0x0F -> Position.ALARM_LOW_BATTERY;
            case 0x11 -> Position.ALARM_POWER_OFF;
            case 0x0C, 0x13, 0x25 -> Position.ALARM_TAMPERING;
            case 0x14 -> Position.ALARM_DOOR;
            case 0x18 -> modelLW ? Position.ALARM_ACCIDENT : Position.ALARM_REMOVING;
            case 0x19 -> modelLW ? Position.ALARM_ACCELERATION : Position.ALARM_LOW_BATTERY;
            case 0x1A, 0x28 -> Position.ALARM_BRAKING;
            case 0x1B, 0x2A, 0x2B, 0x2E -> Position.ALARM_CORNERING;
            case 0x23 -> Position.ALARM_FALL_DOWN;
            case 0x29 -> Position.ALARM_ACCELERATION;
            case 0x2C -> Position.ALARM_ACCIDENT;
            case 0x30 -> Position.ALARM_JAMMING;
            default -> null;
        };
    }

    private Object decodeBasic(Channel channel, SocketAddress remoteAddress, ByteBuf buf) {

        int length = buf.readUnsignedByte();
        int dataLength = length - 5;
        int type = buf.readUnsignedByte();

        Position position = new Position(getProtocolName());
        DeviceSession deviceSession = null;
        if (type != MSG_LOGIN) {
            deviceSession = getDeviceSession(channel, remoteAddress);
            if (deviceSession == null) {
                return null;
            }
            position.setDeviceId(deviceSession.getDeviceId());
            if (!deviceSession.contains(DeviceSession.KEY_TIMEZONE)) {
                deviceSession.set(DeviceSession.KEY_TIMEZONE, getTimeZone(deviceSession.getDeviceId()));
            }
        }

        String model = deviceSession != null ? getDeviceModel(deviceSession) : null;
        boolean modelLW = model != null && model.toUpperCase().startsWith("LW");

        if (type == MSG_LOGIN) {

            String imei = ByteBufUtil.hexDump(buf.readSlice(8)).substring(1);
            buf.readUnsignedShort(); // type

            deviceSession = getDeviceSession(channel, remoteAddress, imei);
            if (deviceSession != null) {
                TimeZone timeZone = getTimeZone(deviceSession.getDeviceId(), null);
                if (timeZone == null && dataLength > 10) {
                    int extensionBits = buf.readUnsignedShort();
                    int hours = (extensionBits >> 4) / 100;
                    int minutes = (extensionBits >> 4) % 100;
                    int offset = (hours * 60 + minutes) * 60;
                    if ((extensionBits & 0x8) != 0) {
                        offset = -offset;
                    }
                    timeZone = TimeZone.getTimeZone("UTC");
                    timeZone.setRawOffset(offset * 1000);
                }
                deviceSession.set(DeviceSession.KEY_TIMEZONE, timeZone);

                sendResponse(channel, false, type, buf.getShort(buf.writerIndex() - 6), null);
            }

            return null;

        } else if (type == MSG_HEARTBEAT) {

            getLastLocation(position, null);

            int status = buf.readUnsignedByte();
            position.set(Position.KEY_ARMED, BitUtil.check(status, 0));
            position.set(Position.KEY_IGNITION, BitUtil.check(status, 1));
            position.set(Position.KEY_CHARGE, BitUtil.check(status, 2));

            if (buf.readableBytes() >= 2 + 6) {
                position.set(Position.KEY_BATTERY, buf.readUnsignedShort() * 0.01);
            }
            if (buf.readableBytes() >= 1 + 6) {
                position.set(Position.KEY_RSSI, buf.readUnsignedByte());
            }

            sendResponse(channel, false, type, buf.getShort(buf.writerIndex() - 6), null);

            return position;

        } else if (type == MSG_ADDRESS_REQUEST) {

            String response = "NA&&NA&&0##";
            ByteBuf content = Unpooled.buffer();
            content.writeByte(response.length());
            content.writeInt(0);
            content.writeBytes(response.getBytes(StandardCharsets.US_ASCII));
            sendResponse(channel, true, MSG_ADDRESS_RESPONSE, 0, content);

            return null;

        } else if (type == MSG_TIME_REQUEST) {

            Calendar calendar = Calendar.getInstance(TimeZone.getTimeZone("UTC"));
            ByteBuf content = Unpooled.buffer();
            content.writeByte(calendar.get(Calendar.YEAR) - 2000);
            content.writeByte(calendar.get(Calendar.MONTH) + 1);
            content.writeByte(calendar.get(Calendar.DAY_OF_MONTH));
            content.writeByte(calendar.get(Calendar.HOUR_OF_DAY));
            content.writeByte(calendar.get(Calendar.MINUTE));
            content.writeByte(calendar.get(Calendar.SECOND));
            sendResponse(channel, false, MSG_TIME_REQUEST, 0, content);

            return null;

        } else if (type == MSG_X1_GPS && variant != Variant.SL4X) {

            buf.readUnsignedInt(); // data and alarm

            decodeGps(position, buf, false, deviceSession.get(DeviceSession.KEY_TIMEZONE));

            buf.readUnsignedShort(); // terminal info

            position.set(Position.KEY_ODOMETER, buf.readUnsignedInt());

            position.setNetwork(new Network(CellTower.from(
                    buf.readUnsignedShort(), buf.readUnsignedByte(),
                    buf.readUnsignedShort(), buf.readUnsignedInt())));

            long driverId = buf.readUnsignedInt();
            if (driverId > 0) {
                position.set(Position.KEY_DRIVER_UNIQUE_ID, String.valueOf(driverId));
            }

            position.set(Position.KEY_BATTERY, buf.readUnsignedShort() * 0.01);
            position.set(Position.KEY_POWER, buf.readUnsignedShort() * 0.01);

            long portInfo = buf.readUnsignedInt();

            position.set(Position.KEY_INPUT, buf.readUnsignedByte());
            position.set(Position.KEY_OUTPUT, buf.readUnsignedByte());

            for (int i = 1; i <= BitUtil.between(portInfo, 20, 24); i++) {
                position.set(Position.PREFIX_ADC + i, buf.readUnsignedShort() * 0.01);
            }

            return position;

        } else if (type == MSG_X1_PHOTO_INFO) {

            buf.skipBytes(6); // time
            buf.readUnsignedByte(); // fix status
            buf.readUnsignedInt(); // latitude
            buf.readUnsignedInt(); // longitude
            buf.readUnsignedByte(); // camera id
            buf.readUnsignedByte(); // photo source
            buf.readUnsignedByte(); // picture format

            ByteBuf photo = Unpooled.buffer(buf.readInt());
            int pictureId = buf.readInt();
            photos.put(pictureId, photo);
            sendPhotoRequest(channel, pictureId);

            return null;

        } else if ((type == MSG_WIFI && variant != Variant.RFID) || type == MSG_WIFI_2 || type == MSG_WIFI_4) {

            ByteBuf time = buf.readSlice(6);
            DateBuilder dateBuilder = new DateBuilder()
                    .setYear(BcdUtil.readInteger(time, 2))
                    .setMonth(BcdUtil.readInteger(time, 2))
                    .setDay(BcdUtil.readInteger(time, 2))
                    .setHour(BcdUtil.readInteger(time, 2))
                    .setMinute(BcdUtil.readInteger(time, 2))
                    .setSecond(BcdUtil.readInteger(time, 2));
            getLastLocation(position, dateBuilder.getDate());

            Network network = new Network();

            int wifiCount;
            if (type == MSG_WIFI_4) {
                wifiCount = buf.readUnsignedByte();
            } else {
                wifiCount = buf.getUnsignedByte(2);
            }

            for (int i = 0; i < wifiCount; i++) {
                if (type == MSG_WIFI_4) {
                    buf.skipBytes(2);
                }
                WifiAccessPoint wifiAccessPoint = new WifiAccessPoint();
                wifiAccessPoint.setMacAddress(String.format("%02x:%02x:%02x:%02x:%02x:%02x",
                        buf.readUnsignedByte(), buf.readUnsignedByte(), buf.readUnsignedByte(),
                        buf.readUnsignedByte(), buf.readUnsignedByte(), buf.readUnsignedByte()));
                if (type != MSG_WIFI_4) {
                    wifiAccessPoint.setSignalStrength((int) buf.readUnsignedByte());
                }
                network.addWifiAccessPoint(wifiAccessPoint);
            }

            if (type != MSG_WIFI_4) {

                int cellCount = buf.readUnsignedByte();
                int mcc = buf.readUnsignedShort();
                int mnc = buf.readUnsignedByte();
                for (int i = 0; i < cellCount; i++) {
                    network.addCellTower(CellTower.from(
                            mcc, mnc, buf.readUnsignedShort(), buf.readUnsignedShort(), buf.readUnsignedByte()));
                }

                if (channel != null) {
                    ByteBuf response = Unpooled.buffer();
                    response.writeShort(0x7878);
                    response.writeByte(0);
                    response.writeByte(type);
                    response.writeBytes(time.resetReaderIndex());
                    response.writeByte('\r');
                    response.writeByte('\n');
                    channel.writeAndFlush(new NetworkMessage(response, channel.remoteAddress()));
                }

            }

            position.setNetwork(network);

            return position;

        } else if (type == MSG_INFO) {

            getLastLocation(position, null);

            position.set(Position.KEY_POWER, buf.readShort() * 0.01);

            return position;

        } else if (type == MSG_LBS_MULTIPLE_3 && variant == Variant.SR411_MINI) {

            decodeGps(position, buf, false, deviceSession.get(DeviceSession.KEY_TIMEZONE));

            decodeLbs(position, buf, type, false);

            position.set(Position.KEY_IGNITION, buf.readUnsignedByte() > 0);
            position.set(Position.KEY_POWER, buf.readUnsignedShort() * 0.01);
            position.set(Position.KEY_BATTERY, buf.readUnsignedShort() * 0.01);

            return position;

        } else if (type == MSG_LBS_MULTIPLE_1 || type == MSG_LBS_MULTIPLE_2 || type == MSG_LBS_MULTIPLE_3
                || type == MSG_LBS_EXTEND || type == MSG_LBS_WIFI || type == MSG_LBS_2 || type == MSG_LBS_3
                || (type == MSG_WIFI_3 && variant != Variant.LW4G) || type == MSG_WIFI_5) {

            DateBuilder dateBuilder = new DateBuilder((TimeZone) deviceSession.get(DeviceSession.KEY_TIMEZONE))
                    .setDate(buf.readUnsignedByte(), buf.readUnsignedByte(), buf.readUnsignedByte())
                    .setTime(buf.readUnsignedByte(), buf.readUnsignedByte(), buf.readUnsignedByte());

            getLastLocation(position, dateBuilder.getDate());

            if (variant == Variant.WANWAY_S20 || variant == Variant.SL4X) {
                buf.readUnsignedByte(); // ta
            }

            int mcc = buf.readUnsignedShort();
            int mnc = BitUtil.check(mcc, 15) || variant == Variant.SL4X
                    ? buf.readUnsignedShort() : buf.readUnsignedByte();
            Network network = new Network();

            int cellCount = variant == Variant.WANWAY_S20 ? buf.readUnsignedByte() : type == MSG_WIFI_5 ? 6 : 7;
            for (int i = 0; i < cellCount; i++) {
                int lac;
                int cid;
                if (type == MSG_LBS_2 || type == MSG_WIFI_3) {
                    lac = buf.readInt();
                    cid = (int) buf.readLong();
                } else if (type == MSG_WIFI_5 || type == MSG_LBS_3) {
                    lac = buf.readUnsignedShort();
                    cid = (int) buf.readUnsignedInt();
                } else {
                    lac = buf.readUnsignedShort();
                    cid = buf.readUnsignedMedium();
                }
                int rssi = -buf.readUnsignedByte();
                if (lac > 0) {
                    network.addCellTower(CellTower.from(BitUtil.to(mcc, 15), mnc, lac, cid, rssi));
                }
            }

            if (variant != Variant.WANWAY_S20 && variant != Variant.SL4X) {
                buf.readUnsignedByte(); // ta
            }

            if (type != MSG_LBS_MULTIPLE_1 && type != MSG_LBS_MULTIPLE_2 && type != MSG_LBS_MULTIPLE_3
                    && type != MSG_LBS_2 && type != MSG_LBS_3) {
                int wifiCount = buf.readUnsignedByte();
                for (int i = 0; i < wifiCount; i++) {
                    String mac = ByteBufUtil.hexDump(buf.readSlice(6)).replaceAll("(..)", "$1:");
                    network.addWifiAccessPoint(WifiAccessPoint.from(
                            mac.substring(0, mac.length() - 1), buf.readUnsignedByte()));
                }
            }

            position.setNetwork(network);

        } else if (type == MSG_STRING) {

            getLastLocation(position, null);

            int commandLength = buf.readUnsignedByte();

            if (commandLength > 0) {
                buf.readUnsignedInt(); // server flag (reserved)
                String data = buf.readSlice(commandLength - 4).toString(StandardCharsets.US_ASCII);
                if (data.startsWith("<ICCID:")) {
                    position.set(Position.KEY_ICCID, data.substring(7, 27));
                } else {
                    position.set(Position.KEY_RESULT, data);
                }
            }

        } else if (type == MSG_BMS) {

            buf.skipBytes(8); // serial number

            getLastLocation(position, new Date(buf.readUnsignedInt() * 1000));

            position.set("relativeCapacity", buf.readUnsignedByte());
            position.set("remainingCapacity", buf.readUnsignedShort());
            position.set("absoluteCapacity", buf.readUnsignedByte());
            position.set("fullCapacity", buf.readUnsignedShort());
            position.set("batteryHealth", buf.readUnsignedByte());
            position.set("batteryTemp", buf.readUnsignedShort() * 0.1 - 273.1);
            position.set("current", buf.readUnsignedShort());
            position.set(Position.KEY_BATTERY, buf.readUnsignedShort() * 0.001);
            position.set("cycleIndex", buf.readUnsignedShort());
            for (int i = 1; i <= 14; i++) {
                position.set("batteryCell" + i, buf.readUnsignedShort() * 0.001);
            }
            position.set("currentChargeInterval", buf.readUnsignedShort());
            position.set("maxChargeInterval", buf.readUnsignedShort());
            position.set("barcode", buf.readCharSequence(16, StandardCharsets.US_ASCII).toString().trim());
            position.set("batteryVersion", buf.readUnsignedShort());
            position.set("manufacturer", buf.readCharSequence(16, StandardCharsets.US_ASCII).toString().trim());
            position.set("batteryStatus", buf.readUnsignedInt());

            position.set("controllerStatus", buf.readUnsignedInt());
            position.set("controllerFault", buf.readUnsignedInt());

            sendResponse(channel, false, type, buf.getShort(buf.writerIndex() - 6), null);
            
            return position;

        } else if (type == MSG_STATUS && buf.readableBytes() == 22) {

            getLastLocation(position, null);

            buf.readUnsignedByte(); // information content
            buf.readUnsignedShort(); // satellites
            buf.readUnsignedByte(); // alarm
            buf.readUnsignedByte(); // language

            position.set(Position.KEY_BATTERY_LEVEL, buf.readUnsignedByte());

            buf.readUnsignedByte(); // working mode
            buf.readUnsignedShort(); // working voltage
            buf.readUnsignedByte(); // reserved
            buf.readUnsignedShort(); // working times
            buf.readUnsignedShort(); // working time

            int value = buf.readUnsignedShort();
            double temperature = BitUtil.to(value, 15) * 0.1;
            position.set(Position.PREFIX_TEMP + 1, BitUtil.check(value, 15) ? temperature : -temperature);

        } else if (isSupported(type)) {

            if (type == MSG_LBS_STATUS && variant == Variant.SPACE10X) {
                return null; // multi-lbs message
            }

            position.set(Position.KEY_TYPE, type);

            if (hasGps(type)) {
                decodeGps(position, buf, false, deviceSession.get(DeviceSession.KEY_TIMEZONE));
            } else {
                getLastLocation(position, null);
            }

            if (hasLbs(type) && buf.readableBytes() > 6) {
                boolean hasLength = hasStatus(type)
                        && type != MSG_LBS_STATUS
                        && type != MSG_LBS_ALARM
                        && (type != MSG_GPS_LBS_STATUS_1 || variant != Variant.VXT01)
                        && type != MSG_GPS_LBS_STATUS_5;
                decodeLbs(position, buf, type, hasLength);
            }

            if (hasStatus(type)) {
                if (type == MSG_GPS_LBS_STATUS_5) {
                    buf.readUnsignedByte(); // network indicator
                }
                decodeStatus(position, buf);
                if (variant == Variant.OBD6) {
                    int signal = buf.readUnsignedShort();
                    int satellites = BitUtil.between(signal, 10, 15) + BitUtil.between(signal, 5, 10);
                    position.set(Position.KEY_SATELLITES, satellites);
                    position.set(Position.KEY_RSSI, BitUtil.to(signal, 5));
                    position.addAlarm(decodeAlarm(buf.readUnsignedByte(), modelLW));
                    buf.readUnsignedByte(); // language
                    position.set(Position.KEY_BATTERY_LEVEL, buf.readUnsignedByte());
                    int mode = buf.readUnsignedByte();
                    position.set(Position.KEY_POWER, buf.readUnsignedShort() / 100.0);
                    buf.readUnsignedByte(); // reserved
                    buf.readUnsignedShort(); // working time
                    if (mode == 4) {
                        position.set(Position.PREFIX_TEMP + 1, buf.readShort() / 10.0);
                    }
                } else {
                    if (type == MSG_GPS_LBS_STATUS_5) {
                        position.set(Position.KEY_POWER, buf.readUnsignedShort() * 0.01);
                    }
                    if (type == MSG_STATUS && "R11".equals(model)) {
                        position.set(Position.KEY_POWER, buf.readUnsignedShort() * 0.01);
                    } else {
                        int battery = buf.readUnsignedByte();
                        if (battery <= 6) {
                            position.set(Position.KEY_BATTERY_LEVEL, battery * 100 / 6);
                        } else if (battery <= 100) {
                            position.set(Position.KEY_BATTERY_LEVEL, battery);
                        }
                    }
                    position.set(Position.KEY_RSSI, buf.readUnsignedByte());
                    if (type == MSG_STATUS && modelLW) {
                        position.set(Position.KEY_POWER, BitUtil.to(buf.readUnsignedShort(), 12) / 10.0);
                    } else {
                        short extension = buf.readUnsignedByte();
                        if (type == MSG_STATUS && "SEEWORLD".equals(model)) {
                            position.set(Position.KEY_POWER, (double) extension);
                        } else if (variant != Variant.VXT01) {
                            position.addAlarm(decodeAlarm(extension, modelLW));
                        }
                    }
                }
            }

            if (type == MSG_STATUS_2) {
                buf.readUnsignedByte(); // language
                while (buf.readableBytes() > 6) {
                    int moduleType = buf.readUnsignedShort();
                    int moduleLength = buf.readUnsignedByte();
                    switch (moduleType) {
                        case 0x0018 -> position.set(Position.KEY_BATTERY, buf.readUnsignedShort() / 100.0);
                        case 0x0032 -> position.set("startupStatus", buf.readUnsignedByte());
                        case 0x006A -> position.set(Position.KEY_BATTERY_LEVEL, buf.readUnsignedByte());
                        default -> buf.skipBytes(moduleLength);
                    }
                }
            }

            if (type == MSG_GPS_LBS_STATUS_5) {
                buf.readUnsignedByte(); // language
                position.set(Position.KEY_ODOMETER, buf.readUnsignedInt());
                position.set(Position.KEY_HOURS, buf.readUnsignedInt() * 1000);
                buf.skipBytes(8); // terminal id
                position.set(Position.KEY_INPUT, buf.readUnsignedShort());
            }

            if (type == MSG_GPS_LBS_1) {
                if (variant == Variant.GT06E_CARD) {
                    position.set(Position.KEY_ODOMETER, buf.readUnsignedInt());
                    String data = buf.readCharSequence(buf.readUnsignedByte(), StandardCharsets.US_ASCII).toString();
                    buf.readUnsignedByte(); // alarm
                    buf.readUnsignedByte(); // swiped
                    position.set(Position.KEY_CARD, data.trim());
                } else if (variant == Variant.BENWAY) {
                    int mask = buf.readUnsignedShort();
                    position.set(Position.KEY_IGNITION, BitUtil.check(mask, 8 + 7));
                    position.set(Position.PREFIX_IN + 2, BitUtil.check(mask, 8 + 6));
                    if (BitUtil.check(mask, 8 + 4)) {
                        int value = BitUtil.to(mask, 8 + 1);
                        if (BitUtil.check(mask, 8 + 1)) {
                            value = -value;
                        }
                        position.set(Position.PREFIX_TEMP + 1, value);
                    } else {
                        int value = BitUtil.to(mask, 8 + 2);
                        if (BitUtil.check(mask, 8 + 5)) {
                            position.set(Position.PREFIX_ADC + 1, value);
                        } else {
                            position.set(Position.PREFIX_ADC + 1, value * 0.1);
                        }
                    }
                } else if (variant == Variant.VXT01) {
                    decodeStatus(position, buf);
                    position.set(Position.KEY_POWER, buf.readUnsignedShort() * 0.01);
                    position.set(Position.KEY_RSSI, buf.readUnsignedByte());
                    buf.readUnsignedByte(); // alarm extension
                } else if (variant == Variant.S5) {
                    decodeStatus(position, buf);
                    position.set(Position.KEY_POWER, buf.readUnsignedShort() * 0.01);
                    position.set(Position.KEY_RSSI, buf.readUnsignedByte());
                    position.addAlarm(decodeAlarm(buf.readUnsignedByte(), modelLW));
                    position.set("oil", buf.readUnsignedShort());
                    int temperature = buf.readUnsignedByte();
                    if (BitUtil.check(temperature, 7)) {
                        temperature = -BitUtil.to(temperature, 7);
                    }
                    position.set(Position.PREFIX_TEMP + 1, temperature);
                    position.set(Position.KEY_ODOMETER, buf.readUnsignedInt() * 10);
                } else if (variant == Variant.WETRUST) {
                    position.set(Position.KEY_ODOMETER, buf.readUnsignedInt());
                    position.set(Position.KEY_CARD, buf.readCharSequence(
                            buf.readUnsignedByte(), StandardCharsets.US_ASCII).toString());
                    position.addAlarm(buf.readUnsignedByte() > 0 ? Position.ALARM_GENERAL : null);
                    position.set("cardStatus", buf.readUnsignedByte());
                    position.set(Position.KEY_DRIVING_TIME, buf.readUnsignedShort());
                }
            }

            if (type == MSG_GPS_LBS_2 && variant == Variant.SEEWORLD) {
                position.set(Position.KEY_IGNITION, buf.readUnsignedByte() > 0);
                buf.readUnsignedByte(); // reporting mode
                buf.readUnsignedByte(); // supplementary transmission
                position.set(Position.KEY_ODOMETER, buf.readUnsignedInt());
                buf.readUnsignedInt(); // travel time
                int temperature = buf.readUnsignedShort();
                if (BitUtil.check(temperature, 15)) {
                    temperature = -BitUtil.to(temperature, 15);
                }
                position.set(Position.PREFIX_TEMP + 1, temperature * 0.01);
                position.set(Position.KEY_HUMIDITY, buf.readUnsignedShort() * 0.01);
            }

            if (type == MSG_GPS_LBS_STATUS_4 && variant == Variant.SL4X) {
                position.setAltitude(buf.readShort());
            }

            if ((type == MSG_GPS_LBS_2 || type == MSG_GPS_LBS_3 || type == MSG_GPS_LBS_4 || type == MSG_GPS_LBS_5)
                    && buf.readableBytes() >= 3 + 6) {
                position.set(Position.KEY_IGNITION, buf.readUnsignedByte() > 0);
                position.set(Position.KEY_EVENT, buf.readUnsignedByte()); // reason
                position.set(Position.KEY_ARCHIVE, buf.readUnsignedByte() > 0);
                if (variant == Variant.SL4X) {
                    if (buf.readableBytes() > 2 + 6) {
                        position.set(Position.KEY_ODOMETER, buf.readUnsignedInt());
                    }
                    position.setAltitude(buf.readShort());
                }
            }

            if (type == MSG_GPS_LBS_3) {
                int module = buf.readUnsignedShort();
                int subLength = buf.readUnsignedByte();
                switch (module) {
                    case 0x0027 -> position.set(Position.KEY_POWER, buf.readUnsignedShort() * 0.01);
                    case 0x002E -> position.set(Position.KEY_ODOMETER, buf.readUnsignedInt());
                    case 0x003B -> position.setAccuracy(buf.readUnsignedShort() * 0.01);
                    default -> buf.skipBytes(subLength);
                }
            }

            if (type == MSG_GPS_LBS_RFID) {
                position.set(Position.KEY_DRIVER_UNIQUE_ID, ByteBufUtil.hexDump(buf.readSlice(8)));
                buf.readUnsignedByte(); // validity
            }

            if (buf.readableBytes() == 3 + 6 || buf.readableBytes() == 3 + 4 + 6) {
                position.set(Position.KEY_IGNITION, buf.readUnsignedByte() > 0);
                buf.readUnsignedByte(); // upload mode
                position.set(Position.KEY_ARCHIVE, buf.readUnsignedByte() > 0 ? true : null);
            }

            if (buf.readableBytes() == 4 + 6) {
                position.set(Position.KEY_ODOMETER, buf.readUnsignedInt());
            }

            if (type == MSG_GPS_LBS_STATUS_3 || type == MSG_FENCE_MULTI) {
                position.set(Position.KEY_GEOFENCE, buf.readUnsignedByte());
            }

        } else if (type == MSG_ALARM) {

            boolean jc400 = variant == Variant.JC400;
            boolean extendedAlarm = dataLength > 7;
            if (extendedAlarm) {
                if (jc400) {
                    buf.readUnsignedShort(); // marker
                    buf.readUnsignedByte(); // version
                }
                decodeGps(
                        position, buf, false, jc400, jc400, jc400, jc400,
                        deviceSession.get(DeviceSession.KEY_TIMEZONE));
            } else {
                DateBuilder dateBuilder = new DateBuilder((TimeZone) deviceSession.get(DeviceSession.KEY_TIMEZONE))
                        .setDate(buf.readUnsignedByte(), buf.readUnsignedByte(), buf.readUnsignedByte())
                        .setTime(buf.readUnsignedByte(), buf.readUnsignedByte(), buf.readUnsignedByte());
                getLastLocation(position, dateBuilder.getDate());
            }
            if (variant == Variant.JC400) {
                position.set(Position.KEY_POWER, buf.readUnsignedShort() * 0.1);
            }
            short event = buf.readUnsignedByte();
            position.set(Position.KEY_EVENT, event);
            position.set("eventData", buf.readUnsignedShort());
            switch (event) {
                case 0x01 -> position.addAlarm(extendedAlarm ? Position.ALARM_SOS : Position.ALARM_GENERAL);
                case 0x0E -> position.addAlarm(Position.ALARM_LOW_POWER);
                case 0x76 -> position.addAlarm(Position.ALARM_TEMPERATURE);
                case 0x80 -> position.addAlarm(Position.ALARM_VIBRATION);
                case 0x87 -> position.addAlarm(Position.ALARM_OVERSPEED);
                case 0x88 -> position.addAlarm(Position.ALARM_POWER_CUT);
                case 0x90 -> position.addAlarm(Position.ALARM_ACCELERATION);
                case 0x91 -> position.addAlarm(Position.ALARM_BRAKING);
                case 0x92 -> position.addAlarm(Position.ALARM_CORNERING);
                case 0x93 -> position.addAlarm(Position.ALARM_ACCIDENT);
            }

<<<<<<< HEAD
        } else if (type == MSG_WIFI_ALARM) {

            DateBuilder dateBuilder = new DateBuilder((TimeZone) deviceSession.get(DeviceSession.KEY_TIMEZONE))
                    .setDate(buf.readUnsignedByte(), buf.readUnsignedByte(), buf.readUnsignedByte())
                    .setTime(buf.readUnsignedByte(), buf.readUnsignedByte(), buf.readUnsignedByte());

            position.setDeviceTime(dateBuilder.getDate());

            int mcc = buf.readUnsignedShort();
            int msb = (mcc & 0x8000) >> 15;
            int actualMcc = mcc & 0x7FFF;

            int mnc = 0;
            if (msb == 1) {
                mnc = buf.readUnsignedShort();
            } else if (msb == 0) {
                mnc = buf.readUnsignedByte();
            }

            int cellType = buf.readUnsignedByte();
            int cellCount = buf.readUnsignedByte();
            Network network = new Network();
            if (cellType == 0x00) {
                for (int i = 0; i < cellCount; i++) {
                    int lac = buf.readUnsignedShort();
                    long cid = buf.readUnsignedMedium();
                    int rssi = buf.readUnsignedByte();
                    network.addCellTower(CellTower.from(
                            actualMcc, mnc, lac, cid, rssi));
                }
            } else if (cellType == 0x01) {
                for (int i = 0; i < cellCount; i++) {
                    long lac = buf.readUnsignedInt();
                    long cid = buf.readLong();
                    int rssi = buf.readUnsignedByte();
                    network.addCellTower(CellTower.from(
                            actualMcc, mnc, (int) lac, cid, rssi));
                }
            }
            position.set(Position.KEY_TIMING_ADVANCE, buf.readUnsignedByte());

            int wifiCount = buf.readUnsignedByte();
            for (int i = 0; i < wifiCount; i++) {
                String macAddress = ByteBufUtil.hexDump(buf.readSlice(6)).toUpperCase();
                int signalStrength = buf.readUnsignedByte();
                network.addWifiAccessPoint(WifiAccessPoint.from(
                    macAddress, signalStrength));
            }

            int event = buf.readUnsignedByte();
            int languageDetails = buf.readUnsignedByte();
        
            if (languageDetails == 0x01) {
                position.set("alertLanguage", "Chinese");
            } else if (languageDetails == 0x02) {
                position.set("alertLanguage", "English");
            } else if (languageDetails == 0x00) {
                // no reply needed
            }

            position.set(Position.KEY_EVENT, event);
            switch (event) {
                case 0x00 -> position.addAlarm(Position.ALARM_GENERAL);
                case 0x01 -> position.addAlarm(Position.ALARM_SOS);
                case 0x02 -> position.addAlarm(Position.ALARM_POWER_CUT);
                case 0x03 -> position.addAlarm(Position.ALARM_VIBRATION);
                case 0x04 -> position.addAlarm(Position.ALARM_GEOFENCE_ENTER);
                case 0x05 -> position.addAlarm(Position.ALARM_GEOFENCE_EXIT);
                case 0x06 -> position.addAlarm(Position.ALARM_OVERSPEED);
                case 0x09 -> position.addAlarm(Position.ALARM_TOW);
                case 0x0A -> position.addAlarm(Position.ALARM_GPS_BLIND_SPOT_ENTER);
                case 0x0B -> position.addAlarm(Position.ALARM_GPS_BLIND_SPOT_EXIT);
                case 0x0C -> position.addAlarm(Position.ALARM_POWER_ON);
                case 0x0D -> position.addAlarm(Position.ALARM_GPS_FIRST_FIX);
                case 0x0E -> position.addAlarm(Position.ALARM_LOW_POWER);
                case 0x0F -> position.addAlarm(Position.ALARM_LOW_EXTERNAL_POWER);
                case 0x10 -> position.addAlarm(Position.ALARM_SIM_CHANGE);
                case 0x11 -> position.addAlarm(Position.ALARM_POWER_OFF);
                case 0x12 -> position.addAlarm(Position.ALARM_AIRPLANE_MODE);
                case 0x13 -> position.addAlarm(Position.ALARM_TAMPERING);
                case 0x14 -> position.addAlarm(Position.ALARM_DOOR);
                case 0x15 -> position.addAlarm(Position.ALARM_POWER_OFF);
                case 0x16 -> position.addAlarm(Position.ALARM_VOICE_CONTROL);
                case 0x17 -> position.addAlarm(Position.ALARM_ROGUE_BASE);
                case 0x18 -> position.addAlarm(Position.ALARM_REMOVING);
                case 0x19 -> position.addAlarm(Position.ALARM_LOW_BATTERY);
            }

            position.setNetwork(network);
            
=======
            int filesLength = buf.readableBytes() - 6;
            if (filesLength > 0) {
                position.set("eventFiles", buf.readCharSequence(filesLength, StandardCharsets.US_ASCII).toString());
            }

>>>>>>> 4c0156e9
        } else {

            if (dataLength > 0) {
                buf.skipBytes(dataLength);
            }
            if (type != MSG_COMMAND_0 && type != MSG_COMMAND_1 && type != MSG_COMMAND_2) {
                sendResponse(channel, false, type, buf.getShort(buf.writerIndex() - 6), null);
            }
            return null;

        }

        sendResponse(channel, false, type, buf.getShort(buf.writerIndex() - 6), null);

        return position;
    }

    private Object decodeExtended(Channel channel, SocketAddress remoteAddress, ByteBuf buf) {

        DeviceSession deviceSession = getDeviceSession(channel, remoteAddress);
        if (deviceSession == null) {
            return null;
        }

        if (!deviceSession.contains(DeviceSession.KEY_TIMEZONE)) {
            deviceSession.set(DeviceSession.KEY_TIMEZONE, getTimeZone(deviceSession.getDeviceId()));
        }

        Position position = new Position(getProtocolName());
        position.setDeviceId(deviceSession.getDeviceId());

        buf.readUnsignedShort(); // length
        int type = buf.readUnsignedByte();

        if (type == MSG_STRING_INFO) {

            buf.readUnsignedInt(); // server flag
            String data;
            if (buf.readUnsignedByte() == 1) {
                data = buf.readSlice(buf.readableBytes() - 6).toString(StandardCharsets.US_ASCII);
            } else {
                data = buf.readSlice(buf.readableBytes() - 6).toString(StandardCharsets.UTF_16BE);
            }

            Parser parser = new Parser(PATTERN_LOCATION, data);

            if (parser.matches()) {
                position.setValid(true);
                position.setLatitude(parser.nextCoordinate(Parser.CoordinateFormat.HEM_DEG));
                position.setLongitude(parser.nextCoordinate(Parser.CoordinateFormat.HEM_DEG));
                position.setCourse(parser.nextDouble());
                position.setSpeed(parser.nextDouble());
                position.setTime(parser.nextDateTime(Parser.DateTimeFormat.YMD_HMS));
            } else {
                getLastLocation(position, null);
                position.set(Position.KEY_RESULT, data);
            }

            return position;

        } else if (type == MSG_INFO) {

            int subType = buf.readUnsignedByte();

            getLastLocation(position, null);

            if (subType == 0x00) {

                position.set(Position.PREFIX_ADC + 1, buf.readUnsignedShort() * 0.01);
                return position;

            } else if (subType == 0x04) {

                CharSequence content = buf.readCharSequence(buf.readableBytes() - 4 - 2, StandardCharsets.US_ASCII);
                String[] values = content.toString().split(";");
                for (String value : values) {
                    String[] pair = value.split("=");
                    switch (pair[0]) {
                        case "ALM1":
                        case "ALM2":
                        case "ALM3":
                            position.set("alarm" + pair[0].charAt(3) + "Status", Integer.parseInt(pair[1], 16));
                        case "STA1":
                            position.set("otherStatus", Integer.parseInt(pair[1], 16));
                            break;
                        case "DYD":
                            position.set("engineStatus", Integer.parseInt(pair[1], 16));
                            break;
                        default:
                            break;
                    }
                }
                return position;

            } else if (subType == 0x05) {

                if (buf.readableBytes() >= 6 + 1 + 6) {
                    DateBuilder dateBuilder = new DateBuilder((TimeZone) deviceSession.get(DeviceSession.KEY_TIMEZONE))
                            .setDate(buf.readUnsignedByte(), buf.readUnsignedByte(), buf.readUnsignedByte())
                            .setTime(buf.readUnsignedByte(), buf.readUnsignedByte(), buf.readUnsignedByte());
                    position.setDeviceTime(dateBuilder.getDate());
                }

                int flags = buf.readUnsignedByte();
                position.set(Position.KEY_DOOR, BitUtil.check(flags, 0));
                position.set(Position.PREFIX_IO + 1, BitUtil.check(flags, 2));
                return position;

            } else if (subType == 0x0a) {

                buf.skipBytes(8); // imei
                buf.skipBytes(8); // imsi
                position.set(Position.KEY_ICCID, ByteBufUtil.hexDump(buf.readSlice(10)).replaceAll("f", ""));
                return position;

            } else if (subType == 0x0b) {

                position.set("networkTechnology", buf.readByte() > 0 ? "4G" : "2G");
                return position;

            } else if (subType == 0x0d) {

                if (buf.getByte(buf.readerIndex()) != '!') {
                    buf.skipBytes(6);
                }

                Parser parser = new Parser(PATTERN_FUEL, buf.toString(
                        buf.readerIndex(), buf.readableBytes() - 4 - 2, StandardCharsets.US_ASCII));
                if (!parser.matches()) {
                    return null;
                }

                position.set(Position.PREFIX_TEMP + 1, parser.nextDouble(0));
                position.set(Position.KEY_FUEL_LEVEL, parser.nextDouble(0));

                return position;

            } else if (subType == 0x1b) {

                if (Character.isLetter(buf.getUnsignedByte(buf.readerIndex()))) {
                    String data = buf.readCharSequence(buf.readableBytes() - 6, StandardCharsets.US_ASCII).toString();
                    position.set("serial", data.trim());
                } else {
                    buf.readUnsignedByte(); // header
                    buf.readUnsignedByte(); // type
                    position.set(Position.KEY_DRIVER_UNIQUE_ID, ByteBufUtil.hexDump(buf.readSlice(4)));
                    buf.readUnsignedByte(); // checksum
                    buf.readUnsignedByte(); // footer
                }
                return position;

            }

        } else if (type == MSG_X1_PHOTO_DATA) {

            int pictureId = buf.readInt();

            ByteBuf photo = photos.get(pictureId);

            buf.readUnsignedInt(); // offset
            buf.readBytes(photo, buf.readUnsignedShort());

            if (photo.writableBytes() > 0) {
                sendPhotoRequest(channel, pictureId);
            } else {
                position.set(Position.KEY_IMAGE, writeMediaFile(deviceSession.getUniqueId(), photo, "jpg"));
                photos.remove(pictureId).release();
            }

        } else if (type == MSG_AZ735_GPS || type == MSG_AZ735_ALARM) {

            if (!decodeGps(position, buf, true, deviceSession.get(DeviceSession.KEY_TIMEZONE))) {
                getLastLocation(position, position.getDeviceTime());
            }

            if (decodeLbs(position, buf, type, true)) {
                position.set(Position.KEY_RSSI, buf.readUnsignedByte());
            }

            buf.skipBytes(buf.readUnsignedByte()); // additional cell towers
            buf.skipBytes(buf.readUnsignedByte()); // wifi access point

            int status = buf.readUnsignedByte();
            position.set(Position.KEY_STATUS, status);

            if (type == MSG_AZ735_ALARM) {
                switch (status) {
                    case 0xA0 -> position.set(Position.KEY_ARMED, true);
                    case 0xA1 -> position.set(Position.KEY_ARMED, false);
                    case 0xA2, 0xA3 -> position.addAlarm(Position.ALARM_LOW_BATTERY);
                    case 0xA4 -> position.addAlarm(Position.ALARM_GENERAL);
                    case 0xA5 -> position.addAlarm(Position.ALARM_DOOR);
                }
            }

            buf.skipBytes(buf.readUnsignedByte()); // reserved extension

            sendResponse(channel, true, type, buf.getShort(buf.writerIndex() - 6), null);

            return position;

        } else if (type == MSG_OBD) {

            DateBuilder dateBuilder = new DateBuilder((TimeZone) deviceSession.get(DeviceSession.KEY_TIMEZONE))
                    .setDate(buf.readUnsignedByte(), buf.readUnsignedByte(), buf.readUnsignedByte())
                    .setTime(buf.readUnsignedByte(), buf.readUnsignedByte(), buf.readUnsignedByte());

            getLastLocation(position, dateBuilder.getDate());

            position.set(Position.KEY_IGNITION, buf.readUnsignedByte() > 0);

            String data = buf.readCharSequence(buf.readableBytes() - 18, StandardCharsets.US_ASCII).toString();
            for (String pair : data.split(",")) {
                String[] values = pair.split("=");
                if (values.length >= 2) {
                    switch (Integer.parseInt(values[0].substring(0, 2), 16)) {
                        case 40 -> position.set(Position.KEY_ODOMETER, Integer.parseInt(values[1], 16) * 0.01);
                        case 43 -> position.set(Position.KEY_FUEL_LEVEL, Integer.parseInt(values[1], 16) * 0.01);
                        case 45 -> position.set(Position.KEY_COOLANT_TEMP, Integer.parseInt(values[1], 16) * 0.01);
                        case 53 -> position.set(Position.KEY_OBD_SPEED, Integer.parseInt(values[1], 16) * 0.01);
                        case 54 -> position.set(Position.KEY_RPM, Integer.parseInt(values[1], 16) * 0.01);
                        case 71 -> position.set(Position.KEY_FUEL_USED, Integer.parseInt(values[1], 16) * 0.01);
                        case 73 -> position.set(Position.KEY_HOURS, Integer.parseInt(values[1], 16) * 0.01);
                        case 74 -> position.set(Position.KEY_VIN, values[1]);
                    }
                }
            }

            return position;

        } else if (type == MSG_GPS_MODULAR) {

            while (buf.readableBytes() > 6) {
                int moduleType = buf.readUnsignedShort();
                int moduleLength = buf.readUnsignedShort();

                switch (moduleType) {
                    case 0x03 -> position.set(Position.KEY_ICCID, ByteBufUtil.hexDump(buf.readSlice(10)));
                    case 0x09 -> position.set(Position.KEY_SATELLITES, buf.readUnsignedByte());
                    case 0x0a -> position.set(Position.KEY_SATELLITES_VISIBLE, buf.readUnsignedByte());
                    case 0x11 -> {
                        CellTower cellTower = CellTower.from(
                                buf.readUnsignedShort(),
                                buf.readUnsignedShort(),
                                buf.readUnsignedShort(),
                                buf.readUnsignedMedium(),
                                buf.readUnsignedByte());
                        if (cellTower.getCellId() > 0) {
                            position.setNetwork(new Network(cellTower));
                        }
                    }
                    case 0x18 -> position.set(Position.KEY_BATTERY, buf.readUnsignedShort() * 0.01);
                    case 0x28 -> position.set(Position.KEY_HDOP, buf.readUnsignedByte() * 0.1);
                    case 0x29 -> position.set(Position.KEY_INDEX, buf.readUnsignedInt());
                    case 0x2a -> {
                        int input = buf.readUnsignedByte();
                        position.set(Position.KEY_DOOR, BitUtil.to(input, 4) > 0);
                        position.set("tamper", BitUtil.from(input, 4) > 0);
                    }
                    case 0x2b -> {
                        int event = buf.readUnsignedByte();
                        switch (event) {
                            case 0x11:
                                position.addAlarm(Position.ALARM_LOW_BATTERY);
                                break;
                            case 0x12:
                                position.addAlarm(Position.ALARM_LOW_POWER);
                                break;
                            case 0x13:
                                position.addAlarm(Position.ALARM_POWER_CUT);
                                break;
                            case 0x14:
                                position.addAlarm(Position.ALARM_REMOVING);
                                break;
                            default:
                                break;
                        }
                        position.set(Position.KEY_EVENT, event);
                    }
                    case 0x2e -> position.set(Position.KEY_ODOMETER, buf.readUnsignedIntLE());
                    case 0x33 -> {
                        position.setTime(new Date(buf.readUnsignedInt() * 1000));
                        position.set(Position.KEY_SATELLITES, buf.readUnsignedByte());
                        position.setAltitude(buf.readShort());

                        double latitude = buf.readUnsignedInt() / 60.0 / 30000.0;
                        double longitude = buf.readUnsignedInt() / 60.0 / 30000.0;
                        position.setSpeed(UnitsConverter.knotsFromKph(buf.readUnsignedByte()));

                        int flags = buf.readUnsignedShort();
                        position.setCourse(BitUtil.to(flags, 10));
                        position.setValid(BitUtil.check(flags, 12));

                        if (!BitUtil.check(flags, 10)) {
                            latitude = -latitude;
                        }
                        if (BitUtil.check(flags, 11)) {
                            longitude = -longitude;
                        }

                        position.setLatitude(latitude);
                        position.setLongitude(longitude);
                    }
                    case 0x34 -> {
                        position.set(Position.KEY_EVENT, buf.readUnsignedByte());
                        buf.readUnsignedIntLE(); // time
                        buf.skipBytes(buf.readUnsignedByte()); // content
                    }
                    default -> buf.skipBytes(moduleLength);
                }
            }

            if (position.getFixTime() == null) {
                getLastLocation(position, null);
            }

            sendResponse(channel, false, MSG_GPS_MODULAR, buf.readUnsignedShort(), null);

            return position;

        } else if (type == MSG_MULTIMEDIA) {

            buf.skipBytes(8); // serial number
            long timestamp = buf.readUnsignedInt() * 1000;
            buf.skipBytes(4 + 4 + 2 + 1 + 1 + 2); // gps
            buf.skipBytes(2 + 2 + 2 + 2); // cell

            int mediaId = buf.readInt();
            int mediaLength = buf.readInt();
            int mediaType = buf.readUnsignedByte();
            int mediaFormat = buf.readUnsignedByte();

            if (mediaType == 0 && mediaFormat == 0) {

                buf.readUnsignedByte(); // event

                ByteBuf photo;
                if (buf.readUnsignedShort() == 0) {
                    photo = Unpooled.buffer(mediaLength);
                    if (photos.containsKey(mediaId)) {
                        photos.remove(mediaId).release();
                    }
                    photos.put(mediaId, photo);
                } else {
                    photo = photos.get(mediaId);
                }

                if (photo != null) {
                    buf.readBytes(photo, buf.readableBytes() - 3 * 2);
                    if (!photo.isWritable()) {
                        getLastLocation(position, new Date(timestamp));
                        position.set(Position.KEY_IMAGE, writeMediaFile(deviceSession.getUniqueId(), photo, "jpg"));
                        photos.remove(mediaId).release();
                    }
                }

            }

            sendResponse(channel, true, type, buf.getShort(buf.writerIndex() - 6), null);

            return position;

        } else if (type == MSG_SERIAL) {

            getLastLocation(position, null);

            buf.readUnsignedByte(); // external device type code

            ByteBuf data = buf.readSlice(buf.readableBytes() - 6); // index + checksum + footer
            if (BufferUtil.isPrintable(data, data.readableBytes())) {
                String value = data.readCharSequence(data.readableBytes(), StandardCharsets.US_ASCII).toString();
                position.set(Position.KEY_RESULT, value.trim());
            } else {
                position.set(Position.KEY_RESULT, ByteBufUtil.hexDump(data));
            }

            return position;

        } else if (type == MSG_PERIPHERAL) {

            long timestamp = buf.readUnsignedInt() * 1000;
            getLastLocation(position, new Date(timestamp));

            while (buf.readableBytes() > 6) {
                int statusId = buf.readUnsignedShort();
                switch (statusId) {
                    case 0x000A -> {
                        int statusLength = buf.readUnsignedShort();
                        buf.readUnsignedByte(); // mac address type
                        position.set("mac", ByteBufUtil.hexDump(buf.readSlice(6)));
                        int event = buf.readUnsignedByte();
                        position.set(Position.KEY_EVENT, event);
                        int eventData = buf.readUnsignedByte();
                        position.set("eventData", event > 0 ? eventData : null);
                        position.set("dataType", buf.readUnsignedByte());
                        position.set("dataDetails", ByteBufUtil.hexDump(buf.readSlice(statusLength - 10)));
                    }
                    case 0x000C -> {
                        buf.readUnsignedByte(); // length
                        position.set("externalBatteryLevel", buf.readUnsignedByte());
                        position.set("externalBatteryCharge", buf.readUnsignedByte() > 0 ? true : null);
                        position.set("externalBatteryCycles", buf.readUnsignedShort());
                        buf.skipBytes(6);
                    }
                    default -> {
                        int statusLength = buf.readUnsignedByte();
                        buf.skipBytes(statusLength == 0 ? buf.readUnsignedByte() : statusLength);
                    }
                }
            }

            sendResponse(channel, false, type, buf.getShort(buf.writerIndex() - 6), null);

            return position;

        }

        return null;
    }

    private void decodeVariant(ByteBuf buf) {
        int header = buf.getUnsignedShort(buf.readerIndex());
        int length;
        int type;
        if (header == 0x7878) {
            length = buf.getUnsignedByte(buf.readerIndex() + 2);
            type = buf.getUnsignedByte(buf.readerIndex() + 2 + 1);
        } else {
            length = buf.getUnsignedShort(buf.readerIndex() + 2);
            type = buf.getUnsignedByte(buf.readerIndex() + 2 + 2);
        }

        if (header == 0x7878 && type == MSG_GPS_LBS_1 && length == 0x24) {
            variant = Variant.VXT01;
        } else if (header == 0x7878 && type == MSG_GPS_LBS_STATUS_1 && length == 0x24) {
            variant = Variant.VXT01;
        } else if (header == 0x7878 && type == MSG_LBS_MULTIPLE_3 && length == 0x31) {
            variant = Variant.WANWAY_S20;
        } else if (header == 0x7878 && type == MSG_LBS_MULTIPLE_3 && length == 0x2e) {
            variant = Variant.SR411_MINI;
        } else if (header == 0x7878 && type == MSG_GPS_LBS_1 && length >= 0x71) {
            variant = Variant.GT06E_CARD;
        } else if (header == 0x7878 && type == MSG_GPS_LBS_1 && length == 0x21) {
            variant = Variant.BENWAY;
        } else if (header == 0x7878 && type == MSG_GPS_LBS_1 && length == 0x2b) {
            variant = Variant.S5;
        } else if (header == 0x7878 && type == MSG_LBS_STATUS && length >= 0x17) {
            variant = Variant.SPACE10X;
        } else if (header == 0x7878 && type == MSG_STATUS && length == 0x13) {
            variant = Variant.OBD6;
        } else if (header == 0x7878 && type == MSG_GPS_LBS_1 && length == 0x29) {
            variant = Variant.WETRUST;
        } else if (header == 0x7878 && type == MSG_ALARM && buf.getUnsignedShort(buf.readerIndex() + 4) == 0xffff) {
            variant = Variant.JC400;
        } else if (header == 0x7878 && type == MSG_LBS_3 && length == 0x37) {
            variant = Variant.SL4X;
        } else if (header == 0x7878 && type == MSG_GPS_LBS_5 && length == 0x2a) {
            variant = Variant.SL4X;
        } else if (header == 0x7878 && type == MSG_GPS_LBS_STATUS_4 && length == 0x27) {
            variant = Variant.SL4X;
        } else if (header == 0x7878 && type == MSG_GPS_LBS_STATUS_4 && length == 0x29) {
            variant = Variant.SL4X;
        } else if (header == 0x7878 && type == MSG_GPS_LBS_2 && length == 0x2f) {
            variant = Variant.SEEWORLD;
        } else if (header == 0x7878 && type == MSG_GPS_LBS_STATUS_1 && length == 0x26) {
            variant = Variant.SEEWORLD;
        } else if (header == 0x7878 && type == MSG_GPS_LBS_RFID && length == 0x28) {
            variant = Variant.RFID;
        } else if (header == 0x7878 && type == MSG_GPS_LBS_STATUS_5 && length == 0x40) {
            variant = Variant.LW4G;
        } else {
            variant = Variant.STANDARD;
        }
    }

    @Override
    protected Object decode(
            Channel channel, SocketAddress remoteAddress, Object msg) throws Exception {

        ByteBuf buf = (ByteBuf) msg;

        decodeVariant(buf);

        int header = buf.readShort();

        if (header == 0x7878) {
            return decodeBasic(channel, remoteAddress, buf);
        } else {
            return decodeExtended(channel, remoteAddress, buf);
        }
    }

}<|MERGE_RESOLUTION|>--- conflicted
+++ resolved
@@ -1030,7 +1030,6 @@
                 case 0x93 -> position.addAlarm(Position.ALARM_ACCIDENT);
             }
 
-<<<<<<< HEAD
         } else if (type == MSG_WIFI_ALARM) {
 
             DateBuilder dateBuilder = new DateBuilder((TimeZone) deviceSession.get(DeviceSession.KEY_TIMEZONE))
@@ -1121,13 +1120,11 @@
 
             position.setNetwork(network);
             
-=======
             int filesLength = buf.readableBytes() - 6;
             if (filesLength > 0) {
                 position.set("eventFiles", buf.readCharSequence(filesLength, StandardCharsets.US_ASCII).toString());
             }
 
->>>>>>> 4c0156e9
         } else {
 
             if (dataLength > 0) {
