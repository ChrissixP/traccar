--- conflicted
+++ resolved
@@ -34,13 +34,10 @@
 import java.net.SocketAddress;
 import java.nio.charset.StandardCharsets;
 import java.util.Date;
-<<<<<<< HEAD
-=======
 import java.util.HashSet;
 import java.util.LinkedList;
 import java.util.List;
 import java.util.Set;
->>>>>>> 13801af7
 
 public class Minifinder2ProtocolDecoder extends BaseProtocolDecoder {
 
@@ -192,13 +189,10 @@
                         position.set(Position.KEY_BATTERY_LEVEL, BitUtil.from(status, 24));
                         position.set(Position.KEY_STATUS, status);
                         break;
-<<<<<<< HEAD
-=======
                     case 0x30:
                         buf.readUnsignedInt(); // timestamp
                         position.set(Position.KEY_STEPS, buf.readUnsignedInt());
                         break;
->>>>>>> 13801af7
                     case 0x40:
                         buf.readUnsignedIntLE(); // timestamp
                         int heartRate = buf.readUnsignedByte();
