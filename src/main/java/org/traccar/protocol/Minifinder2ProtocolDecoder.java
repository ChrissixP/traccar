--- conflicted
+++ resolved
@@ -1,9 +1,5 @@
 /*
-<<<<<<< HEAD
- * Copyright 2019 - 2023 Anton Tananaev (anton@traccar.org)
-=======
  * Copyright 2019 - 2024 Anton Tananaev (anton@traccar.org)
->>>>>>> bc2faa14
  *
  * Licensed under the Apache License, Version 2.0 (the "License");
  * you may not use this file except in compliance with the License.
@@ -327,13 +323,10 @@
 
             return positions;
 
-<<<<<<< HEAD
-=======
         } else if (type == MSG_CONFIGURATION) {
 
             return decodeConfiguration(channel, remoteAddress, buf);
 
->>>>>>> bc2faa14
         } else if (type == MSG_RESPONSE) {
 
             DeviceSession deviceSession = getDeviceSession(channel, remoteAddress);
