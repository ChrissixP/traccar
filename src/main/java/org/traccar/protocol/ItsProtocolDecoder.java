--- conflicted
+++ resolved
@@ -56,11 +56,7 @@
             .expression("[^,]*,")                // vehicle registration
             .number("([01]),").optional()        // valid
             .groupEnd()
-<<<<<<< HEAD
-            .number("(dd),?(dd),?(d{2,4}),")     // date (ddmmyyyy)
-=======
             .number("(dd),?(dd),?(d{2,4}),?")    // date (ddmmyyyy)
->>>>>>> 13801af7
             .number("(dd),?(dd),?(dd),")         // time (hhmmss)
             .expression("([01AV]),").optional()  // valid
             .number("(d+.d+),([NS]),")           // latitude
@@ -71,15 +67,9 @@
             .number("(d+),")                     // satellites
             .groupBegin()
             .number("(d+.?d*),")                 // altitude
-<<<<<<< HEAD
-            .number("d+.?d*,")                   // pdop
-            .number("d+.?d*,")                   // hdop
-            .expression("[^,]*,")                // operator
-=======
             .number("(d+.?d*),")                 // pdop
             .number("(d+.?d*),")                 // hdop
             .expression("([^,]+)?,")             // operator
->>>>>>> 13801af7
             .number("([01]),")                   // ignition
             .number("([01]),")                   // charging
             .number("(d+.?d*),")                 // power
@@ -91,8 +81,6 @@
             .number("([01]{2}),")                // outputs
             .groupBegin()
             .number("d+,")                       // index
-<<<<<<< HEAD
-=======
             .number("(d+.?d*),")                 // odometer
             .number("(d+.?d*),")                 // adc1
             .number("(-?d+.?d*),")               // acceleration x
@@ -106,7 +94,6 @@
             .number("x+,")                       // checksum
             .or()
             .number("d+,")                       // index
->>>>>>> 13801af7
             .number("(d+.?d*),")                 // adc1
             .number("(d+.?d*),")                 // adc2
             .groupEnd("?")
@@ -232,11 +219,7 @@
                 int lac = Integer.parseInt(cells[3], 16);
                 int cid = Integer.parseInt(cells[4], 16);
                 Network network = new Network(CellTower.from(mcc, mnc, lac, cid, Integer.parseInt(cells[0])));
-<<<<<<< HEAD
-                if (!cells[5].startsWith("(")) {
-=======
                 if (cells.length > 5 && !cells[5].startsWith("(")) {
->>>>>>> 13801af7
                     for (int i = 0; i < 4; i++) {
                         lac = Integer.parseInt(cells[5 + 3 * i + 1], 16);
                         cid = Integer.parseInt(cells[5 + 3 * i + 2], 16);
