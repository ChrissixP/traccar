--- conflicted
+++ resolved
@@ -24,10 +24,7 @@
 import org.traccar.config.Config;
 
 import jakarta.inject.Inject;
-<<<<<<< HEAD
-=======
 import org.traccar.config.Keys;
->>>>>>> bc2faa14
 
 public class TaipProtocol extends BaseProtocol {
 
