--- conflicted
+++ resolved
@@ -24,38 +24,21 @@
 import org.traccar.config.Keys;
 import org.traccar.model.Event;
 import org.traccar.model.Position;
-import org.traccar.model.User;
 import org.traccar.notification.NotificationFormatter;
 
-import javax.json.JsonObject;
 import javax.ws.rs.client.Entity;
 import javax.ws.rs.client.InvocationCallback;
-import java.util.HashMap;
 
 public class NotificatorTelegram extends Notificator {
-    private static final String TELEGRAM_API_PREFIX = "https://api.telegram.org/bot%s/%s";
-    private static final long HOUR_TIME_FACTOR = 1000 * 60 * 60; // mSec to hour factor
+
     private static final Logger LOGGER = LoggerFactory.getLogger(NotificatorTelegram.class);
 
-<<<<<<< HEAD
-    private String sendMessageUrl;
-    private String sendContactUrl;
-    private String chatId;
-    private TelegramCache cache = new TelegramCache();
-
-    public static class TextMessage {
-        public TextMessage(String chatId, String text) {
-            this.chatId = chatId;
-            this.text = text;
-        }
-=======
     private final String urlSendText;
     private final String urlSendLocation;
     private final String chatId;
     private final boolean sendLocation;
 
     public static class TextMessage {
->>>>>>> 74c4da68
         @JsonProperty("chat_id")
         private String chatId;
         @JsonProperty("text")
@@ -64,68 +47,6 @@
         private String parseMode = "html";
     }
 
-<<<<<<< HEAD
-    public static class ContactMessage {
-        public ContactMessage(String chatId, String phoneNumber) {
-            this.chatId = chatId;
-            this.phoneNumber = phoneNumber;
-        }
-        @JsonProperty("chat_id")
-        private String chatId;
-        @JsonProperty("phone_number")
-        private String phoneNumber;
-        @JsonProperty("first_name")
-        private String firstName = "dummy";
-    }
-
-    public static class TelegramCache {
-        private class CachePayload {
-            CachePayload(String chatId) {
-                this.chatId = chatId;
-                timestamp = System.currentTimeMillis();
-            }
-            private String chatId;
-            private long timestamp;
-        }
-
-        private HashMap<String, CachePayload> cache = new HashMap<>();
-        private long retention;
-
-        public TelegramCache() {
-            retention = Context.getConfig().getLong("notificator.telegram.cacheRetention", 0) * HOUR_TIME_FACTOR;
-        }
-
-        private Boolean isValid(long timestamp) {
-            long currTime = System.currentTimeMillis();
-            return retention < 0 || ((currTime - timestamp) <= retention);
-        }
-
-        public String getChatId(String phoneNumber) {
-            CachePayload payload = cache.get(phoneNumber);
-            if (payload != null && isValid(payload.timestamp)) {
-                return payload.chatId;
-            }
-            return null;
-        }
-
-        public void storeCache(String phoneNumber, String chatId) {
-            cache.put(phoneNumber, new CachePayload(chatId));
-        }
-    }
-
-    public NotificatorTelegram() {
-        String botKey = Context.getConfig().getString("notificator.telegram.key");
-        sendMessageUrl = String.format(TELEGRAM_API_PREFIX, botKey, "sendMessage");
-        sendContactUrl = String.format(TELEGRAM_API_PREFIX, botKey, "sendContact");
-        chatId = Context.getConfig().getString("notificator.telegram.chatId");
-    }
-
-    private void sendTextMessage(long userId, Event event, Position position, String userChatId) {
-        TextMessage message = new TextMessage(
-                userChatId, NotificationFormatter.formatShortMessage(userId, event, position));
-
-        Context.getClient().target(sendMessageUrl).request()
-=======
     public static class LocationMessage {
         @JsonProperty("chat_id")
         private String chatId;
@@ -140,27 +61,23 @@
     }
 
     public NotificatorTelegram() {
-        urlSendText = String.format(
-                "https://api.telegram.org/bot%s/sendMessage",
+        urlSendText = String.format("https://api.telegram.org/bot%s/sendMessage",
                 Context.getConfig().getString(Keys.NOTIFICATOR_TELEGRAM_KEY));
-        urlSendLocation = String.format(
-                "https://api.telegram.org/bot%s/sendLocation",
+        urlSendLocation = String.format("https://api.telegram.org/bot%s/sendLocation",
                 Context.getConfig().getString(Keys.NOTIFICATOR_TELEGRAM_KEY));
         chatId = Context.getConfig().getString(Keys.NOTIFICATOR_TELEGRAM_CHAT_ID);
         sendLocation = Context.getConfig().getBoolean(Keys.NOTIFICATOR_TELEGRAM_SEND_LOCATION);
     }
 
     private void executeRequest(String url, Object message) {
-        Context.getClient().target(url).request()
->>>>>>> 74c4da68
-                .async().post(Entity.json(message), new InvocationCallback<Object>() {
+        Context.getClient().target(url).request().async().post(Entity.json(message), new InvocationCallback<Object>() {
             @Override
             public void completed(Object o) {
             }
 
             @Override
             public void failed(Throwable throwable) {
-                LOGGER.warn("Telegram API error - send message failed", throwable);
+                LOGGER.warn("Telegram API error", throwable);
             }
         });
     }
@@ -191,52 +108,8 @@
     }
 
     @Override
-    public void sendSync(long userId, Event event, Position position) {
-
-        final User user = Context.getPermissionsManager().getUser(userId);
-        Boolean checkTelegramId = user.getAttributes().containsKey("notificationTelegramChatId");
-        if (user.getPhone() != null || checkTelegramId) {
-            String userChatId;
-            if (checkTelegramId) {
-                userChatId = user.getString("notificationTelegramChatId");
-            } else {
-                userChatId = cache.getChatId(user.getPhone());
-            }
-            if (userChatId != null) {
-                sendTextMessage(userId, event, position, userChatId);
-            } else {
-                ContactMessage message = new ContactMessage(chatId, user.getPhone());
-                Context.getClient().target(sendContactUrl).request()
-                        .async().post(Entity.json(message), new InvocationCallback<JsonObject>() {
-                    @Override
-                    public void completed(JsonObject json) {
-                        JsonObject result = json.getJsonObject("result");
-                        if (json.getBoolean("ok")) {
-                            JsonObject contact = result.getJsonObject("contact");
-                            String userChatId = contact.getJsonNumber("user_id").toString();
-
-                            cache.storeCache(user.getPhone(), userChatId);
-                            sendTextMessage(userId, event, position, userChatId);
-                        } else {
-                            LOGGER.warn("Telegram notificator: contact retrieval failed");
-                        }
-                    }
-
-                    @Override
-                    public void failed(Throwable throwable) {
-                        LOGGER.warn("Telegram API error - user " + user.getName() + "chatId retrieval failed",
-                                throwable);
-                    }
-                });
-            }
-        } else {
-            LOGGER.warn("Telegram notificator: Couldn't find phone number for user "
-            + user.getName() + " - " + user.getPhone());
-        }
-    }
-
-    @Override
     public void sendAsync(long userId, Event event, Position position) {
         sendSync(userId, event, position);
     }
+
 }