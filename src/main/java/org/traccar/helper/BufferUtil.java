--- conflicted
+++ resolved
@@ -83,11 +83,8 @@
         return printable;
     }
 
-<<<<<<< HEAD
-=======
     public static String readString(ByteBuf buf, int length) {
         return buf.readCharSequence(length, StandardCharsets.US_ASCII).toString();
     }
 
->>>>>>> bc2faa14
 }