--- conflicted
+++ resolved
@@ -373,13 +373,8 @@
      */
     public static final ConfigKey<Double> EVENT_MOTION_SPEED_THRESHOLD = new DoubleConfigKey(
             "event.motion.speedThreshold",
-<<<<<<< HEAD
-            Collections.singletonList(KeyType.GLOBAL),
-            0.01); //=0.01852 km/h, Strava uses 3.2 km/h
-=======
             List.of(KeyType.CONFIG),
             0.01);
->>>>>>> eef6c34d
 
     /**
      * Global polyline geofence distance. Within that distance from the polyline, point is considered within the
