/*
 * Copyright 2019 - 2020 Anton Tananaev (anton@traccar.org)
 *
 * Licensed under the Apache License, Version 2.0 (the "License");
 * you may not use this file except in compliance with the License.
 * You may obtain a copy of the License at
 *
 *     http://www.apache.org/licenses/LICENSE-2.0
 *
 * Unless required by applicable law or agreed to in writing, software
 * distributed under the License is distributed on an "AS IS" BASIS,
 * WITHOUT WARRANTIES OR CONDITIONS OF ANY KIND, either express or implied.
 * See the License for the specific language governing permissions and
 * limitations under the License.
 */
package org.traccar.config;

public final class Keys {

    /**
     * Connection timeout value in seconds. Because sometimes there is no way to detect lost TCP connection old
     * connections stay in open state. On most systems there is a limit on number of open connection, so this leads to
     * problems with establishing new connections when number of devices is high or devices data connections are
     * unstable.
     */
    public static final ConfigSuffix PROTOCOL_TIMEOUT = new ConfigSuffix(
            ".timeout", Integer.class);

    /**
     * Server wide connection timeout value in seconds. See protocol timeout for more information.
     */
    public static final ConfigKey SERVER_TIMEOUT = new ConfigKey(
            "server.timeout", Integer.class);

    /**
     * Address for uploading aggregated anonymous usage statistics. Uploaded information is the same you can see on the
     * statistics screen in the web app. It does not include any sensitive (e.g. locations).
     */
    public static final ConfigKey SERVER_STATISTICS = new ConfigKey(
            "server.statistics", Boolean.class);

    /**
     * Enable events subsystem. Flag to enable all events handlers.
     */
    public static final ConfigKey EVENT_ENABLE = new ConfigKey(
            "event.enable", Boolean.class);

    /**
     * If true, the event is generated once at the beginning of overspeeding period.
     */
    public static final ConfigKey EVENT_OVERSPEED_NOT_REPEAT = new ConfigKey(
            "event.overspeed.notRepeat", Boolean.class);

    /**
     * Minimal over speed duration to trigger the event. Value in seconds.
     */
    public static final ConfigKey EVENT_OVERSPEED_MINIMAL_DURATION = new ConfigKey(
            "event.overspeed.minimalDuration", Long.class);

    /**
     * Relevant only for geofence speed limits. Use lowest speed limits from all geofences.
     */
    public static final ConfigKey EVENT_OVERSPEED_PREFER_LOWEST = new ConfigKey(
            "event.overspeed.preferLowest", Boolean.class);

    /**
     * Do not generate alert event if same alert was present in last known location.
     */
    public static final ConfigKey EVENT_IGNORE_DUPLICATE_ALERTS = new ConfigKey(
            "event.ignoreDuplicateAlerts", Boolean.class);

    /**
     * List of external handler classes to use in Netty pipeline.
     */
    public static final ConfigKey EXTRA_HANDLERS = new ConfigKey(
            "extra.handlers", String.class);

    /**
     * Store original HEX or string data as "raw" attribute in the corresponding position.
     */
    public static final ConfigKey DATABASE_SAVE_ORIGINAL = new ConfigKey(
            "database.saveOriginal", Boolean.class);

    /**
     * Enable positions forwarding to other web server.
     */
    public static final ConfigKey FORWARD_ENABLE = new ConfigKey(
            "forward.enable", Boolean.class);

    /**
     * URL to forward positions. Data is passed through URL parameters. For example, {uniqueId} for device identifier,
     * {latitude} and {longitude} for coordinates.
     */
    public static final ConfigKey FORWARD_URL = new ConfigKey(
            "forward.url", String.class);

    /**
     * Additional HTTP header, can be used for authorization.
     */
    public static final ConfigKey FORWARD_HEADER = new ConfigKey(
            "forward.header", String.class);

    /**
     * Boolean value to enable forwarding in JSON format.
     */
    public static final ConfigKey FORWARD_JSON = new ConfigKey(
            "forward.json", Boolean.class);

    /**
     * Boolean value to enable URL parameters in json mode. For example, {uniqueId} for device identifier,
     * {latitude} and {longitude} for coordinates.
     */
    public static final ConfigKey FORWARD_URL_VARIABLES = new ConfigKey(
        "forward.urlVariables", Boolean.class);

    /**
     * Position forwarding retrying enable. When enabled, additional attempts are made to deliver positions. If initial
     * delivery fails, because of an unreachable server or an HTTP response different from '2xx', the software waits
     * for 'forward.retry.delay' milliseconds to retry delivery. On subsequent failures, this delay is duplicated.
     * If forwarding is retried for 'forward.retry.count', retrying is canceled and the position is dropped. Positions
     * pending to be delivered are limited to 'forward.retry.limit'. If this limit is reached, positions get discarded.
     */
    public static final ConfigKey FORWARD_RETRY_ENABLE = new ConfigKey(
            "forward.retry.enable", Boolean.class);

    /**
     * Position forwarding retry first delay in milliseconds.
     * Can be set to anything greater than 0. Defaults to 100 milliseconds.
     */
    public static final ConfigKey FORWARD_RETRY_DELAY = new ConfigKey(
            "forward.retry.delay", Integer.class);

    /**
     * Position forwarding retry maximum retries.
     * Can be set to anything greater than 0. Defaults to 10 retries.
     */
    public static final ConfigKey FORWARD_RETRY_COUNT = new ConfigKey(
            "forward.retry.count", Integer.class);

    /**
     * Position forwarding retry pending positions limit.
     * Can be set to anything greater than 0. Defaults to 100 positions.
     */
    public static final ConfigKey FORWARD_RETRY_LIMIT = new ConfigKey(
            "forward.retry.limit", Integer.class);

    /**
     * Boolean flag to enable or disable position filtering.
     */
    public static final ConfigKey FILTER_ENABLE = new ConfigKey(
            "filter.enable", Boolean.class);

    /**
     * Filter invalid (valid field is set to false) positions.
     */
    public static final ConfigKey FILTER_INVALID = new ConfigKey(
            "filter.invalid", Boolean.class);

    /**
     * Filter zero coordinates. Zero latitude and longitude are theoretically valid values, but it practice it usually
     * indicates invalid GPS data.
     */
    public static final ConfigKey FILTER_ZERO = new ConfigKey(
            "filter.zero", Boolean.class);

    /**
     * Filter duplicate records (duplicates are detected by time value).
     */
    public static final ConfigKey FILTER_DUPLICATE = new ConfigKey(
            "filter.duplicate", Boolean.class);

    /**
     * Filter records with fix time in future. The values is specified in seconds. Records that have fix time more than
     * specified number of seconds later than current server time would be filtered out.
     */
    public static final ConfigKey FILTER_FUTURE = new ConfigKey(
            "filter.future", Long.class);

    /**
     * Filter positions with accuracy less than specified value in meters.
     */
    public static final ConfigKey FILTER_ACCURACY = new ConfigKey(
            "filter.accuracy", Integer.class);

    /**
     * Filter cell and wifi locations that are coming from geolocation provider.
     */
    public static final ConfigKey FILTER_APPROXIMATE = new ConfigKey(
            "filter.approximate", Boolean.class);

    /**
     * Filter positions with exactly zero speed values.
     */
    public static final ConfigKey FILTER_STATIC = new ConfigKey(
            "filter.static", Boolean.class);

    /**
     * Filter records by distance. The values is specified in meters. If the new position is less far than this value
     * from the last one it gets filtered out.
     */
    public static final ConfigKey FILTER_DISTANCE = new ConfigKey(
            "filter.distance", Integer.class);

    /**
     * Filter records by Maximum Speed value in knots. Can be used to filter jumps to far locations even if they're
     * marked as valid. Shouldn't be too low. Start testing with values at about 25000.
     */
    public static final ConfigKey FILTER_MAX_SPEED = new ConfigKey(
            "filter.maxSpeed", Integer.class);

    /**
     * Filter position if time from previous position is less than specified value in seconds.
     */
    public static final ConfigKey FILTER_MIN_PERIOD = new ConfigKey(
            "filter.minPeriod", Integer.class);

    /**
     * Time limit for the filtering in seconds. If the time difference between last position and a new one is more than
     * this limit, the new position will not be filtered out.
     */
    public static final ConfigKey FILTER_SKIP_LIMIT = new ConfigKey(
            "filter.skipLimit", Long.class);

    /**
     * Enable attributes skipping. Attribute skipping can be enabled in the config or device attributes.
     */
    public static final ConfigKey FILTER_SKIP_ATTRIBUTES_ENABLE = new ConfigKey(
            "filter.skipAttributes.enable", Boolean.class);

    /**
     * Override device time. Possible values are 'deviceTime' and 'serverTime'
     */
    public static final ConfigKey TIME_OVERRIDE = new ConfigKey(
            "time.override", String.class);

    /**
     * List of protocols for overriding time. If not specified override is applied globally. List consist of protocol
     * names that can be separated by comma or single space character.
     */
    public static final ConfigKey TIME_PROTOCOLS = new ConfigKey(
            "time.protocols", String.class);

    /**
     * Replaces coordinates with last known if change is less than a 'coordinates.minError' meters
     * or more than a 'coordinates.maxError' meters. Helps to avoid coordinates jumps during parking period
     * or jumps to zero coordinates.
     */
    public static final ConfigKey COORDINATES_FILTER = new ConfigKey(
            "coordinates.filter", Boolean.class);

    /**
     * Distance in meters. Distances below this value gets handled like explained in 'coordinates.filter'.
     */
    public static final ConfigKey COORDINATES_MIN_ERROR = new ConfigKey(
            "coordinates.minError", Integer.class);

    /**
     * Distance in meters. Distances above this value gets handled like explained in 'coordinates.filter', but only if
     * Position is also marked as 'invalid'.
     */
    public static final ConfigKey COORDINATES_MAX_ERROR = new ConfigKey(
            "coordinates.maxError", Integer.class);

    /**
     * Enable to save device IP addresses information. Disabled by default.
     */
    public static final ConfigKey PROCESSING_REMOTE_ADDRESS_ENABLE = new ConfigKey(
            "processing.remoteAddress.enable", Boolean.class);

    /**
     * Enable engine hours calculation on the server side. It uses ignition value to determine engine state.
     */
    public static final ConfigKey PROCESSING_ENGINE_HOURS_ENABLE = new ConfigKey(
            "processing.engineHours.enable", Boolean.class);

    /**
     * Enable copying of missing attributes from last position to the current one. Might be useful if device doesn't
     * send some values in every message.
     */
    public static final ConfigKey PROCESSING_COPY_ATTRIBUTES_ENABLE = new ConfigKey(
            "processing.copyAttributes.enable", Boolean.class);

    /**
     * Enable computed attributes processing.
     */
    public static final ConfigKey PROCESSING_COMPUTED_ATTRIBUTES_ENABLE = new ConfigKey(
            "processing.computedAttributes.enable", Boolean.class);

    /**
     * Enable computed attributes processing.
     */
    public static final ConfigKey PROCESSING_COMPUTED_ATTRIBUTES_DEVICE_ATTRIBUTES = new ConfigKey(
            "processing.computedAttributes.deviceAttributes", Boolean.class);

    /**
     * Boolean flag to enable or disable reverse geocoder.
     */
    public static final ConfigKey GEOCODER_ENABLE = new ConfigKey(
            "geocoder.enable", Boolean.class);

    /**
     * Reverse geocoder type. Check reverse geocoding documentation for more info. By default (if the value is not
     * specified) server uses Google API.
     */
    public static final ConfigKey GEOCODER_TYPE = new ConfigKey(
            "geocoder.type", String.class);

    /**
     * Geocoder server URL. Applicable only to Nominatim and Gisgraphy providers.
     */
    public static final ConfigKey GEOCODER_URL = new ConfigKey(
            "geocoder.url", String.class);

    /**
     * App id for use with Here provider.
     */
    public static final ConfigKey GEOCODER_ID = new ConfigKey(
            "geocoder.id", String.class);

    /**
     * Provider API key. Most providers require API keys.
     */
    public static final ConfigKey GEOCODER_KEY = new ConfigKey(
            "geocoder.key", String.class);

    /**
     * Language parameter for providers that support localization (e.g. Google and Nominatim).
     */
    public static final ConfigKey GEOCODER_LANGUAGE = new ConfigKey(
            "geocoder.language", String.class);

    /**
     * Address format string. Default value is %h %r, %t, %s, %c. See AddressFormat for more info.
     */
    public static final ConfigKey GEOCODER_FORMAT = new ConfigKey(
            "geocoder.format", String.class);

    /**
     * Cache size for geocoding results.
     */
    public static final ConfigKey GEOCODER_CACHE_SIZE = new ConfigKey(
            "geocoder.cacheSize", Integer.class);

    /**
     * Disable automatic reverse geocoding requests for all positions.
     */
    public static final ConfigKey GEOCODER_IGNORE_POSITIONS = new ConfigKey(
            "geocoder.ignorePositions", Boolean.class);

    /**
     * Boolean flag to apply reverse geocoding to invalid positions.
     */
    public static final ConfigKey GEOCODER_PROCESS_INVALID_POSITIONS = new ConfigKey(
            "geocoder.processInvalidPositions", Boolean.class);

    /**
     * Optional parameter to specify minimum distance for new reverse geocoding request. If distance is less than
     * specified value (in meters), then Traccar will reuse last known address.
     */
    public static final ConfigKey GEOCODER_REUSE_DISTANCE = new ConfigKey(
            "geocoder.reuseDistance", Integer.class);

    /**
     * Boolean flag to enable LBS location resolution. Some devices send cell towers information and WiFi point when GPS
     * location is not available. Traccar can determine coordinates based on that information using third party
     * services. Default value is false.
     */
    public static final ConfigKey GEOLOCATION_ENABLE = new ConfigKey(
            "geolocation.enable", Boolean.class);

    /**
     * Provider to use for LBS location. Available options: google, mozilla and opencellid. By default opencellid is
     * used. You have to supply a key that you get from corresponding provider. For more information see LBS geolocation
     * documentation.
     */
    public static final ConfigKey GEOLOCATION_TYPE = new ConfigKey(
            "geolocation.type", String.class);

    /**
     * Geolocation provider API URL address. Not required for most providers.
     */
    public static final ConfigKey GEOLOCATION_URL = new ConfigKey(
            "geolocation.url", String.class);

    /**
     * Provider API key. OpenCellID service requires API key.
     */
    public static final ConfigKey GEOLOCATION_KEY = new ConfigKey(
            "geolocation.key", String.class);

    /**
     * Boolean flag to apply geolocation to invalid positions.
     */
    public static final ConfigKey GEOLOCATION_PROCESS_INVALID_POSITIONS = new ConfigKey(
            "geolocation.processInvalidPositions", Boolean.class);

    /**
     * Boolean flag to enable speed limit API to get speed limit values depending on location. Default value is false.
     */
    public static final ConfigKey SPEED_LIMIT_ENABLE = new ConfigKey(
            "speedLimit.enable", Boolean.class);

    /**
     * Provider to use for speed limit. Available options: overpass. By default overpass is used.
     */
    public static final ConfigKey SPEED_LIMIT_TYPE = new ConfigKey(
            "speedLimit.type", String.class);

    /**
     * Speed limit provider API URL address.
     */
    public static final ConfigKey SPEED_LIMIT_URL = new ConfigKey(
            "speedLimit.url", String.class);

    /**
     * Override latitude sign / hemisphere. Useful in cases where value is incorrect because of device bug. Value can be
     * N for North or S for South.
     */
    public static final ConfigKey LOCATION_LATITUDE_HEMISPHERE = new ConfigKey(
            "location.latitudeHemisphere", Boolean.class);

    /**
     * Override longitude sign / hemisphere. Useful in cases where value is incorrect because of device bug. Value can
     * be E for East or W for West.
     */
    public static final ConfigKey LOCATION_LONGITUDE_HEMISPHERE = new ConfigKey(
            "location.longitudeHemisphere", Boolean.class);

    /**
     * Enable Jetty Request Log.
     */
    public static final ConfigKey WEB_REQUEST_LOG_ENABLE = new ConfigKey(
            "web.requestLog.enable", Boolean.class);

    /**
     * Jetty Request Log Path.
     * The path must include the string "yyyy_mm_dd", which is replaced with the actual date when creating and rolling
     * over the file.
     * Example: ./logs/jetty-yyyy_mm_dd.request.log
     */
    public static final ConfigKey WEB_REQUEST_LOG_PATH = new ConfigKey(
            "web.requestLog.path", String.class);

    /**
     * Set the number of days before rotated request log files are deleted.
     */
    public static final ConfigKey WEB_REQUEST_LOG_RETAIN_DAYS = new ConfigKey(
            "web.requestLog.retainDays", Integer.class);

    /**
     * Disable systemd health checks.
     */
    public static final ConfigKey WEB_DISABLE_HEALTH_CHECK = new ConfigKey(
            "web.disableHealthCheck", Boolean.class);

    /**
<<<<<<< HEAD
     * Enable TOTP.
     */
    public static final ConfigKey TOTP_ENABLED = new ConfigKey(
            "totp.enabled", Boolean.class);

    /**
     * Enforce TOTP. When false local authentication still works without TOTP when true user always need to use TOTP.
     */
    public static final ConfigKey TOTP_ENFORCE = new ConfigKey(
            "totp.enforce", Boolean.class);
=======
     * Sets SameSite cookie attribute value.
     * Supported options: Lax, Strict, None.
     */
    public static final ConfigKey WEB_SAME_SITE_COOKIE = new ConfigKey(
            "web.sameSiteCookie", String.class);
>>>>>>> c686a4f0

    private Keys() {
    }

}<|MERGE_RESOLUTION|>--- conflicted
+++ resolved
@@ -454,7 +454,6 @@
             "web.disableHealthCheck", Boolean.class);
 
     /**
-<<<<<<< HEAD
      * Enable TOTP.
      */
     public static final ConfigKey TOTP_ENABLED = new ConfigKey(
@@ -465,13 +464,12 @@
      */
     public static final ConfigKey TOTP_ENFORCE = new ConfigKey(
             "totp.enforce", Boolean.class);
-=======
-     * Sets SameSite cookie attribute value.
+
+    /** Sets SameSite cookie attribute value.
      * Supported options: Lax, Strict, None.
      */
     public static final ConfigKey WEB_SAME_SITE_COOKIE = new ConfigKey(
             "web.sameSiteCookie", String.class);
->>>>>>> c686a4f0
 
     private Keys() {
     }
