--- conflicted
+++ resolved
@@ -1223,10 +1223,9 @@
     public static final ConfigKey<Boolean> NOTIFICATOR_TELEGRAM_SEND_LOCATION = new BooleanConfigKey(
             "notificator.telegram.sendLocation",
             List.of(KeyType.CONFIG));
-
-    /**
-<<<<<<< HEAD
-     * Gotify notification url.
+  
+     /**
+      * Gotify notification url.
      */
     public static final ConfigKey<String> NOTIFICATOR_GOTIFY_URL = new StringConfigKey(
             "notificator.gotify.url",
@@ -1237,7 +1236,9 @@
      */
     public static final ConfigKey<String> NOTIFICATOR_GOTIFY_TOKEN = new StringConfigKey(
             "notificator.gotify.token",
-=======
+            List.of(KeyType.CONFIG));
+
+    /**
      * Enable user expiration email notification.
      */
     public static final ConfigKey<Boolean> NOTIFICATION_EXPIRATION_USER = new BooleanConfigKey(
@@ -1263,7 +1264,6 @@
      */
     public static final ConfigKey<Long> NOTIFICATION_EXPIRATION_DEVICE_REMINDER = new LongConfigKey(
             "notification.expiration.device.reminder",
->>>>>>> 444d54e7
             List.of(KeyType.CONFIG));
 
     /**
