/*
 * Copyright 2019 Anton Tananaev (anton@traccar.org)
 *
 * Licensed under the Apache License, Version 2.0 (the "License");
 * you may not use this file except in compliance with the License.
 * You may obtain a copy of the License at
 *
 *     http://www.apache.org/licenses/LICENSE-2.0
 *
 * Unless required by applicable law or agreed to in writing, software
 * distributed under the License is distributed on an "AS IS" BASIS,
 * WITHOUT WARRANTIES OR CONDITIONS OF ANY KIND, either express or implied.
 * See the License for the specific language governing permissions and
 * limitations under the License.
 */
package org.traccar.config;

public final class Keys {

    /**
     * Connection timeout value in seconds. Because sometimes there is no way to detect lost TCP connection old
     * connections stay in open state. On most systems there is a limit on number of open connection, so this leads to
     * problems with establishing new connections when number of devices is high or devices data connections are
     * unstable.
     */
    public static final ConfigSuffix PROTOCOL_TIMEOUT = new ConfigSuffix(
            ".timeout", Integer.class);

    /**
     * Server wide connection timeout value in seconds. See protocol timeout for more information.
     */
    public static final ConfigKey SERVER_TIMEOUT = new ConfigKey(
            "server.timeout", Integer.class);

    /**
     * Address for uploading aggregated anonymous usage statistics. Uploaded information is the same you can see on the
     * statistics screen in the web app. It does not include any sensitive (e.g. locations).
     */
    public static final ConfigKey SERVER_STATISTICS = new ConfigKey(
            "server.statistics", Boolean.class);

    /**
     * Enable events subsystem. Flag to enable all events handlers.
     */
    public static final ConfigKey EVENT_ENABLE = new ConfigKey(
            "event.enable", Boolean.class);

    /**
     * If true, the event is generated once at the beginning of overspeeding period.
     */
    public static final ConfigKey EVENT_OVERSPEED_NOT_REPEAT = new ConfigKey(
            "event.overspeed.notRepeat", Boolean.class);

    /**
     * Minimal over speed duration to trigger the event. Value in seconds.
     */
    public static final ConfigKey EVENT_OVERSPEED_MINIMAL_DURATION = new ConfigKey(
            "event.overspeed.minimalDuration", Long.class);

    /**
     * Relevant only for geofence speed limits. Use lowest speed limits from all geofences.
     */
    public static final ConfigKey EVENT_OVERSPEED_PREFER_LOWEST = new ConfigKey(
            "event.overspeed.preferLowest", Boolean.class);

    /**
     * Do not generate alert event if same alert was present in last known location.
     */
    public static final ConfigKey EVENT_IGNORE_DUPLICATE_ALERTS = new ConfigKey(
            "event.ignoreDuplicateAlerts", Boolean.class);

    /**
     * List of external handler classes to use in Netty pipeline.
     */
    public static final ConfigKey EXTRA_HANDLERS = new ConfigKey(
            "extra.handlers", String.class);

    /**
     * Enable positions forwarding to other web server.
     */
    public static final ConfigKey FORWARD_ENABLE = new ConfigKey(
            "forward.enable", Boolean.class);

    /**
     * URL to forward positions. Data is passed through URL parameters. For example, {uniqueId} for device identifier,
     * {latitude} and {longitude} for coordinates.
     */
    public static final ConfigKey FORWARD_URL = new ConfigKey(
            "forward.url", String.class);

    /**
     * Additional HTTP header, can be used for authorization.
     */
    public static final ConfigKey FORWARD_HEADER = new ConfigKey(
            "forward.header", String.class);

    /**
     * Boolean value to enable forwarding in JSON format.
     */
    public static final ConfigKey FORWARD_JSON = new ConfigKey(
            "forward.json", Boolean.class);

    /**
     * Boolean value to enable URL parameters in json mode. For example, {uniqueId} for device identifier,
     * {latitude} and {longitude} for coordinates.
     */
    public static final ConfigKey FORWARD_URL_VARIABLES = new ConfigKey(
        "forward.urlVariables", Boolean.class);

    /**
     * Position forwarding retrying enable. When enabled, additional attempts are made to deliver positions. If initial
     * delivery fails, because of an unreachable server or an HTTP response different from '2xx', the software waits
     * for 'forward.retry.delay' milliseconds to retry delivery. On subsequent failures, this delay is duplicated.
     * If forwarding is retried for 'forward.retry.count', retrying is canceled and the position is dropped. Positions
     * pending to be delivered are limited to 'forward.retry.limit'. If this limit is reached, positions get discarded.
     */
    public static final ConfigKey FORWARD_RETRY_ENABLE = new ConfigKey(
            "forward.retry.enable", Boolean.class);

    /**
     * Position forwarding retry first delay in milliseconds.
     * Can be set to anything greater than 0. Defaults to 100 milliseconds.
     */
    public static final ConfigKey FORWARD_RETRY_DELAY = new ConfigKey(
            "forward.retry.delay", Integer.class);

    /**
     * Position forwarding retry maximum retries.
     * Can be set to anything greater than 0. Defaults to 10 retries.
     */
    public static final ConfigKey FORWARD_RETRY_COUNT = new ConfigKey(
            "forward.retry.count", Integer.class);

    /**
     * Position forwarding retry pending positions limit.
     * Can be set to anything greater than 0. Defaults to 100 positions.
     */
    public static final ConfigKey FORWARD_RETRY_LIMIT = new ConfigKey(
            "forward.retry.limit", Integer.class);

    /**
     * Boolean flag to enable or disable position filtering.
     */
    public static final ConfigKey FILTER_ENABLE = new ConfigKey(
            "filter.enable", Boolean.class);

    /**
     * Filter invalid (valid field is set to false) positions.
     */
    public static final ConfigKey FILTER_INVALID = new ConfigKey(
            "filter.invalid", Boolean.class);

    /**
     * Filter zero coordinates. Zero latitude and longitude are theoretically valid values, but it practice it usually
     * indicates invalid GPS data.
     */
    public static final ConfigKey FILTER_ZERO = new ConfigKey(
            "filter.zero", Boolean.class);

    /**
     * Filter duplicate records (duplicates are detected by time value).
     */
    public static final ConfigKey FILTER_DUPLICATE = new ConfigKey(
            "filter.duplicate", Boolean.class);

    /**
     * Filter records with fix time in future. The values is specified in seconds. Records that have fix time more than
     * specified number of seconds later than current server time would be filtered out.
     */
    public static final ConfigKey FILTER_FUTURE = new ConfigKey(
            "filter.future", Long.class);

    /**
     * Filter positions with accuracy less than specified value in meters.
     */
    public static final ConfigKey FILTER_ACCURACY = new ConfigKey(
            "filter.accuracy", Integer.class);

    /**
     * Filter cell and wifi locations that are coming from geolocation provider.
     */
    public static final ConfigKey FILTER_APPROXIMATE = new ConfigKey(
            "filter.approximate", Boolean.class);

    /**
     * Filter positions with exactly zero speed values.
     */
    public static final ConfigKey FILTER_STATIC = new ConfigKey(
            "filter.static", Boolean.class);

    /**
     * Filter records by distance. The values is specified in meters. If the new position is less far than this value
     * from the last one it gets filtered out.
     */
    public static final ConfigKey FILTER_DISTANCE = new ConfigKey(
            "filter.distance", Integer.class);

    /**
     * Filter records by Maximum Speed value in knots. Can be used to filter jumps to far locations even if they're
     * marked as valid. Shouldn't be too low. Start testing with values at about 25000.
     */
    public static final ConfigKey FILTER_MAX_SPEED = new ConfigKey(
            "filter.maxSpeed", Integer.class);

    /**
     * Filter position if time from previous position is less than specified value in seconds.
     */
    public static final ConfigKey FILTER_MIN_PERIOD = new ConfigKey(
            "filter.minPeriod", Integer.class);

    /**
     * Time limit for the filtering in seconds. If the time difference between last position and a new one is more than
     * this limit, the new position will not be filtered out.
     */
    public static final ConfigKey FILTER_SKIP_LIMIT = new ConfigKey(
            "filter.skipLimit", Long.class);

    /**
     * Enable attributes skipping. Attribute skipping can be enabled in the config or device attributes.
     */
    public static final ConfigKey FILTER_SKIP_ATTRIBUTES_ENABLE = new ConfigKey(
            "filter.skipAttributes.enable", Boolean.class);

    /**
     * Override device time. Possible values are 'deviceTime' and 'serverTime'
     */
    public static final ConfigKey TIME_OVERRIDE = new ConfigKey(
            "time.override", String.class);

    /**
     * List of protocols for overriding time. If not specified override is applied globally. List consist of protocol
     * names that can be separated by comma or single space character.
     */
    public static final ConfigKey TIME_PROTOCOLS = new ConfigKey(
            "time.protocols", String.class);

    /**
     * Replaces coordinates with last known if change is less than a 'coordinates.minError' meters
     * or more than a 'coordinates.maxError' meters. Helps to avoid coordinates jumps during parking period
     * or jumps to zero coordinates.
     */
    public static final ConfigKey COORDINATES_FILTER = new ConfigKey(
            "coordinates.filter", Boolean.class);

    /**
     * Distance in meters. Distances below this value gets handled like explained in 'coordinates.filter'.
     */
    public static final ConfigKey COORDINATES_MIN_ERROR = new ConfigKey(
            "coordinates.minError", Integer.class);

    /**
     * Distance in meters. Distances above this value gets handled like explained in 'coordinates.filter', but only if
     * Position is also marked as 'invalid'.
     */
    public static final ConfigKey COORDINATES_MAX_ERROR = new ConfigKey(
            "coordinates.maxError", Integer.class);

    /**
     * Enable to save device IP addresses information. Disabled by default.
     */
    public static final ConfigKey PROCESSING_REMOTE_ADDRESS_ENABLE = new ConfigKey(
            "processing.remoteAddress.enable", Boolean.class);

    /**
     * Enable engine hours calculation on the server side. It uses ignition value to determine engine state.
     */
    public static final ConfigKey PROCESSING_ENGINE_HOURS_ENABLE = new ConfigKey(
            "processing.engineHours.enable", Boolean.class);

    /**
     * Enable copying of missing attributes from last position to the current one. Might be useful if device doesn't
     * send some values in every message.
     */
    public static final ConfigKey PROCESSING_COPY_ATTRIBUTES_ENABLE = new ConfigKey(
            "processing.copyAttributes.enable", Boolean.class);

    /**
     * Enable computed attributes processing.
     */
    public static final ConfigKey PROCESSING_COMPUTED_ATTRIBUTES_ENABLE = new ConfigKey(
            "processing.computedAttributes.enable", Boolean.class);

    /**
     * Enable computed attributes processing.
     */
    public static final ConfigKey PROCESSING_COMPUTED_ATTRIBUTES_DEVICE_ATTRIBUTES = new ConfigKey(
            "processing.computedAttributes.deviceAttributes", Boolean.class);

    /**
     * Boolean flag to enable or disable reverse geocoder.
     */
    public static final ConfigKey GEOCODER_ENABLE = new ConfigKey(
            "geocoder.enable", Boolean.class);

    /**
     * Reverse geocoder type. Check reverse geocoding documentation for more info. By default (if the value is not
     * specified) server uses Google API.
     */
    public static final ConfigKey GEOCODER_TYPE = new ConfigKey(
            "geocoder.type", String.class);

    /**
     * Geocoder server URL. Applicable only to Nominatim and Gisgraphy providers.
     */
    public static final ConfigKey GEOCODER_URL = new ConfigKey(
            "geocoder.url", String.class);

    /**
     * App id for use with Here provider.
     */
    public static final ConfigKey GEOCODER_ID = new ConfigKey(
            "geocoder.id", String.class);

    /**
     * Provider API key. Most providers require API keys.
     */
    public static final ConfigKey GEOCODER_KEY = new ConfigKey(
            "geocoder.key", String.class);

    /**
     * Language parameter for providers that support localization (e.g. Google and Nominatim).
     */
    public static final ConfigKey GEOCODER_LANGUAGE = new ConfigKey(
            "geocoder.language", String.class);

    /**
     * Address format string. Default value is %h %r, %t, %s, %c. See AddressFormat for more info.
     */
    public static final ConfigKey GEOCODER_FORMAT = new ConfigKey(
            "geocoder.format", String.class);

    /**
     * Cache size for geocoding results.
     */
    public static final ConfigKey GEOCODER_CACHE_SIZE = new ConfigKey(
            "geocoder.cacheSize", Integer.class);

    /**
     * Disable automatic reverse geocoding requests for all positions.
     */
    public static final ConfigKey GEOCODER_IGNORE_POSITIONS = new ConfigKey(
            "geocoder.ignorePositions", Boolean.class);

    /**
     * Boolean flag to apply reverse geocoding to invalid positions.
     */
    public static final ConfigKey GEOCODER_PROCESS_INVALID_POSITIONS = new ConfigKey(
            "geocoder.processInvalidPositions", Boolean.class);

    /**
     * Optional parameter to specify minimum distance for new reverse geocoding request. If distance is less than
     * specified value (in meters), then Traccar will reuse last known address.
     */
    public static final ConfigKey GEOCODER_REUSE_DISTANCE = new ConfigKey(
            "geocoder.reuseDistance", Integer.class);

    /**
     * Boolean flag to enable LBS location resolution. Some devices send cell towers information and WiFi point when GPS
     * location is not available. Traccar can determine coordinates based on that information using third party
     * services. Default value is false.
     */
    public static final ConfigKey GEOLOCATION_ENABLE = new ConfigKey(
            "geolocation.enable", Boolean.class);

    /**
     * Provider to use for LBS location. Available options: google, mozilla and opencellid. By default opencellid is
     * used. You have to supply a key that you get from corresponding provider. For more information see LBS geolocation
     * documentation.
     */
    public static final ConfigKey GEOLOCATION_TYPE = new ConfigKey(
            "geolocation.type", String.class);

    /**
     * Geolocation provider API URL address. Not required for most providers.
     */
    public static final ConfigKey GEOLOCATION_URL = new ConfigKey(
            "geolocation.url", String.class);

    /**
     * Provider API key. OpenCellID service requires API key.
     */
    public static final ConfigKey GEOLOCATION_KEY = new ConfigKey(
            "geolocation.key", String.class);

    /**
     * Boolean flag to apply geolocation to invalid positions.
     */
    public static final ConfigKey GEOLOCATION_PROCESS_INVALID_POSITIONS = new ConfigKey(
            "geolocation.processInvalidPositions", Boolean.class);

    /**
     * Override latitude sign / hemisphere. Useful in cases where value is incorrect because of device bug. Value can be
     * N for North or S for South.
     */
    public static final ConfigKey LOCATION_LATITUDE_HEMISPHERE = new ConfigKey(
            "location.latitudeHemisphere", Boolean.class);

    /**
     * Override longitude sign / hemisphere. Useful in cases where value is incorrect because of device bug. Value can
     * be E for East or W for West.
     */
    public static final ConfigKey LOCATION_LONGITUDE_HEMISPHERE = new ConfigKey(
            "location.longitudeHemisphere", Boolean.class);

    /**
     * Enable Jetty Request Log.
     */
    public static final ConfigKey WEB_REQUEST_LOG_ENABLE = new ConfigKey(
            "web.requestLog.enable", Boolean.class);

    /**
     * Jetty Request Log Path.
<<<<<<< HEAD
     * The path must include the string "yyyy_mm_dd", which is replaced with the
     * actual date when creating and rolling over the file.
=======
     * The path must include the string "yyyy_mm_dd", which is replaced with the actual date when creating and rolling
     * over the file.
>>>>>>> 20ac8663
     * Example: ./logs/jetty-yyyy_mm_dd.request.log
     */
    public static final ConfigKey WEB_REQUEST_LOG_PATH = new ConfigKey(
            "web.requestLog.path", String.class);

    /**
     * Set the number of days before rotated request log files are deleted.
     */
    public static final ConfigKey WEB_REQUEST_LOG_RETAIN_DAYS = new ConfigKey(
            "web.requestLog.retainDays", Integer.class);

    private Keys() {
    }

}<|MERGE_RESOLUTION|>--- conflicted
+++ resolved
@@ -17,418 +17,387 @@
 
 public final class Keys {
 
-    /**
-     * Connection timeout value in seconds. Because sometimes there is no way to detect lost TCP connection old
-     * connections stay in open state. On most systems there is a limit on number of open connection, so this leads to
-     * problems with establishing new connections when number of devices is high or devices data connections are
-     * unstable.
-     */
-    public static final ConfigSuffix PROTOCOL_TIMEOUT = new ConfigSuffix(
-            ".timeout", Integer.class);
-
-    /**
-     * Server wide connection timeout value in seconds. See protocol timeout for more information.
-     */
-    public static final ConfigKey SERVER_TIMEOUT = new ConfigKey(
-            "server.timeout", Integer.class);
-
-    /**
-     * Address for uploading aggregated anonymous usage statistics. Uploaded information is the same you can see on the
-     * statistics screen in the web app. It does not include any sensitive (e.g. locations).
-     */
-    public static final ConfigKey SERVER_STATISTICS = new ConfigKey(
-            "server.statistics", Boolean.class);
-
-    /**
-     * Enable events subsystem. Flag to enable all events handlers.
-     */
-    public static final ConfigKey EVENT_ENABLE = new ConfigKey(
-            "event.enable", Boolean.class);
-
-    /**
-     * If true, the event is generated once at the beginning of overspeeding period.
-     */
-    public static final ConfigKey EVENT_OVERSPEED_NOT_REPEAT = new ConfigKey(
-            "event.overspeed.notRepeat", Boolean.class);
-
-    /**
-     * Minimal over speed duration to trigger the event. Value in seconds.
-     */
-    public static final ConfigKey EVENT_OVERSPEED_MINIMAL_DURATION = new ConfigKey(
-            "event.overspeed.minimalDuration", Long.class);
-
-    /**
-     * Relevant only for geofence speed limits. Use lowest speed limits from all geofences.
-     */
-    public static final ConfigKey EVENT_OVERSPEED_PREFER_LOWEST = new ConfigKey(
-            "event.overspeed.preferLowest", Boolean.class);
-
-    /**
-     * Do not generate alert event if same alert was present in last known location.
-     */
-    public static final ConfigKey EVENT_IGNORE_DUPLICATE_ALERTS = new ConfigKey(
-            "event.ignoreDuplicateAlerts", Boolean.class);
-
-    /**
-     * List of external handler classes to use in Netty pipeline.
-     */
-    public static final ConfigKey EXTRA_HANDLERS = new ConfigKey(
-            "extra.handlers", String.class);
-
-    /**
-     * Enable positions forwarding to other web server.
-     */
-    public static final ConfigKey FORWARD_ENABLE = new ConfigKey(
-            "forward.enable", Boolean.class);
-
-    /**
-     * URL to forward positions. Data is passed through URL parameters. For example, {uniqueId} for device identifier,
-     * {latitude} and {longitude} for coordinates.
-     */
-    public static final ConfigKey FORWARD_URL = new ConfigKey(
-            "forward.url", String.class);
-
-    /**
-     * Additional HTTP header, can be used for authorization.
-     */
-    public static final ConfigKey FORWARD_HEADER = new ConfigKey(
-            "forward.header", String.class);
-
-    /**
-     * Boolean value to enable forwarding in JSON format.
-     */
-    public static final ConfigKey FORWARD_JSON = new ConfigKey(
-            "forward.json", Boolean.class);
-
-    /**
-     * Boolean value to enable URL parameters in json mode. For example, {uniqueId} for device identifier,
-     * {latitude} and {longitude} for coordinates.
-     */
-    public static final ConfigKey FORWARD_URL_VARIABLES = new ConfigKey(
-        "forward.urlVariables", Boolean.class);
-
-    /**
-     * Position forwarding retrying enable. When enabled, additional attempts are made to deliver positions. If initial
-     * delivery fails, because of an unreachable server or an HTTP response different from '2xx', the software waits
-     * for 'forward.retry.delay' milliseconds to retry delivery. On subsequent failures, this delay is duplicated.
-     * If forwarding is retried for 'forward.retry.count', retrying is canceled and the position is dropped. Positions
-     * pending to be delivered are limited to 'forward.retry.limit'. If this limit is reached, positions get discarded.
-     */
-    public static final ConfigKey FORWARD_RETRY_ENABLE = new ConfigKey(
-            "forward.retry.enable", Boolean.class);
-
-    /**
-     * Position forwarding retry first delay in milliseconds.
-     * Can be set to anything greater than 0. Defaults to 100 milliseconds.
-     */
-    public static final ConfigKey FORWARD_RETRY_DELAY = new ConfigKey(
-            "forward.retry.delay", Integer.class);
-
-    /**
-     * Position forwarding retry maximum retries.
-     * Can be set to anything greater than 0. Defaults to 10 retries.
-     */
-    public static final ConfigKey FORWARD_RETRY_COUNT = new ConfigKey(
-            "forward.retry.count", Integer.class);
-
-    /**
-     * Position forwarding retry pending positions limit.
-     * Can be set to anything greater than 0. Defaults to 100 positions.
-     */
-    public static final ConfigKey FORWARD_RETRY_LIMIT = new ConfigKey(
-            "forward.retry.limit", Integer.class);
-
-    /**
-     * Boolean flag to enable or disable position filtering.
-     */
-    public static final ConfigKey FILTER_ENABLE = new ConfigKey(
-            "filter.enable", Boolean.class);
-
-    /**
-     * Filter invalid (valid field is set to false) positions.
-     */
-    public static final ConfigKey FILTER_INVALID = new ConfigKey(
-            "filter.invalid", Boolean.class);
-
-    /**
-     * Filter zero coordinates. Zero latitude and longitude are theoretically valid values, but it practice it usually
-     * indicates invalid GPS data.
-     */
-    public static final ConfigKey FILTER_ZERO = new ConfigKey(
-            "filter.zero", Boolean.class);
-
-    /**
-     * Filter duplicate records (duplicates are detected by time value).
-     */
-    public static final ConfigKey FILTER_DUPLICATE = new ConfigKey(
-            "filter.duplicate", Boolean.class);
-
-    /**
-     * Filter records with fix time in future. The values is specified in seconds. Records that have fix time more than
-     * specified number of seconds later than current server time would be filtered out.
-     */
-    public static final ConfigKey FILTER_FUTURE = new ConfigKey(
-            "filter.future", Long.class);
-
-    /**
-     * Filter positions with accuracy less than specified value in meters.
-     */
-    public static final ConfigKey FILTER_ACCURACY = new ConfigKey(
-            "filter.accuracy", Integer.class);
-
-    /**
-     * Filter cell and wifi locations that are coming from geolocation provider.
-     */
-    public static final ConfigKey FILTER_APPROXIMATE = new ConfigKey(
-            "filter.approximate", Boolean.class);
-
-    /**
-     * Filter positions with exactly zero speed values.
-     */
-    public static final ConfigKey FILTER_STATIC = new ConfigKey(
-            "filter.static", Boolean.class);
-
-    /**
-     * Filter records by distance. The values is specified in meters. If the new position is less far than this value
-     * from the last one it gets filtered out.
-     */
-    public static final ConfigKey FILTER_DISTANCE = new ConfigKey(
-            "filter.distance", Integer.class);
-
-    /**
-     * Filter records by Maximum Speed value in knots. Can be used to filter jumps to far locations even if they're
-     * marked as valid. Shouldn't be too low. Start testing with values at about 25000.
-     */
-    public static final ConfigKey FILTER_MAX_SPEED = new ConfigKey(
-            "filter.maxSpeed", Integer.class);
-
-    /**
-     * Filter position if time from previous position is less than specified value in seconds.
-     */
-    public static final ConfigKey FILTER_MIN_PERIOD = new ConfigKey(
-            "filter.minPeriod", Integer.class);
-
-    /**
-     * Time limit for the filtering in seconds. If the time difference between last position and a new one is more than
-     * this limit, the new position will not be filtered out.
-     */
-    public static final ConfigKey FILTER_SKIP_LIMIT = new ConfigKey(
-            "filter.skipLimit", Long.class);
-
-    /**
-     * Enable attributes skipping. Attribute skipping can be enabled in the config or device attributes.
-     */
-    public static final ConfigKey FILTER_SKIP_ATTRIBUTES_ENABLE = new ConfigKey(
-            "filter.skipAttributes.enable", Boolean.class);
-
-    /**
-     * Override device time. Possible values are 'deviceTime' and 'serverTime'
-     */
-    public static final ConfigKey TIME_OVERRIDE = new ConfigKey(
-            "time.override", String.class);
-
-    /**
-     * List of protocols for overriding time. If not specified override is applied globally. List consist of protocol
-     * names that can be separated by comma or single space character.
-     */
-    public static final ConfigKey TIME_PROTOCOLS = new ConfigKey(
-            "time.protocols", String.class);
-
-    /**
-     * Replaces coordinates with last known if change is less than a 'coordinates.minError' meters
-     * or more than a 'coordinates.maxError' meters. Helps to avoid coordinates jumps during parking period
-     * or jumps to zero coordinates.
-     */
-    public static final ConfigKey COORDINATES_FILTER = new ConfigKey(
-            "coordinates.filter", Boolean.class);
-
-    /**
-     * Distance in meters. Distances below this value gets handled like explained in 'coordinates.filter'.
-     */
-    public static final ConfigKey COORDINATES_MIN_ERROR = new ConfigKey(
-            "coordinates.minError", Integer.class);
-
-    /**
-     * Distance in meters. Distances above this value gets handled like explained in 'coordinates.filter', but only if
-     * Position is also marked as 'invalid'.
-     */
-    public static final ConfigKey COORDINATES_MAX_ERROR = new ConfigKey(
-            "coordinates.maxError", Integer.class);
-
-    /**
-     * Enable to save device IP addresses information. Disabled by default.
-     */
-    public static final ConfigKey PROCESSING_REMOTE_ADDRESS_ENABLE = new ConfigKey(
-            "processing.remoteAddress.enable", Boolean.class);
-
-    /**
-     * Enable engine hours calculation on the server side. It uses ignition value to determine engine state.
-     */
-    public static final ConfigKey PROCESSING_ENGINE_HOURS_ENABLE = new ConfigKey(
-            "processing.engineHours.enable", Boolean.class);
-
-    /**
-     * Enable copying of missing attributes from last position to the current one. Might be useful if device doesn't
-     * send some values in every message.
-     */
-    public static final ConfigKey PROCESSING_COPY_ATTRIBUTES_ENABLE = new ConfigKey(
-            "processing.copyAttributes.enable", Boolean.class);
-
-    /**
-     * Enable computed attributes processing.
-     */
-    public static final ConfigKey PROCESSING_COMPUTED_ATTRIBUTES_ENABLE = new ConfigKey(
-            "processing.computedAttributes.enable", Boolean.class);
-
-    /**
-     * Enable computed attributes processing.
-     */
-    public static final ConfigKey PROCESSING_COMPUTED_ATTRIBUTES_DEVICE_ATTRIBUTES = new ConfigKey(
-            "processing.computedAttributes.deviceAttributes", Boolean.class);
-
-    /**
-     * Boolean flag to enable or disable reverse geocoder.
-     */
-    public static final ConfigKey GEOCODER_ENABLE = new ConfigKey(
-            "geocoder.enable", Boolean.class);
-
-    /**
-     * Reverse geocoder type. Check reverse geocoding documentation for more info. By default (if the value is not
-     * specified) server uses Google API.
-     */
-    public static final ConfigKey GEOCODER_TYPE = new ConfigKey(
-            "geocoder.type", String.class);
-
-    /**
-     * Geocoder server URL. Applicable only to Nominatim and Gisgraphy providers.
-     */
-    public static final ConfigKey GEOCODER_URL = new ConfigKey(
-            "geocoder.url", String.class);
-
-    /**
-     * App id for use with Here provider.
-     */
-    public static final ConfigKey GEOCODER_ID = new ConfigKey(
-            "geocoder.id", String.class);
-
-    /**
-     * Provider API key. Most providers require API keys.
-     */
-    public static final ConfigKey GEOCODER_KEY = new ConfigKey(
-            "geocoder.key", String.class);
-
-    /**
-     * Language parameter for providers that support localization (e.g. Google and Nominatim).
-     */
-    public static final ConfigKey GEOCODER_LANGUAGE = new ConfigKey(
-            "geocoder.language", String.class);
-
-    /**
-     * Address format string. Default value is %h %r, %t, %s, %c. See AddressFormat for more info.
-     */
-    public static final ConfigKey GEOCODER_FORMAT = new ConfigKey(
-            "geocoder.format", String.class);
-
-    /**
-     * Cache size for geocoding results.
-     */
-    public static final ConfigKey GEOCODER_CACHE_SIZE = new ConfigKey(
-            "geocoder.cacheSize", Integer.class);
-
-    /**
-     * Disable automatic reverse geocoding requests for all positions.
-     */
-    public static final ConfigKey GEOCODER_IGNORE_POSITIONS = new ConfigKey(
-            "geocoder.ignorePositions", Boolean.class);
-
-    /**
-     * Boolean flag to apply reverse geocoding to invalid positions.
-     */
-    public static final ConfigKey GEOCODER_PROCESS_INVALID_POSITIONS = new ConfigKey(
-            "geocoder.processInvalidPositions", Boolean.class);
-
-    /**
-     * Optional parameter to specify minimum distance for new reverse geocoding request. If distance is less than
-     * specified value (in meters), then Traccar will reuse last known address.
-     */
-    public static final ConfigKey GEOCODER_REUSE_DISTANCE = new ConfigKey(
-            "geocoder.reuseDistance", Integer.class);
-
-    /**
-     * Boolean flag to enable LBS location resolution. Some devices send cell towers information and WiFi point when GPS
-     * location is not available. Traccar can determine coordinates based on that information using third party
-     * services. Default value is false.
-     */
-    public static final ConfigKey GEOLOCATION_ENABLE = new ConfigKey(
-            "geolocation.enable", Boolean.class);
-
-    /**
-     * Provider to use for LBS location. Available options: google, mozilla and opencellid. By default opencellid is
-     * used. You have to supply a key that you get from corresponding provider. For more information see LBS geolocation
-     * documentation.
-     */
-    public static final ConfigKey GEOLOCATION_TYPE = new ConfigKey(
-            "geolocation.type", String.class);
-
-    /**
-     * Geolocation provider API URL address. Not required for most providers.
-     */
-    public static final ConfigKey GEOLOCATION_URL = new ConfigKey(
-            "geolocation.url", String.class);
-
-    /**
-     * Provider API key. OpenCellID service requires API key.
-     */
-    public static final ConfigKey GEOLOCATION_KEY = new ConfigKey(
-            "geolocation.key", String.class);
-
-    /**
-     * Boolean flag to apply geolocation to invalid positions.
-     */
-    public static final ConfigKey GEOLOCATION_PROCESS_INVALID_POSITIONS = new ConfigKey(
-            "geolocation.processInvalidPositions", Boolean.class);
-
-    /**
-     * Override latitude sign / hemisphere. Useful in cases where value is incorrect because of device bug. Value can be
-     * N for North or S for South.
-     */
-    public static final ConfigKey LOCATION_LATITUDE_HEMISPHERE = new ConfigKey(
-            "location.latitudeHemisphere", Boolean.class);
-
-    /**
-     * Override longitude sign / hemisphere. Useful in cases where value is incorrect because of device bug. Value can
-     * be E for East or W for West.
-     */
-    public static final ConfigKey LOCATION_LONGITUDE_HEMISPHERE = new ConfigKey(
-            "location.longitudeHemisphere", Boolean.class);
-
-    /**
-     * Enable Jetty Request Log.
-     */
-    public static final ConfigKey WEB_REQUEST_LOG_ENABLE = new ConfigKey(
-            "web.requestLog.enable", Boolean.class);
-
-    /**
-     * Jetty Request Log Path.
-<<<<<<< HEAD
-     * The path must include the string "yyyy_mm_dd", which is replaced with the
-     * actual date when creating and rolling over the file.
-=======
-     * The path must include the string "yyyy_mm_dd", which is replaced with the actual date when creating and rolling
-     * over the file.
->>>>>>> 20ac8663
-     * Example: ./logs/jetty-yyyy_mm_dd.request.log
-     */
-    public static final ConfigKey WEB_REQUEST_LOG_PATH = new ConfigKey(
-            "web.requestLog.path", String.class);
-
-    /**
-     * Set the number of days before rotated request log files are deleted.
-     */
-    public static final ConfigKey WEB_REQUEST_LOG_RETAIN_DAYS = new ConfigKey(
-            "web.requestLog.retainDays", Integer.class);
-
-    private Keys() {
-    }
+        /**
+         * Connection timeout value in seconds. Because sometimes there is no way to
+         * detect lost TCP connection old connections stay in open state. On most
+         * systems there is a limit on number of open connection, so this leads to
+         * problems with establishing new connections when number of devices is high or
+         * devices data connections are unstable.
+         */
+        public static final ConfigSuffix PROTOCOL_TIMEOUT = new ConfigSuffix(".timeout", Integer.class);
+
+        /**
+         * Server wide connection timeout value in seconds. See protocol timeout for
+         * more information.
+         */
+        public static final ConfigKey SERVER_TIMEOUT = new ConfigKey("server.timeout", Integer.class);
+
+        /**
+         * Address for uploading aggregated anonymous usage statistics. Uploaded
+         * information is the same you can see on the statistics screen in the web app.
+         * It does not include any sensitive (e.g. locations).
+         */
+        public static final ConfigKey SERVER_STATISTICS = new ConfigKey("server.statistics", Boolean.class);
+
+        /**
+         * Enable events subsystem. Flag to enable all events handlers.
+         */
+        public static final ConfigKey EVENT_ENABLE = new ConfigKey("event.enable", Boolean.class);
+
+        /**
+         * If true, the event is generated once at the beginning of overspeeding period.
+         */
+        public static final ConfigKey EVENT_OVERSPEED_NOT_REPEAT = new ConfigKey("event.overspeed.notRepeat",
+                        Boolean.class);
+
+        /**
+         * Minimal over speed duration to trigger the event. Value in seconds.
+         */
+        public static final ConfigKey EVENT_OVERSPEED_MINIMAL_DURATION = new ConfigKey(
+                        "event.overspeed.minimalDuration", Long.class);
+
+        /**
+         * Relevant only for geofence speed limits. Use lowest speed limits from all
+         * geofences.
+         */
+        public static final ConfigKey EVENT_OVERSPEED_PREFER_LOWEST = new ConfigKey("event.overspeed.preferLowest",
+                        Boolean.class);
+
+        /**
+         * Do not generate alert event if same alert was present in last known location.
+         */
+        public static final ConfigKey EVENT_IGNORE_DUPLICATE_ALERTS = new ConfigKey("event.ignoreDuplicateAlerts",
+                        Boolean.class);
+
+        /**
+         * List of external handler classes to use in Netty pipeline.
+         */
+        public static final ConfigKey EXTRA_HANDLERS = new ConfigKey("extra.handlers", String.class);
+
+        /**
+         * Enable positions forwarding to other web server.
+         */
+        public static final ConfigKey FORWARD_ENABLE = new ConfigKey("forward.enable", Boolean.class);
+
+        /**
+         * URL to forward positions. Data is passed through URL parameters. For example,
+         * {uniqueId} for device identifier, {latitude} and {longitude} for coordinates.
+         */
+        public static final ConfigKey FORWARD_URL = new ConfigKey("forward.url", String.class);
+
+        /**
+         * Additional HTTP header, can be used for authorization.
+         */
+        public static final ConfigKey FORWARD_HEADER = new ConfigKey("forward.header", String.class);
+
+        /**
+         * Boolean value to enable forwarding in JSON format.
+         */
+        public static final ConfigKey FORWARD_JSON = new ConfigKey("forward.json", Boolean.class);
+
+        /**
+         * Boolean value to enable URL parameters in json mode. For example, {uniqueId}
+         * for device identifier, {latitude} and {longitude} for coordinates.
+         */
+        public static final ConfigKey FORWARD_URL_VARIABLES = new ConfigKey("forward.urlVariables", Boolean.class);
+
+        /**
+         * Position forwarding retrying enable. When enabled, additional attempts are
+         * made to deliver positions. If initial delivery fails, because of an
+         * unreachable server or an HTTP response different from '2xx', the software
+         * waits for 'forward.retry.delay' milliseconds to retry delivery. On subsequent
+         * failures, this delay is duplicated. If forwarding is retried for
+         * 'forward.retry.count', retrying is canceled and the position is dropped.
+         * Positions pending to be delivered are limited to 'forward.retry.limit'. If
+         * this limit is reached, positions get discarded.
+         */
+        public static final ConfigKey FORWARD_RETRY_ENABLE = new ConfigKey("forward.retry.enable", Boolean.class);
+
+        /**
+         * Position forwarding retry first delay in milliseconds. Can be set to anything
+         * greater than 0. Defaults to 100 milliseconds.
+         */
+        public static final ConfigKey FORWARD_RETRY_DELAY = new ConfigKey("forward.retry.delay", Integer.class);
+
+        /**
+         * Position forwarding retry maximum retries. Can be set to anything greater
+         * than 0. Defaults to 10 retries.
+         */
+        public static final ConfigKey FORWARD_RETRY_COUNT = new ConfigKey("forward.retry.count", Integer.class);
+
+        /**
+         * Position forwarding retry pending positions limit. Can be set to anything
+         * greater than 0. Defaults to 100 positions.
+         */
+        public static final ConfigKey FORWARD_RETRY_LIMIT = new ConfigKey("forward.retry.limit", Integer.class);
+
+        /**
+         * Boolean flag to enable or disable position filtering.
+         */
+        public static final ConfigKey FILTER_ENABLE = new ConfigKey("filter.enable", Boolean.class);
+
+        /**
+         * Filter invalid (valid field is set to false) positions.
+         */
+        public static final ConfigKey FILTER_INVALID = new ConfigKey("filter.invalid", Boolean.class);
+
+        /**
+         * Filter zero coordinates. Zero latitude and longitude are theoretically valid
+         * values, but it practice it usually indicates invalid GPS data.
+         */
+        public static final ConfigKey FILTER_ZERO = new ConfigKey("filter.zero", Boolean.class);
+
+        /**
+         * Filter duplicate records (duplicates are detected by time value).
+         */
+        public static final ConfigKey FILTER_DUPLICATE = new ConfigKey("filter.duplicate", Boolean.class);
+
+        /**
+         * Filter records with fix time in future. The values is specified in seconds.
+         * Records that have fix time more than specified number of seconds later than
+         * current server time would be filtered out.
+         */
+        public static final ConfigKey FILTER_FUTURE = new ConfigKey("filter.future", Long.class);
+
+        /**
+         * Filter positions with accuracy less than specified value in meters.
+         */
+        public static final ConfigKey FILTER_ACCURACY = new ConfigKey("filter.accuracy", Integer.class);
+
+        /**
+         * Filter cell and wifi locations that are coming from geolocation provider.
+         */
+        public static final ConfigKey FILTER_APPROXIMATE = new ConfigKey("filter.approximate", Boolean.class);
+
+        /**
+         * Filter positions with exactly zero speed values.
+         */
+        public static final ConfigKey FILTER_STATIC = new ConfigKey("filter.static", Boolean.class);
+
+        /**
+         * Filter records by distance. The values is specified in meters. If the new
+         * position is less far than this value from the last one it gets filtered out.
+         */
+        public static final ConfigKey FILTER_DISTANCE = new ConfigKey("filter.distance", Integer.class);
+
+        /**
+         * Filter records by Maximum Speed value in knots. Can be used to filter jumps
+         * to far locations even if they're marked as valid. Shouldn't be too low. Start
+         * testing with values at about 25000.
+         */
+        public static final ConfigKey FILTER_MAX_SPEED = new ConfigKey("filter.maxSpeed", Integer.class);
+
+        /**
+         * Filter position if time from previous position is less than specified value
+         * in seconds.
+         */
+        public static final ConfigKey FILTER_MIN_PERIOD = new ConfigKey("filter.minPeriod", Integer.class);
+
+        /**
+         * Time limit for the filtering in seconds. If the time difference between last
+         * position and a new one is more than this limit, the new position will not be
+         * filtered out.
+         */
+        public static final ConfigKey FILTER_SKIP_LIMIT = new ConfigKey("filter.skipLimit", Long.class);
+
+        /**
+         * Enable attributes skipping. Attribute skipping can be enabled in the config
+         * or device attributes.
+         */
+        public static final ConfigKey FILTER_SKIP_ATTRIBUTES_ENABLE = new ConfigKey("filter.skipAttributes.enable",
+                        Boolean.class);
+
+        /**
+         * Override device time. Possible values are 'deviceTime' and 'serverTime'
+         */
+        public static final ConfigKey TIME_OVERRIDE = new ConfigKey("time.override", String.class);
+
+        /**
+         * List of protocols for overriding time. If not specified override is applied
+         * globally. List consist of protocol names that can be separated by comma or
+         * single space character.
+         */
+        public static final ConfigKey TIME_PROTOCOLS = new ConfigKey("time.protocols", String.class);
+
+        /**
+         * Replaces coordinates with last known if change is less than a
+         * 'coordinates.minError' meters or more than a 'coordinates.maxError' meters.
+         * Helps to avoid coordinates jumps during parking period or jumps to zero
+         * coordinates.
+         */
+        public static final ConfigKey COORDINATES_FILTER = new ConfigKey("coordinates.filter", Boolean.class);
+
+        /**
+         * Distance in meters. Distances below this value gets handled like explained in
+         * 'coordinates.filter'.
+         */
+        public static final ConfigKey COORDINATES_MIN_ERROR = new ConfigKey("coordinates.minError", Integer.class);
+
+        /**
+         * Distance in meters. Distances above this value gets handled like explained in
+         * 'coordinates.filter', but only if Position is also marked as 'invalid'.
+         */
+        public static final ConfigKey COORDINATES_MAX_ERROR = new ConfigKey("coordinates.maxError", Integer.class);
+
+        /**
+         * Enable to save device IP addresses information. Disabled by default.
+         */
+        public static final ConfigKey PROCESSING_REMOTE_ADDRESS_ENABLE = new ConfigKey(
+                        "processing.remoteAddress.enable", Boolean.class);
+
+        /**
+         * Enable engine hours calculation on the server side. It uses ignition value to
+         * determine engine state.
+         */
+        public static final ConfigKey PROCESSING_ENGINE_HOURS_ENABLE = new ConfigKey("processing.engineHours.enable",
+                        Boolean.class);
+
+        /**
+         * Enable copying of missing attributes from last position to the current one.
+         * Might be useful if device doesn't send some values in every message.
+         */
+        public static final ConfigKey PROCESSING_COPY_ATTRIBUTES_ENABLE = new ConfigKey(
+                        "processing.copyAttributes.enable", Boolean.class);
+
+        /**
+         * Enable computed attributes processing.
+         */
+        public static final ConfigKey PROCESSING_COMPUTED_ATTRIBUTES_ENABLE = new ConfigKey(
+                        "processing.computedAttributes.enable", Boolean.class);
+
+        /**
+         * Enable computed attributes processing.
+         */
+        public static final ConfigKey PROCESSING_COMPUTED_ATTRIBUTES_DEVICE_ATTRIBUTES = new ConfigKey(
+                        "processing.computedAttributes.deviceAttributes", Boolean.class);
+
+        /**
+         * Boolean flag to enable or disable reverse geocoder.
+         */
+        public static final ConfigKey GEOCODER_ENABLE = new ConfigKey("geocoder.enable", Boolean.class);
+
+        /**
+         * Reverse geocoder type. Check reverse geocoding documentation for more info.
+         * By default (if the value is not specified) server uses Google API.
+         */
+        public static final ConfigKey GEOCODER_TYPE = new ConfigKey("geocoder.type", String.class);
+
+        /**
+         * Geocoder server URL. Applicable only to Nominatim and Gisgraphy providers.
+         */
+        public static final ConfigKey GEOCODER_URL = new ConfigKey("geocoder.url", String.class);
+
+        /**
+         * App id for use with Here provider.
+         */
+        public static final ConfigKey GEOCODER_ID = new ConfigKey("geocoder.id", String.class);
+
+        /**
+         * Provider API key. Most providers require API keys.
+         */
+        public static final ConfigKey GEOCODER_KEY = new ConfigKey("geocoder.key", String.class);
+
+        /**
+         * Language parameter for providers that support localization (e.g. Google and
+         * Nominatim).
+         */
+        public static final ConfigKey GEOCODER_LANGUAGE = new ConfigKey("geocoder.language", String.class);
+
+        /**
+         * Address format string. Default value is %h %r, %t, %s, %c. See AddressFormat
+         * for more info.
+         */
+        public static final ConfigKey GEOCODER_FORMAT = new ConfigKey("geocoder.format", String.class);
+
+        /**
+         * Cache size for geocoding results.
+         */
+        public static final ConfigKey GEOCODER_CACHE_SIZE = new ConfigKey("geocoder.cacheSize", Integer.class);
+
+        /**
+         * Disable automatic reverse geocoding requests for all positions.
+         */
+        public static final ConfigKey GEOCODER_IGNORE_POSITIONS = new ConfigKey("geocoder.ignorePositions",
+                        Boolean.class);
+
+        /**
+         * Boolean flag to apply reverse geocoding to invalid positions.
+         */
+        public static final ConfigKey GEOCODER_PROCESS_INVALID_POSITIONS = new ConfigKey(
+                        "geocoder.processInvalidPositions", Boolean.class);
+
+        /**
+         * Optional parameter to specify minimum distance for new reverse geocoding
+         * request. If distance is less than specified value (in meters), then Traccar
+         * will reuse last known address.
+         */
+        public static final ConfigKey GEOCODER_REUSE_DISTANCE = new ConfigKey("geocoder.reuseDistance", Integer.class);
+
+        /**
+         * Boolean flag to enable LBS location resolution. Some devices send cell towers
+         * information and WiFi point when GPS location is not available. Traccar can
+         * determine coordinates based on that information using third party services.
+         * Default value is false.
+         */
+        public static final ConfigKey GEOLOCATION_ENABLE = new ConfigKey("geolocation.enable", Boolean.class);
+
+        /**
+         * Provider to use for LBS location. Available options: google, mozilla and
+         * opencellid. By default opencellid is used. You have to supply a key that you
+         * get from corresponding provider. For more information see LBS geolocation
+         * documentation.
+         */
+        public static final ConfigKey GEOLOCATION_TYPE = new ConfigKey("geolocation.type", String.class);
+
+        /**
+         * Geolocation provider API URL address. Not required for most providers.
+         */
+        public static final ConfigKey GEOLOCATION_URL = new ConfigKey("geolocation.url", String.class);
+
+        /**
+         * Provider API key. OpenCellID service requires API key.
+         */
+        public static final ConfigKey GEOLOCATION_KEY = new ConfigKey("geolocation.key", String.class);
+
+        /**
+         * Boolean flag to apply geolocation to invalid positions.
+         */
+        public static final ConfigKey GEOLOCATION_PROCESS_INVALID_POSITIONS = new ConfigKey(
+                        "geolocation.processInvalidPositions", Boolean.class);
+
+        /**
+         * Override latitude sign / hemisphere. Useful in cases where value is incorrect
+         * because of device bug. Value can be N for North or S for South.
+         */
+        public static final ConfigKey LOCATION_LATITUDE_HEMISPHERE = new ConfigKey("location.latitudeHemisphere",
+                        Boolean.class);
+
+        /**
+         * Override longitude sign / hemisphere. Useful in cases where value is
+         * incorrect because of device bug. Value can be E for East or W for West.
+         */
+        public static final ConfigKey LOCATION_LONGITUDE_HEMISPHERE = new ConfigKey("location.longitudeHemisphere",
+                        Boolean.class);
+
+        /**
+         * Enable Jetty Request Log.
+         */
+        public static final ConfigKey WEB_REQUEST_LOG_ENABLE = new ConfigKey("web.requestLog.enable", Boolean.class);
+
+        /**
+         * Jetty Request Log Path. The path must include the string "yyyy_mm_dd", which
+         * is replaced with the actual date when creating and rolling over the file.
+         * Example: ./logs/jetty-yyyy_mm_dd.request.log
+         */
+        public static final ConfigKey WEB_REQUEST_LOG_PATH = new ConfigKey("web.requestLog.path", String.class);
+
+        /**
+         * Set the number of days before rotated request log files are deleted.
+         */
+        public static final ConfigKey WEB_REQUEST_LOG_RETAIN_DAYS = new ConfigKey("web.requestLog.retainDays",
+                        Integer.class);
+
+        private Keys() {
+        }
 
 }