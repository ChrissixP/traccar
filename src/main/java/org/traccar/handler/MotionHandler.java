--- conflicted
+++ resolved
@@ -22,16 +22,7 @@
 import org.traccar.model.Position;
 import org.traccar.session.cache.CacheManager;
 
-<<<<<<< HEAD
-import jakarta.inject.Inject;
-import jakarta.inject.Singleton;
-
-@Singleton
-@ChannelHandler.Sharable
-public class MotionHandler extends BaseDataHandler {
-=======
 public class MotionHandler extends BasePositionHandler {
->>>>>>> bc2faa14
 
     private final CacheManager cacheManager;
 
