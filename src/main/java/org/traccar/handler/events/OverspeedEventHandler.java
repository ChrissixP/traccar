--- conflicted
+++ resolved
@@ -121,14 +121,11 @@
         }
 
         double speedLimit = deviceManager.lookupAttributeDouble(deviceId, ATTRIBUTE_SPEED_LIMIT, 0, true, false);
-<<<<<<< HEAD
-=======
 
         double positionSpeedLimit = position.getDouble(Position.KEY_SPEED_LIMIT);
         if (positionSpeedLimit > 0) {
             speedLimit = positionSpeedLimit;
         }
->>>>>>> 13801af7
 
         double geofenceSpeedLimit = 0;
         long overspeedGeofenceId = 0;
