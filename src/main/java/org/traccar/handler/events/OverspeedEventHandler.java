--- conflicted
+++ resolved
@@ -1,9 +1,5 @@
 /*
-<<<<<<< HEAD
- * Copyright 2016 - 2023 Anton Tananaev (anton@traccar.org)
-=======
  * Copyright 2016 - 2024 Anton Tananaev (anton@traccar.org)
->>>>>>> bc2faa14
  * Copyright 2018 Andrey Kunitsyn (andrey@traccar.org)
  *
  * Licensed under the Apache License, Version 2.0 (the "License");
@@ -39,16 +35,6 @@
 import org.traccar.storage.query.Condition;
 import org.traccar.storage.query.Request;
 
-<<<<<<< HEAD
-import jakarta.inject.Inject;
-import jakarta.inject.Singleton;
-import java.util.Collections;
-import java.util.Map;
-
-@Singleton
-@ChannelHandler.Sharable
-=======
->>>>>>> bc2faa14
 public class OverspeedEventHandler extends BaseEventHandler {
 
     private static final Logger LOGGER = LoggerFactory.getLogger(OverspeedEventHandler.class);
