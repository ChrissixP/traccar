--- conflicted
+++ resolved
@@ -80,24 +80,14 @@
                         command.setType(Command.TYPE_ENGINE_STOP);
 
                         try {
-<<<<<<< HEAD
                             if (commandsManager.sendCommand(command) == null) {
-=======
-                            if (!commandsManager.sendCommand(command)) {
->>>>>>> fbae1c1d
                                 LOGGER.info("FoxGPS - BLOQUEIO SAIU DA CERCA:" + Response.accepted(command).build());
                             }
                         } catch (Exception e) {
                             LOGGER.warn("FoxGPS - BLOQUEIO SAIU DA CERCA:" + e.getMessage());
                         }
-
                         event.setGeofenceId(geofenceId);
-<<<<<<< HEAD
-=======
-                        events.put(event, position);
->>>>>>> fbae1c1d
                     }
-
                     event.setGeofenceId(geofenceId);
                     callback.eventDetected(event);
                 }
@@ -115,28 +105,16 @@
                     command.setType(Command.TYPE_ENGINE_STOP);
 
                     try {
-<<<<<<< HEAD
                         if (commandsManager.sendCommand(command) == null) {
-=======
-                        if (!commandsManager.sendCommand(command)) {
->>>>>>> fbae1c1d
                             LOGGER.info("FoxGPS - BLOQUEIO ENTROU DA CERCA:" + Response.accepted(command).build());
                         }
                     } catch (Exception e) {
                         LOGGER.warn("FoxGPS - BLOQUEIO ENTROU DA CERCA:" + e.getMessage());
                     }
-
                     event.setGeofenceId(geofenceId);
-<<<<<<< HEAD
-=======
-                    events.put(event, position);
->>>>>>> fbae1c1d
                 }
-
                 event.setGeofenceId(geofenceId);
-                events.put(event, position);
-
-
+                callback.eventDetected(event);
             }
         }
     }
