/*
 * Copyright 2016 - 2024 Anton Tananaev (anton@traccar.org)
 *
 * Licensed under the Apache License, Version 2.0 (the "License");
 * you may not use this file except in compliance with the License.
 * You may obtain a copy of the License at
 *
 *     http://www.apache.org/licenses/LICENSE-2.0
 *
 * Unless required by applicable law or agreed to in writing, software
 * distributed under the License is distributed on an "AS IS" BASIS,
 * WITHOUT WARRANTIES OR CONDITIONS OF ANY KIND, either express or implied.
 * See the License for the specific language governing permissions and
 * limitations under the License.
 */
package org.traccar.handler.events;

import org.traccar.model.Event;
import org.traccar.model.Position;

<<<<<<< HEAD
import jakarta.inject.Inject;

public abstract class BaseEventHandler extends BaseDataHandler {

    private NotificationManager notificationManager;
=======
public abstract class BaseEventHandler {
>>>>>>> bc2faa14

    public interface Callback {
        void eventDetected(Event event);
    }

    /**
     * Event handlers should be processed synchronously.
     */
    public abstract void analyzePosition(Position position, Callback callback);
}<|MERGE_RESOLUTION|>--- conflicted
+++ resolved
@@ -18,15 +18,7 @@
 import org.traccar.model.Event;
 import org.traccar.model.Position;
 
-<<<<<<< HEAD
-import jakarta.inject.Inject;
-
-public abstract class BaseEventHandler extends BaseDataHandler {
-
-    private NotificationManager notificationManager;
-=======
 public abstract class BaseEventHandler {
->>>>>>> bc2faa14
 
     public interface Callback {
         void eventDetected(Event event);
