--- conflicted
+++ resolved
@@ -17,8 +17,10 @@
 
 import java.util.Collections;
 import java.util.Date;
+import java.util.HashSet;
 import java.util.LinkedList;
 import java.util.List;
+import java.util.Set;
 import java.util.TimeZone;
 import java.util.concurrent.ScheduledExecutorService;
 import java.util.concurrent.TimeUnit;
@@ -52,18 +54,7 @@
 import com.google.inject.servlet.ServletScopes;
 
 import jakarta.inject.Inject;
-<<<<<<< HEAD
 import net.fortuna.ical4j.model.Period;
-=======
-import java.util.Collections;
-import java.util.Date;
-import java.util.HashSet;
-import java.util.List;
-import java.util.Set;
-import java.util.concurrent.ScheduledExecutorService;
-import java.util.concurrent.TimeUnit;
-import java.util.stream.Collectors;
->>>>>>> 64528b96
 
 public class TaskReports implements ScheduleTask {
 
@@ -161,7 +152,6 @@
         ReportMailer reportMailer = injector.getInstance(ReportMailer.class);
 
         for (User user : users) {
-<<<<<<< HEAD
             // * CUSTOM CODE START * //
             TimeZone tz = TimeZone.getTimeZone("UTC");
             try {
@@ -171,10 +161,7 @@
             }
             // * CUSTOM CODE END * //
 
-            LogAction.logReport(user.getId(), true, report.getType(), from, to, deviceIds, groupIds);
-=======
             LogAction.report(user.getId(), true, report.getType(), from, to, deviceIds, groupIds);
->>>>>>> 64528b96
             switch (report.getType()) {
                 case "events":
                     var eventsReportProvider = injector.getInstance(EventsReportProvider.class);
