/*
 * Copyright 2012 - 2024 Anton Tananaev (anton@traccar.org)
 *
 * Licensed under the Apache License, Version 2.0 (the "License");
 * you may not use this file except in compliance with the License.
 * You may obtain a copy of the License at
 *
 *     http://www.apache.org/licenses/LICENSE-2.0
 *
 * Unless required by applicable law or agreed to in writing, software
 * distributed under the License is distributed on an "AS IS" BASIS,
 * WITHOUT WARRANTIES OR CONDITIONS OF ANY KIND, either express or implied.
 * See the License for the specific language governing permissions and
 * limitations under the License.
 */
package org.traccar;

import com.google.inject.Injector;
import io.netty.channel.Channel;
import io.netty.channel.ChannelHandler;
import io.netty.channel.ChannelInboundHandler;
import io.netty.channel.ChannelInitializer;
import io.netty.channel.ChannelOutboundHandler;
import io.netty.channel.ChannelPipeline;
import io.netty.handler.timeout.IdleStateHandler;
import org.traccar.config.Config;
import org.traccar.config.Keys;
import org.traccar.handler.network.AcknowledgementHandler;
import org.traccar.handler.network.MainEventHandler;
import org.traccar.handler.network.NetworkForwarderHandler;
import org.traccar.handler.network.NetworkMessageHandler;
import org.traccar.handler.network.OpenChannelHandler;
import org.traccar.handler.network.RemoteAddressHandler;
import org.traccar.handler.network.StandardLoggingHandler;

import java.util.Map;

public abstract class BasePipelineFactory extends ChannelInitializer<Channel> {

    private final Injector injector;
    private final TrackerConnector connector;
    private final Config config;
    private final String protocol;
    private final int timeout;

    public BasePipelineFactory(TrackerConnector connector, Config config, String protocol) {
        this.injector = Main.getInjector();
        this.connector = connector;
        this.config = config;
        this.protocol = protocol;
        int timeout = config.getInteger(Keys.PROTOCOL_TIMEOUT.withPrefix(protocol));
        if (timeout == 0) {
            this.timeout = config.getInteger(Keys.SERVER_TIMEOUT);
        } else {
            this.timeout = timeout;
        }
    }

    protected abstract void addTransportHandlers(PipelineBuilder pipeline);

    protected abstract void addProtocolHandlers(PipelineBuilder pipeline);

    @SuppressWarnings("unchecked")
    public static <T extends ChannelHandler> T getHandler(ChannelPipeline pipeline, Class<T> clazz) {
        for (Map.Entry<String, ChannelHandler> handlerEntry : pipeline) {
            ChannelHandler handler = handlerEntry.getValue();
            if (handler instanceof WrapperInboundHandler) {
                handler = ((WrapperInboundHandler) handler).getWrappedHandler();
            } else if (handler instanceof WrapperOutboundHandler) {
                handler = ((WrapperOutboundHandler) handler).getWrappedHandler();
            }
            if (clazz.isAssignableFrom(handler.getClass())) {
                return (T) handler;
            }
        }
        return null;
    }

    private <T> T injectMembers(T object) {
        injector.injectMembers(object);
        return object;
    }

    @Override
    protected void initChannel(Channel channel) {
        final ChannelPipeline pipeline = channel.pipeline();

        addTransportHandlers(pipeline::addLast);

        if (timeout > 0 && !connector.isDatagram()) {
            pipeline.addLast(new IdleStateHandler(timeout, 0, 0));
        }
        pipeline.addLast(new OpenChannelHandler(connector));
        if (config.hasKey(Keys.SERVER_FORWARD)) {
            int port = config.getInteger(Keys.PROTOCOL_PORT.withPrefix(protocol));
            pipeline.addLast(injectMembers(new NetworkForwarderHandler(port)));
        }
        pipeline.addLast(new NetworkMessageHandler());
<<<<<<< HEAD
        pipeline.addLast(new StandardLoggingHandler(protocol));
=======
        pipeline.addLast(injectMembers(new StandardLoggingHandler(protocol)));

>>>>>>> bc2faa14
        if (!connector.isDatagram() && !config.getBoolean(Keys.SERVER_INSTANT_ACKNOWLEDGEMENT)) {
            pipeline.addLast(new AcknowledgementHandler());
        }

        addProtocolHandlers(handler -> {
            if (handler instanceof BaseProtocolDecoder || handler instanceof BaseProtocolEncoder) {
                injectMembers(handler);
            } else {
                if (handler instanceof ChannelInboundHandler) {
                    handler = new WrapperInboundHandler((ChannelInboundHandler) handler);
                } else {
                    handler = new WrapperOutboundHandler((ChannelOutboundHandler) handler);
                }
            }
            pipeline.addLast(handler);
        });

        pipeline.addLast(injector.getInstance(RemoteAddressHandler.class));
        pipeline.addLast(injector.getInstance(ProcessingHandler.class));
        pipeline.addLast(injector.getInstance(MainEventHandler.class));
    }

}<|MERGE_RESOLUTION|>--- conflicted
+++ resolved
@@ -96,12 +96,8 @@
             pipeline.addLast(injectMembers(new NetworkForwarderHandler(port)));
         }
         pipeline.addLast(new NetworkMessageHandler());
-<<<<<<< HEAD
-        pipeline.addLast(new StandardLoggingHandler(protocol));
-=======
         pipeline.addLast(injectMembers(new StandardLoggingHandler(protocol)));
 
->>>>>>> bc2faa14
         if (!connector.isDatagram() && !config.getBoolean(Keys.SERVER_INSTANT_ACKNOWLEDGEMENT)) {
             pipeline.addLast(new AcknowledgementHandler());
         }
