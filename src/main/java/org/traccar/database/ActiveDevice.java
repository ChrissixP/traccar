/*
 * Copyright 2015 - 2020 Anton Tananaev (anton@traccar.org)
 *
 * Licensed under the Apache License, Version 2.0 (the "License");
 * you may not use this file except in compliance with the License.
 * You may obtain a copy of the License at
 *
 *     http://www.apache.org/licenses/LICENSE-2.0
 *
 * Unless required by applicable law or agreed to in writing, software
 * distributed under the License is distributed on an "AS IS" BASIS,
 * WITHOUT WARRANTIES OR CONDITIONS OF ANY KIND, either express or implied.
 * See the License for the specific language governing permissions and
 * limitations under the License.
 */
package org.traccar.database;

import io.netty.channel.Channel;
import io.netty.handler.codec.http.HttpRequestDecoder;
import org.traccar.BasePipelineFactory;
import org.traccar.Protocol;
import org.traccar.model.Command;

import java.net.SocketAddress;

public class ActiveDevice {

    private final long deviceId;
    private final Protocol protocol;
    private final Channel channel;
    private final SocketAddress remoteAddress;
    private final boolean supportsLiveCommands;

    public ActiveDevice(long deviceId, Protocol protocol, Channel channel, SocketAddress remoteAddress) {
        this.deviceId = deviceId;
        this.protocol = protocol;
        this.channel = channel;
        this.remoteAddress = remoteAddress;
        supportsLiveCommands = BasePipelineFactory.getHandler(channel.pipeline(), HttpRequestDecoder.class) == null;
    }

    public Channel getChannel() {
        return channel;
    }

    public long getDeviceId() {
        return deviceId;
    }

    public boolean supportsLiveCommands() {
<<<<<<< HEAD
        return BasePipelineFactory.getHandler(channel.pipeline(), HttpRequestDecoder.class) == null;
=======
        return supportsLiveCommands;
>>>>>>> 13801af7
    }

    public void sendCommand(Command command) {
        protocol.sendDataCommand(channel, remoteAddress, command);
    }

}<|MERGE_RESOLUTION|>--- conflicted
+++ resolved
@@ -48,11 +48,7 @@
     }
 
     public boolean supportsLiveCommands() {
-<<<<<<< HEAD
-        return BasePipelineFactory.getHandler(channel.pipeline(), HttpRequestDecoder.class) == null;
-=======
         return supportsLiveCommands;
->>>>>>> 13801af7
     }
 
     public void sendCommand(Command command) {
