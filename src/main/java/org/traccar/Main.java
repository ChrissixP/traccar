/*
 * Copyright 2012 - 2020 Anton Tananaev (anton@traccar.org)
 *
 * Licensed under the Apache License, Version 2.0 (the "License");
 * you may not use this file except in compliance with the License.
 * You may obtain a copy of the License at
 *
 *     http://www.apache.org/licenses/LICENSE-2.0
 *
 * Unless required by applicable law or agreed to in writing, software
 * distributed under the License is distributed on an "AS IS" BASIS,
 * WITHOUT WARRANTIES OR CONDITIONS OF ANY KIND, either express or implied.
 * See the License for the specific language governing permissions and
 * limitations under the License.
 */
package org.traccar;

import com.google.inject.Guice;
import com.google.inject.Injector;
import org.slf4j.Logger;
import org.slf4j.LoggerFactory;
import org.traccar.api.HealthCheckService;

import java.io.File;
import java.lang.management.ManagementFactory;
import java.lang.management.MemoryMXBean;
import java.lang.management.OperatingSystemMXBean;
import java.lang.management.RuntimeMXBean;
import java.nio.charset.Charset;
import java.sql.SQLException;
import java.util.Timer;
import java.util.TimerTask;
import java.util.Locale;

public final class Main {

    private static final Logger LOGGER = LoggerFactory.getLogger(Main.class);

    private static final long CLEAN_PERIOD = 24 * 60 * 60 * 1000;

    private static Injector injector;

    public static Injector getInjector() {
        return injector;
    }

    private Main() {
    }

    public static void logSystemInfo() {
        try {
            OperatingSystemMXBean operatingSystemBean = ManagementFactory.getOperatingSystemMXBean();
            LOGGER.info("Operating system"
                    + " name: " + operatingSystemBean.getName()
                    + " version: " + operatingSystemBean.getVersion()
                    + " architecture: " + operatingSystemBean.getArch());

            RuntimeMXBean runtimeBean = ManagementFactory.getRuntimeMXBean();
            LOGGER.info("Java runtime"
                    + " name: " + runtimeBean.getVmName()
                    + " vendor: " + runtimeBean.getVmVendor()
                    + " version: " + runtimeBean.getVmVersion());

            MemoryMXBean memoryBean = ManagementFactory.getMemoryMXBean();
            LOGGER.info("Memory limit"
                    + " heap: " + memoryBean.getHeapMemoryUsage().getMax() / (1024 * 1024) + "mb"
                    + " non-heap: " + memoryBean.getNonHeapMemoryUsage().getMax() / (1024 * 1024) + "mb");

            LOGGER.info("Character encoding: "
                    + System.getProperty("file.encoding") + " charset: " + Charset.defaultCharset());

        } catch (Exception error) {
            LOGGER.warn("Failed to get system info");
        }
    }

    public static void main(String[] args) throws Exception {
        Locale.setDefault(Locale.ENGLISH);

        final String configFile;
        if (args.length <= 0) {
            configFile = "./debug.xml";
            if (!new File(configFile).exists()) {
                throw new RuntimeException("Configuration file is not provided");
            }
        } else {
            configFile = args[args.length - 1];
        }

        if (args.length > 0 && args[0].startsWith("--")) {
            WindowsService windowsService = new WindowsService("traccar") {
                @Override
                public void run() {
                    Main.run(configFile);
                }
            };
            switch (args[0]) {
                case "--install":
                    windowsService.install("traccar", null, null, null, null, configFile);
                    return;
                case "--uninstall":
                    windowsService.uninstall();
                    return;
                case "--service":
                default:
                    windowsService.init();
                    break;
            }
        } else {
            run(configFile);
        }
    }

    private static void scheduleHealthCheck() {
        HealthCheckService service = new HealthCheckService();
        if (service.isEnabled()) {
            new Timer().scheduleAtFixedRate(
                    service.createTask(), service.getPeriod(), service.getPeriod());
        }
    }

    private static void scheduleDatabaseCleanup() {
        new Timer().scheduleAtFixedRate(new TimerTask() {
            @Override
            public void run() {
                try {
                    Context.getDataManager().clearHistory();
                } catch (SQLException error) {
                    LOGGER.warn("Clear history error", error);
                }
            }
        }, 0, CLEAN_PERIOD);
    }

    public static void run(String configFile) {
        try {
            Context.init(configFile);
            injector = Guice.createInjector(new MainModule());
            logSystemInfo();
            LOGGER.info("Version: " + Main.class.getPackage().getImplementationVersion());
            LOGGER.info("Starting server...");

            Context.getServerManager().start();
            if (Context.getWebServer() != null) {
                Context.getWebServer().start();
            }
            Context.getScheduleManager().start();

            scheduleHealthCheck();
            scheduleDatabaseCleanup();

            Thread.setDefaultUncaughtExceptionHandler((t, e) -> LOGGER.error("Thread exception", e));

            Runtime.getRuntime().addShutdownHook(new Thread(() -> {
                LOGGER.info("Shutting down server...");

<<<<<<< HEAD
=======
                Context.getScheduleManager().stop();
>>>>>>> 13801af7
                if (Context.getWebServer() != null) {
                    Context.getWebServer().stop();
                }
                Context.getServerManager().stop();
            }));
        } catch (Exception e) {
            LOGGER.error("Main method error", e);
            throw new RuntimeException(e);
        }
    }

}<|MERGE_RESOLUTION|>--- conflicted
+++ resolved
@@ -154,10 +154,7 @@
             Runtime.getRuntime().addShutdownHook(new Thread(() -> {
                 LOGGER.info("Shutting down server...");
 
-<<<<<<< HEAD
-=======
                 Context.getScheduleManager().stop();
->>>>>>> 13801af7
                 if (Context.getWebServer() != null) {
                     Context.getWebServer().stop();
                 }
