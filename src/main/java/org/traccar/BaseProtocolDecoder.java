/*
 * Copyright 2012 - 2020 Anton Tananaev (anton@traccar.org)
 *
 * Licensed under the Apache License, Version 2.0 (the "License");
 * you may not use this file except in compliance with the License.
 * You may obtain a copy of the License at
 *
 *     http://www.apache.org/licenses/LICENSE-2.0
 *
 * Unless required by applicable law or agreed to in writing, software
 * distributed under the License is distributed on an "AS IS" BASIS,
 * WITHOUT WARRANTIES OR CONDITIONS OF ANY KIND, either express or implied.
 * See the License for the specific language governing permissions and
 * limitations under the License.
 */
package org.traccar;

import io.netty.channel.Channel;
import io.netty.channel.socket.DatagramChannel;
import io.netty.handler.codec.http.HttpRequestDecoder;
import org.slf4j.Logger;
import org.slf4j.LoggerFactory;
import org.traccar.config.Config;
import org.traccar.database.CommandsManager;
import org.traccar.database.ConnectionManager;
import org.traccar.database.IdentityManager;
import org.traccar.database.StatisticsManager;
import org.traccar.helper.UnitsConverter;
import org.traccar.model.Command;
import org.traccar.model.Device;
import org.traccar.model.Position;

import java.net.InetSocketAddress;
import java.net.SocketAddress;
import java.util.Collection;
import java.util.Date;
import java.util.HashMap;
import java.util.HashSet;
import java.util.Map;
import java.util.Set;
import java.util.TimeZone;

public abstract class BaseProtocolDecoder extends ExtendedObjectDecoder {

    private static final Logger LOGGER = LoggerFactory.getLogger(BaseProtocolDecoder.class);

    private static final String PROTOCOL_UNKNOWN = "unknown";

    private final Config config = Context.getConfig();
    private final IdentityManager identityManager = Context.getIdentityManager();
    private final ConnectionManager connectionManager = Context.getConnectionManager();
    private final StatisticsManager statisticsManager;
    private final Protocol protocol;

    public BaseProtocolDecoder(Protocol protocol) {
        this.protocol = protocol;
        statisticsManager = Main.getInjector() != null ? Main.getInjector().getInstance(StatisticsManager.class) : null;
    }

    public String getProtocolName() {
        return protocol != null ? protocol.getName() : PROTOCOL_UNKNOWN;
    }

    public String getServer(Channel channel, char delimiter) {
        String server = config.getString(getProtocolName() + ".server");
        if (server == null && channel != null) {
            InetSocketAddress address = (InetSocketAddress) channel.localAddress();
            server = address.getAddress().getHostAddress() + ":" + address.getPort();
        }
        return server != null ? server.replace(':', delimiter) : null;
    }

    protected double convertSpeed(double value, String defaultUnits) {
        switch (config.getString(getProtocolName() + ".speed", defaultUnits)) {
            case "kmh":
                return UnitsConverter.knotsFromKph(value);
            case "mps":
                return UnitsConverter.knotsFromMps(value);
            case "mph":
                return UnitsConverter.knotsFromMph(value);
            case "kn":
            default:
                return value;
        }
    }

    protected TimeZone getTimeZone(long deviceId) {
        return getTimeZone(deviceId, "UTC");
    }

    protected TimeZone getTimeZone(long deviceId, String defaultTimeZone) {
        TimeZone result = TimeZone.getTimeZone(defaultTimeZone);
        String timeZoneName = identityManager.lookupAttributeString(deviceId, "decoder.timezone", null, false, true);
        if (timeZoneName != null) {
            result = TimeZone.getTimeZone(timeZoneName);
        } else {
            int timeZoneOffset = config.getInteger(getProtocolName() + ".timezone", 0);
            if (timeZoneOffset != 0) {
                result.setRawOffset(timeZoneOffset * 1000);
                LOGGER.warn("Config parameter " + getProtocolName() + ".timezone is deprecated");
            }
        }
        return result;
    }

    private DeviceSession channelDeviceSession; // connection-based protocols
    private final Map<SocketAddress, DeviceSession> addressDeviceSessions = new HashMap<>(); // connectionless protocols

    private long findDeviceId(SocketAddress remoteAddress, String... uniqueIds) {
        if (uniqueIds.length > 0) {
            long deviceId = 0;
            Device device = null;
            try {
                for (String uniqueId : uniqueIds) {
                    if (uniqueId != null) {
                        device = identityManager.getByUniqueId(uniqueId);
                        if (device != null) {
                            deviceId = device.getId();
                            break;
                        }
                    }
                }
            } catch (Exception e) {
                LOGGER.warn("Find device error", e);
            }
            if (deviceId == 0 && config.getBoolean("database.registerUnknown")) {
                return identityManager.addUnknownDevice(uniqueIds[0]);
            }
            if (device != null && !device.getDisabled() || config.getBoolean("database.storeDisabled")) {
                return deviceId;
            }
            StringBuilder message = new StringBuilder();
            if (deviceId == 0) {
                message.append("Unknown device -");
            } else {
                message.append("Disabled device -");
            }
            for (String uniqueId : uniqueIds) {
                message.append(" ").append(uniqueId);
            }
            if (remoteAddress != null) {
                message.append(" (").append(((InetSocketAddress) remoteAddress).getHostString()).append(")");
            }
            LOGGER.warn(message.toString());
        }
        return 0;
    }

    public DeviceSession getDeviceSession(Channel channel, SocketAddress remoteAddress, String... uniqueIds) {
        return getDeviceSession(channel, remoteAddress, false, uniqueIds);
    }

    public DeviceSession getDeviceSession(
            Channel channel, SocketAddress remoteAddress, boolean ignoreCache, String... uniqueIds) {
        if (channel != null && BasePipelineFactory.getHandler(channel.pipeline(), HttpRequestDecoder.class) != null
                || ignoreCache || config.getBoolean(getProtocolName() + ".ignoreSessionCache")
                || config.getBoolean("decoder.ignoreSessionCache")) {
            long deviceId = findDeviceId(remoteAddress, uniqueIds);
            if (deviceId != 0) {
                if (connectionManager != null) {
                    connectionManager.addActiveDevice(deviceId, protocol, channel, remoteAddress);
                }
                return new DeviceSession(deviceId);
            } else {
                return null;
            }
        }
        if (channel instanceof DatagramChannel) {
            long deviceId = findDeviceId(remoteAddress, uniqueIds);
            DeviceSession deviceSession = addressDeviceSessions.get(remoteAddress);
            if (deviceSession != null && (deviceSession.getDeviceId() == deviceId || uniqueIds.length == 0)) {
                return deviceSession;
            } else if (deviceId != 0) {
                deviceSession = new DeviceSession(deviceId);
                addressDeviceSessions.put(remoteAddress, deviceSession);
                if (connectionManager != null) {
                    connectionManager.addActiveDevice(deviceId, protocol, channel, remoteAddress);
                }
                return deviceSession;
            } else {
                return null;
            }
        } else {
            if (channelDeviceSession == null) {
                long deviceId = findDeviceId(remoteAddress, uniqueIds);
                if (deviceId != 0) {
                    channelDeviceSession = new DeviceSession(deviceId);
                    if (connectionManager != null) {
                        connectionManager.addActiveDevice(deviceId, protocol, channel, remoteAddress);
                    }
                }
            }
            return channelDeviceSession;
        }
    }

    public void getLastLocation(Position position, Date deviceTime) {
        if (position.getDeviceId() != 0) {
            position.setOutdated(true);

            Position last = identityManager.getLastPosition(position.getDeviceId());
            if (last != null) {
                position.setFixTime(last.getFixTime());
                position.setValid(last.getValid());
                position.setLatitude(last.getLatitude());
                position.setLongitude(last.getLongitude());
                position.setAltitude(last.getAltitude());
                position.setSpeed(last.getSpeed());
                position.setCourse(last.getCourse());
                position.setAccuracy(last.getAccuracy());
            } else {
                position.setFixTime(new Date(0));
            }

            if (deviceTime != null) {
                position.setDeviceTime(deviceTime);
            } else {
                position.setDeviceTime(new Date());
            }
        }
    }

    @Override
    protected void onMessageEvent(
            Channel channel, SocketAddress remoteAddress, Object originalMessage, Object decodedMessage) {
        if (statisticsManager != null) {
            statisticsManager.registerMessageReceived();
        }
        Set<Long> deviceIds = new HashSet<>();
        if (decodedMessage != null) {
            if (decodedMessage instanceof Position) {
                deviceIds.add(((Position) decodedMessage).getDeviceId());
            } else if (decodedMessage instanceof Collection) {
                Collection<Position> positions = (Collection) decodedMessage;
<<<<<<< HEAD
                if (!positions.isEmpty()) {
                    position = positions.iterator().next();
                }
            }
        }
        long deviceId = 0;
        if (position != null) {
            deviceId = position.getDeviceId();
        } else {
            DeviceSession deviceSession = getDeviceSession(channel, remoteAddress);
            if (deviceSession != null) {
                deviceId = deviceSession.getDeviceId();
            }
        }
        if (deviceId > 0) {
            connectionManager.updateDevice(deviceId, Device.STATUS_ONLINE, new Date());
        }
        sendQueuedCommands(channel, remoteAddress, deviceId);
=======
                for (Position position : positions) {
                    deviceIds.add(position.getDeviceId());
                }
            }
        }
        if (deviceIds.isEmpty()) {
            DeviceSession deviceSession = getDeviceSession(channel, remoteAddress);
            if (deviceSession != null) {
                deviceIds.add(deviceSession.getDeviceId());
            }
        }
        for (long deviceId : deviceIds) {
            connectionManager.updateDevice(deviceId, Device.STATUS_ONLINE, new Date());
            sendQueuedCommands(channel, remoteAddress, deviceId);
        }
>>>>>>> 13801af7
    }

    protected void sendQueuedCommands(Channel channel, SocketAddress remoteAddress, long deviceId) {
        CommandsManager commandsManager = Context.getCommandsManager();
        if (commandsManager != null) {
            for (Command command : commandsManager.readQueuedCommands(deviceId)) {
                protocol.sendDataCommand(channel, remoteAddress, command);
            }
        }
    }

    @Override
    protected Object handleEmptyMessage(Channel channel, SocketAddress remoteAddress, Object msg) {
        DeviceSession deviceSession = getDeviceSession(channel, remoteAddress);
        if (config.getBoolean("database.saveEmpty") && deviceSession != null) {
            Position position = new Position(getProtocolName());
            position.setDeviceId(deviceSession.getDeviceId());
            getLastLocation(position, null);
            return position;
        } else {
            return null;
        }
    }

}<|MERGE_RESOLUTION|>--- conflicted
+++ resolved
@@ -232,26 +232,6 @@
                 deviceIds.add(((Position) decodedMessage).getDeviceId());
             } else if (decodedMessage instanceof Collection) {
                 Collection<Position> positions = (Collection) decodedMessage;
-<<<<<<< HEAD
-                if (!positions.isEmpty()) {
-                    position = positions.iterator().next();
-                }
-            }
-        }
-        long deviceId = 0;
-        if (position != null) {
-            deviceId = position.getDeviceId();
-        } else {
-            DeviceSession deviceSession = getDeviceSession(channel, remoteAddress);
-            if (deviceSession != null) {
-                deviceId = deviceSession.getDeviceId();
-            }
-        }
-        if (deviceId > 0) {
-            connectionManager.updateDevice(deviceId, Device.STATUS_ONLINE, new Date());
-        }
-        sendQueuedCommands(channel, remoteAddress, deviceId);
-=======
                 for (Position position : positions) {
                     deviceIds.add(position.getDeviceId());
                 }
@@ -267,7 +247,6 @@
             connectionManager.updateDevice(deviceId, Device.STATUS_ONLINE, new Date());
             sendQueuedCommands(channel, remoteAddress, deviceId);
         }
->>>>>>> 13801af7
     }
 
     protected void sendQueuedCommands(Channel channel, SocketAddress remoteAddress, long deviceId) {
