/*
 * Copyright 2012 - 2023 Anton Tananaev (anton@traccar.org)
 *
 * Licensed under the Apache License, Version 2.0 (the "License");
 * you may not use this file except in compliance with the License.
 * You may obtain a copy of the License at
 *
 *     http://www.apache.org/licenses/LICENSE-2.0
 *
 * Unless required by applicable law or agreed to in writing, software
 * distributed under the License is distributed on an "AS IS" BASIS,
 * WITHOUT WARRANTIES OR CONDITIONS OF ANY KIND, either express or implied.
 * See the License for the specific language governing permissions and
 * limitations under the License.
 */
package org.traccar.model;

import com.fasterxml.jackson.annotation.JsonIgnore;
import org.traccar.storage.QueryIgnore;
import org.traccar.storage.StorageName;

import java.util.Date;

@StorageName("tc_devices")
public class Device extends GroupedModel implements Disableable, Schedulable {

    private long calendarId;

    @Override
    public long getCalendarId() {
        return calendarId;
    }

    @Override
    public void setCalendarId(long calendarId) {
        this.calendarId = calendarId;
    }

    private String name;

    public String getName() {
        return name;
    }

    public void setName(String name) {
        this.name = name;
    }

    private String uniqueId;

    public String getUniqueId() {
        return uniqueId;
    }

    public void setUniqueId(String uniqueId) {
<<<<<<< HEAD
=======
        if (uniqueId.contains("..")) {
            throw new IllegalArgumentException("Invalid unique id");
        }
>>>>>>> bc2faa14
        this.uniqueId = uniqueId.trim();
    }

    public static final String STATUS_UNKNOWN = "unknown";
    public static final String STATUS_ONLINE = "online";
    public static final String STATUS_OFFLINE = "offline";

    private String status;

    @QueryIgnore
    public String getStatus() {
        return status != null ? status : STATUS_OFFLINE;
    }

    public void setStatus(String status) {
        this.status = status != null ? status.trim() : null;
    }

    private Date lastUpdate;

    @QueryIgnore
    public Date getLastUpdate() {
        return this.lastUpdate;
    }

    public void setLastUpdate(Date lastUpdate) {
        this.lastUpdate = lastUpdate;
    }

    private long positionId;

    @QueryIgnore
    public long getPositionId() {
        return positionId;
    }

    public void setPositionId(long positionId) {
        this.positionId = positionId;
    }

    private String phone;

    public String getPhone() {
        return phone;
    }

    public void setPhone(String phone) {
        this.phone = phone != null ? phone.trim() : null;
    }

    private String model;

    public String getModel() {
        return model;
    }

    public void setModel(String model) {
        this.model = model;
    }

    private String contact;

    public String getContact() {
        return contact;
    }

    public void setContact(String contact) {
        this.contact = contact;
    }

    private String category;

    public String getCategory() {
        return category;
    }

    public void setCategory(String category) {
        this.category = category;
    }

    private boolean disabled;

    @Override
    public boolean getDisabled() {
        return disabled;
    }

    @Override
    public void setDisabled(boolean disabled) {
        this.disabled = disabled;
    }

    private Date expirationTime;

    @Override
    public Date getExpirationTime() {
        return expirationTime;
    }

    @Override
    public void setExpirationTime(Date expirationTime) {
        this.expirationTime = expirationTime;
    }

    private boolean motionStreak;

    @QueryIgnore
    @JsonIgnore
    public boolean getMotionStreak() {
        return motionStreak;
    }

    @JsonIgnore
    public void setMotionStreak(boolean motionStreak) {
        this.motionStreak = motionStreak;
    }

    private boolean motionState;

    @QueryIgnore
    @JsonIgnore
    public boolean getMotionState() {
        return motionState;
    }

    @JsonIgnore
    public void setMotionState(boolean motionState) {
        this.motionState = motionState;
    }

    private Date motionTime;

    @QueryIgnore
    @JsonIgnore
    public Date getMotionTime() {
        return motionTime;
    }

    @JsonIgnore
    public void setMotionTime(Date motionTime) {
        this.motionTime = motionTime;
    }

    private double motionDistance;

    @QueryIgnore
    @JsonIgnore
    public double getMotionDistance() {
        return motionDistance;
    }

    @JsonIgnore
    public void setMotionDistance(double motionDistance) {
        this.motionDistance = motionDistance;
    }

    private boolean overspeedState;

    @QueryIgnore
    @JsonIgnore
    public boolean getOverspeedState() {
        return overspeedState;
    }

    @JsonIgnore
    public void setOverspeedState(boolean overspeedState) {
        this.overspeedState = overspeedState;
    }

    private Date overspeedTime;

    @QueryIgnore
    @JsonIgnore
    public Date getOverspeedTime() {
        return overspeedTime;
    }

    @JsonIgnore
    public void setOverspeedTime(Date overspeedTime) {
        this.overspeedTime = overspeedTime;
    }

    private long overspeedGeofenceId;

    @QueryIgnore
    @JsonIgnore
    public long getOverspeedGeofenceId() {
        return overspeedGeofenceId;
    }

    @JsonIgnore
    public void setOverspeedGeofenceId(long overspeedGeofenceId) {
        this.overspeedGeofenceId = overspeedGeofenceId;
    }

}<|MERGE_RESOLUTION|>--- conflicted
+++ resolved
@@ -53,12 +53,9 @@
     }
 
     public void setUniqueId(String uniqueId) {
-<<<<<<< HEAD
-=======
         if (uniqueId.contains("..")) {
             throw new IllegalArgumentException("Invalid unique id");
         }
->>>>>>> bc2faa14
         this.uniqueId = uniqueId.trim();
     }
 
