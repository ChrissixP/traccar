/*
 * Copyright 2015 - 2019 Anton Tananaev (anton@traccar.org)
 *
 * Licensed under the Apache License, Version 2.0 (the "License");
 * you may not use this file except in compliance with the License.
 * You may obtain a copy of the License at
 *
 *     http://www.apache.org/licenses/LICENSE-2.0
 *
 * Unless required by applicable law or agreed to in writing, software
 * distributed under the License is distributed on an "AS IS" BASIS,
 * WITHOUT WARRANTIES OR CONDITIONS OF ANY KIND, either express or implied.
 * See the License for the specific language governing permissions and
 * limitations under the License.
 */
package org.traccar.model;

import org.traccar.database.QueryIgnore;
import org.traccar.Context;
import org.traccar.config.Keys;

public class Server extends ExtendedModel {

    @QueryIgnore
    public String getVersion() {
        return getClass().getPackage().getImplementationVersion();
    }

    public void setVersion(String version) {
    }

    private boolean registration;

    public boolean getRegistration() {
        return registration;
    }

    public void setRegistration(boolean registration) {
        this.registration = registration;
    }

    private boolean readonly;

    public boolean getReadonly() {
        return readonly;
    }

    public void setReadonly(boolean readonly) {
        this.readonly = readonly;
    }

    private boolean deviceReadonly;

    public boolean getDeviceReadonly() {
        return deviceReadonly;
    }

    public void setDeviceReadonly(boolean deviceReadonly) {
        this.deviceReadonly = deviceReadonly;
    }

    private String map;

    public String getMap() {
        return map;
    }

    public void setMap(String map) {
        this.map = map;
    }

    private String bingKey;

    public String getBingKey() {
        return bingKey;
    }

    public void setBingKey(String bingKey) {
        this.bingKey = bingKey;
    }

    private String mapUrl;

    public String getMapUrl() {
        return mapUrl;
    }

    public void setMapUrl(String mapUrl) {
        this.mapUrl = mapUrl;
    }

    private double latitude;

    public double getLatitude() {
        return latitude;
    }

    public void setLatitude(double latitude) {
        this.latitude = latitude;
    }

    private double longitude;

    public double getLongitude() {
        return longitude;
    }

    public void setLongitude(double longitude) {
        this.longitude = longitude;
    }

    private int zoom;

    public int getZoom() {
        return zoom;
    }

    public void setZoom(int zoom) {
        this.zoom = zoom;
    }

    private boolean twelveHourFormat;

    public boolean getTwelveHourFormat() {
        return twelveHourFormat;
    }

    public void setTwelveHourFormat(boolean twelveHourFormat) {
        this.twelveHourFormat = twelveHourFormat;
    }

    private boolean forceSettings;

    public boolean getForceSettings() {
        return forceSettings;
    }

    public void setForceSettings(boolean forceSettings) {
        this.forceSettings = forceSettings;
    }

    private String coordinateFormat;

    public String getCoordinateFormat() {
        return coordinateFormat;
    }

    public void setCoordinateFormat(String coordinateFormat) {
        this.coordinateFormat = coordinateFormat;
    }

    private boolean limitCommands;

    public boolean getLimitCommands() {
        return limitCommands;
    }

    public void setLimitCommands(boolean limitCommands) {
        this.limitCommands = limitCommands;
    }

    private String poiLayer;

    public String getPoiLayer() {
        return poiLayer;
    }

    public void setPoiLayer(String poiLayer) {
        this.poiLayer = poiLayer;
    }

<<<<<<< HEAD
    @QueryIgnore
    public boolean getTotpEnabled() {
        return Context.getConfig().getBoolean(Keys.TOTP_ENABLED);
    }

    @QueryIgnore
    public boolean getTotpEnforce() {
        return Context.getConfig().getBoolean(Keys.TOTP_ENFORCE);
=======
    private String announcement;

    public String getAnnouncement() {
        return announcement;
    }

    public void setAnnouncement(String announcement) {
        this.announcement = announcement;
>>>>>>> c686a4f0
    }
}<|MERGE_RESOLUTION|>--- conflicted
+++ resolved
@@ -169,7 +169,6 @@
         this.poiLayer = poiLayer;
     }
 
-<<<<<<< HEAD
     @QueryIgnore
     public boolean getTotpEnabled() {
         return Context.getConfig().getBoolean(Keys.TOTP_ENABLED);
@@ -178,7 +177,7 @@
     @QueryIgnore
     public boolean getTotpEnforce() {
         return Context.getConfig().getBoolean(Keys.TOTP_ENFORCE);
-=======
+
     private String announcement;
 
     public String getAnnouncement() {
@@ -187,6 +186,5 @@
 
     public void setAnnouncement(String announcement) {
         this.announcement = announcement;
->>>>>>> c686a4f0
     }
 }