--- conflicted
+++ resolved
@@ -85,10 +85,7 @@
     public static final String KEY_G_SENSOR = "gSensor";
     public static final String KEY_ICCID = "iccid";
     public static final String KEY_PHONE = "phone";
-<<<<<<< HEAD
-=======
     public static final String KEY_SPEED_LIMIT = "speedLimit";
->>>>>>> 13801af7
 
     public static final String KEY_DTCS = "dtcs";
     public static final String KEY_OBD_SPEED = "obdSpeed"; // knots
