--- conflicted
+++ resolved
@@ -42,16 +42,11 @@
         assertEquals(0x00, Checksum.modulo256(ByteBuffer.wrap(new byte[] {0x00})));
         assertEquals(0x00, Checksum.modulo256(ByteBuffer.wrap(new byte[] {0x00, 0x00, 0x00})));
         assertEquals(0xca, Checksum.modulo256(ByteBuffer.wrap(new byte[] {0x77, 0x77, 0x77, 0x77, 0x77, 0x77})));
-<<<<<<< HEAD
-
-
-=======
     }
 
     @Test
     public void testNmea() {
         assertEquals("*2A", Checksum.nmea("GSC,011412000010789,M4(Ro=500)"));
->>>>>>> 13801af7
     }
 
 }