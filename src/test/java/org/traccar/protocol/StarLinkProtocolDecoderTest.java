--- conflicted
+++ resolved
@@ -11,8 +11,6 @@
 
         StarLinkProtocolDecoder decoder = new StarLinkProtocolDecoder(null);
 
-<<<<<<< HEAD
-=======
         decoder.setFormat("#IMEI#,#EDT#,#EDSC#,#EID#,#PDT#,#LAT#,#LONG#,#SPDK#,#IGNL#,#HEAD#,#ODO#,#DUR#,#TDUR#,#VIN#,#VBAT#,#BATC#,#SATU#,#CSS#,#IN2#,#TVI#,#OUT1#,#OUT2#,#OUT3#,#OUTC#");
 
         verifyAttributes(decoder, text(
@@ -30,7 +28,6 @@
                 "$SLU351580050356894,06,1192,200811104100,01,200811104058,+4121.8168,+00205.1158,000.0,069,000069,2080,15139043,12.221,03.533,D469062D44D6,1,29.7,56.9,CAEaBtRpBi1E1jhLSJoYKLkEINIEWABgAmgAcAJ4AIABAIgBAA==,Location,D2567108639E,1,30.2,55.3,CAIaBtJWcQhjnjhPSPIXKKkEINwEWEpgA2gAcAJ4AIABAIgBAA==,1,99*5A"),
                 "sensor2Voltage", 3058 * 0.001);
 
->>>>>>> 13801af7
         decoder.setFormat("#IMEI#,#EDT#,#PDT#,#LAT#,#LONG#,#SPD#,#IGN#,#ODO#,#DUR#,#TDUR#,#LAC#,#CID#,#VIN#,#VBAT#,#EID#,#EDSC#,#DRV#,#SATU#,#CSS#,#OUT1#,#OUT2#");
 
         verifyAttribute(decoder, text(
