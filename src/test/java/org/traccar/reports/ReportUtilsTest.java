--- conflicted
+++ resolved
@@ -89,54 +89,7 @@
     }
 
     @Test
-<<<<<<< HEAD
-    public void testDetectTripsSimpleWithoutFallingEdge() throws ParseException {
-
-        List<Position> data = Arrays.asList(
-                position("2016-01-01 00:00:00.000", 0, 0),
-                position("2016-01-01 00:01:00.000", 0, 0),
-                position("2016-01-01 00:02:00.000", 10, 0),
-                position("2016-01-01 00:03:00.000", 10, 1000),
-                position("2016-01-01 00:04:00.000", 10, 2000));
-
-        TripsConfig tripsConfig = new TripsConfig(500, 300000, 180000, 900000, false, false, 0.01);
-
-        Collection<TripReport> trips = ReportUtils.detectTripsAndStops(new TestIdentityManager(), null, data, tripsConfig, false, TripReport.class);
-
-        assertNotNull(trips);
-        assertFalse(trips.isEmpty());
-
-        TripReport itemTrip = trips.iterator().next();
-
-        assertEquals(date("2016-01-01 00:02:00.000"), itemTrip.getStartTime());
-        assertEquals(date("2016-01-01 00:04:00.000"), itemTrip.getEndTime());
-        assertEquals(120000, itemTrip.getDuration());
-        //Should be this if you calculate avg. speed over total dist. divided by total time.
-        // Avg. speed is calculated as avg. speed from the intervals.
-        //assertEquals(10, itemTrip.getAverageSpeed(), 0.01);
-        assertEquals(32.4, itemTrip.getAverageSpeed(), 0.1);
-        assertEquals(10, itemTrip.getMaxSpeed(), 0.01);
-        assertEquals(2000, itemTrip.getDistance(), 0.01);
-
-        Collection<StopReport> stops = ReportUtils.detectTripsAndStops(new TestIdentityManager(), null, data, tripsConfig, false, StopReport.class);
-
-        assertNotNull(stops);
-        assertFalse(stops.isEmpty());
-
-        Iterator<StopReport> iterator = stops.iterator();
-
-        StopReport itemStop = iterator.next();
-
-        assertEquals(date("2016-01-01 00:00:00.000"), itemStop.getStartTime());
-        assertEquals(date("2016-01-01 00:02:00.000"), itemStop.getEndTime());
-        assertEquals(120000, itemStop.getDuration());
-    }
-    
-    @Test
-    public void testDetectTripsSimple() throws ParseException {
-=======
     public void testDetectTripsSimple() throws Exception {
->>>>>>> eef6c34d
 
         List<Position> data = Arrays.asList(
                 position("2016-01-01 00:00:00.000", 0, 0),
