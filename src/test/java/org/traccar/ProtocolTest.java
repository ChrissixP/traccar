package org.traccar;

import io.netty.buffer.ByteBuf;
import io.netty.buffer.ByteBufUtil;
import io.netty.buffer.Unpooled;
import io.netty.handler.codec.http.DefaultFullHttpRequest;
import io.netty.handler.codec.http.DefaultFullHttpResponse;
import io.netty.handler.codec.http.DefaultHttpHeaders;
import io.netty.handler.codec.http.HttpHeaders;
import io.netty.handler.codec.http.HttpMethod;
import io.netty.handler.codec.http.HttpResponseStatus;
import io.netty.handler.codec.http.HttpVersion;
import org.traccar.helper.DataConverter;
import org.traccar.model.CellTower;
import org.traccar.model.Command;
import org.traccar.model.Position;
import org.traccar.model.WifiAccessPoint;

import java.nio.charset.StandardCharsets;
import java.text.DateFormat;
import java.text.ParseException;
import java.text.SimpleDateFormat;
import java.util.Collection;
import java.util.Date;
import java.util.List;
import java.util.Map;
import java.util.TimeZone;

import static org.junit.Assert.assertEquals;
import static org.junit.Assert.assertFalse;
import static org.junit.Assert.assertNotNull;
import static org.junit.Assert.assertNull;
import static org.junit.Assert.assertTrue;

public class ProtocolTest extends BaseTest {

    protected Position position(String time, boolean valid, double lat, double lon) throws ParseException {

        Position position = new Position();

        DateFormat dateFormat = new SimpleDateFormat("yyyy-MM-dd HH:mm:ss.SSS");
        dateFormat.setTimeZone(TimeZone.getTimeZone("UTC"));
        position.setTime(dateFormat.parse(time));
        position.setValid(valid);
        position.setLatitude(lat);
        position.setLongitude(lon);

        return position;
    }

    private String concatenateStrings(String... strings) {
        StringBuilder builder = new StringBuilder();
        for (String s : strings) {
            builder.append(s);
        }
        return builder.toString();
    }

    protected ByteBuf concatenateBuffers(ByteBuf... buffers) {
        ByteBuf result = Unpooled.buffer();
        for (ByteBuf buf : buffers) {
            result.writeBytes(buf);
        }
        return result;
    }

    protected ByteBuf binary(String... data) {
        return Unpooled.wrappedBuffer(DataConverter.parseHex(concatenateStrings(data)));
    }

    protected String text(String... data) {
        return concatenateStrings(data);
    }

    protected ByteBuf buffer(String... data) {
        return Unpooled.copiedBuffer(concatenateStrings(data), StandardCharsets.ISO_8859_1);
    }

    protected DefaultFullHttpRequest request(String url) {
        return request(HttpMethod.GET, url);
    }

    protected DefaultFullHttpRequest request(HttpMethod method, String url) {
        return new DefaultFullHttpRequest(HttpVersion.HTTP_1_1, method, url);
    }

    protected DefaultFullHttpRequest request(HttpMethod method, String url, ByteBuf data) {
        return new DefaultFullHttpRequest(HttpVersion.HTTP_1_1, method, url, data);
    }

    protected DefaultFullHttpRequest request(HttpMethod method, String url, HttpHeaders headers) {
        return new DefaultFullHttpRequest(HttpVersion.HTTP_1_1, method, url, Unpooled.buffer(), headers, new DefaultHttpHeaders());
    }

    protected DefaultFullHttpResponse response(ByteBuf data) {
        return new DefaultFullHttpResponse(HttpVersion.HTTP_1_1, HttpResponseStatus.OK, data);
    }

    protected void verifyNotNull(BaseProtocolDecoder decoder, Object object) throws Exception {
        assertNotNull(decoder.decode(null, null, object));
    }

    protected void verifyNull(Object object) {
        assertNull(object);
    }

    protected void verifyNull(BaseProtocolDecoder decoder, Object object) throws Exception {
        assertNull(decoder.decode(null, null, object));
    }

    protected void verifyAttribute(BaseProtocolDecoder decoder, Object object, String key, Object expected) throws Exception {
        Object decodedObject = decoder.decode(null, null, object);
        Position position;
        if (decodedObject instanceof Collection) {
            position = (Position) ((Collection) decodedObject).iterator().next();
        } else {
            position = (Position) decodedObject;
        }
        switch (key) {
            case "speed":
                assertEquals(expected, position.getSpeed());
                break;
            case "course":
                assertEquals(expected, position.getCourse());
                break;
            default:
                assertEquals(expected, position.getAttributes().get(key));
                break;
        }
    }

    protected void verifyAttributes(BaseProtocolDecoder decoder, Object object) throws Exception {
        verifyDecodedPosition(decoder.decode(null, null, object), false, true, null);
    }

    protected void verifyPosition(BaseProtocolDecoder decoder, Object object) throws Exception {
        verifyDecodedPosition(decoder.decode(null, null, object), true, false, null);
    }

    protected void verifyPosition(BaseProtocolDecoder decoder, Object object, Position position) throws Exception {
        verifyDecodedPosition(decoder.decode(null, null, object), true, false, position);
    }

    protected void verifyPositions(BaseProtocolDecoder decoder, Object object) throws Exception {
        verifyDecodedList(decoder.decode(null, null, object), true, null);
    }

    protected void verifyPositions(BaseProtocolDecoder decoder, boolean checkLocation, Object object) throws Exception {
        verifyDecodedList(decoder.decode(null, null, object), checkLocation, null);
    }

    protected void verifyPositions(BaseProtocolDecoder decoder, Object object, Position position) throws Exception {
        verifyDecodedList(decoder.decode(null, null, object), true, position);
    }

    private void verifyDecodedList(Object decodedObject, boolean checkLocation, Position expected) {

        assertNotNull("list is null", decodedObject);
        assertTrue("not a list", decodedObject instanceof List);
        assertFalse("list is empty", ((List) decodedObject).isEmpty());

        for (Object item : (List) decodedObject) {
            verifyDecodedPosition(item, checkLocation, false, expected);
        }

    }

    private void verifyDecodedPosition(Object decodedObject, boolean checkLocation, boolean checkAttributes, Position expected) {

        assertNotNull("position is null", decodedObject);
        assertTrue("not a position", decodedObject instanceof Position);

        Position position = (Position) decodedObject;

        if (checkLocation) {

            if (expected != null) {

                if (expected.getFixTime() != null) {
                    DateFormat dateFormat = new SimpleDateFormat("yyyy-MM-dd HH:mm:ss.SSS");
                    dateFormat.setTimeZone(TimeZone.getTimeZone("UTC"));
                    assertEquals("time", dateFormat.format(expected.getFixTime()), dateFormat.format(position.getFixTime()));
                }
                assertEquals("valid", expected.getValid(), position.getValid());
                assertEquals("latitude", expected.getLatitude(), position.getLatitude(), 0.00001);
                assertEquals("longitude", expected.getLongitude(), position.getLongitude(), 0.00001);

            } else {

                assertNotNull(position.getServerTime());
                assertNotNull(position.getFixTime());
                assertTrue("year > 1999", position.getFixTime().after(new Date(915148800000L)));
                assertTrue("time < +25 hours",
                        position.getFixTime().getTime() < System.currentTimeMillis() + 25 * 3600000);

                assertTrue("latitude >= -90", position.getLatitude() >= -90);
                assertTrue("latitude <= 90", position.getLatitude() <= 90);

                assertTrue("longitude >= -180", position.getLongitude() >= -180);
                assertTrue("longitude <= 180", position.getLongitude() <= 180);

            }

            assertTrue("altitude >= -12262", position.getAltitude() >= -12262);
            assertTrue("altitude <= 18000", position.getAltitude() <= 18000);

            assertTrue("speed >= 0", position.getSpeed() >= 0);
            assertTrue("speed <= 869", position.getSpeed() <= 869);

            assertTrue("course >= 0", position.getCourse() >= 0);
            assertTrue("course <= 360", position.getCourse() <= 360);

            assertNotNull("protocol is null", position.getProtocol());

            assertTrue("deviceId > 0", position.getDeviceId() > 0);

        }

        Map<String, Object> attributes = position.getAttributes();

        if (checkAttributes) {
            assertFalse("no attributes", attributes.isEmpty());
        }

        if (attributes.containsKey(Position.KEY_INDEX)) {
            assertTrue(attributes.get(Position.KEY_INDEX) instanceof Number);
        }

        if (attributes.containsKey(Position.KEY_HDOP)) {
            assertTrue(attributes.get(Position.KEY_HDOP) instanceof Number);
        }

        if (attributes.containsKey(Position.KEY_VDOP)) {
            assertTrue(attributes.get(Position.KEY_VDOP) instanceof Number);
        }

        if (attributes.containsKey(Position.KEY_PDOP)) {
            assertTrue(attributes.get(Position.KEY_PDOP) instanceof Number);
        }

        if (attributes.containsKey(Position.KEY_SATELLITES)) {
            assertTrue(attributes.get(Position.KEY_SATELLITES) instanceof Number);
        }

        if (attributes.containsKey(Position.KEY_SATELLITES_VISIBLE)) {
            assertTrue(attributes.get(Position.KEY_SATELLITES_VISIBLE) instanceof Number);
        }

        if (attributes.containsKey(Position.KEY_RSSI)) {
            assertTrue(attributes.get(Position.KEY_RSSI) instanceof Number);
        }

        if (attributes.containsKey(Position.KEY_ODOMETER)) {
            assertTrue(attributes.get(Position.KEY_ODOMETER) instanceof Number);
        }

        if (attributes.containsKey(Position.KEY_RPM)) {
            assertTrue(attributes.get(Position.KEY_RPM) instanceof Number);
        }

        if (attributes.containsKey(Position.KEY_FUEL_LEVEL)) {
            assertTrue(attributes.get(Position.KEY_FUEL_LEVEL) instanceof Number);
        }

        if (attributes.containsKey(Position.KEY_POWER)) {
            assertTrue(attributes.get(Position.KEY_POWER) instanceof Number);
        }

        if (attributes.containsKey(Position.KEY_BATTERY)) {
            assertTrue(attributes.get(Position.KEY_BATTERY) instanceof Number);
        }

        if (attributes.containsKey(Position.KEY_BATTERY_LEVEL)) {
            int batteryLevel = ((Number) attributes.get(Position.KEY_BATTERY_LEVEL)).intValue();
            assertTrue(batteryLevel <= 100 && batteryLevel >= 0);
        }

        if (attributes.containsKey(Position.KEY_CHARGE)) {
            assertTrue(attributes.get(Position.KEY_CHARGE) instanceof Boolean);
        }

        if (attributes.containsKey(Position.KEY_IGNITION)) {
            assertTrue(attributes.get(Position.KEY_IGNITION) instanceof Boolean);
        }

        if (attributes.containsKey(Position.KEY_MOTION)) {
            assertTrue(attributes.get(Position.KEY_MOTION) instanceof Boolean);
        }

        if (attributes.containsKey(Position.KEY_ARCHIVE)) {
            assertTrue(attributes.get(Position.KEY_ARCHIVE) instanceof Boolean);
        }

        if (attributes.containsKey(Position.KEY_DRIVER_UNIQUE_ID)) {
            assertTrue(attributes.get(Position.KEY_DRIVER_UNIQUE_ID) instanceof String);
        }

        if (attributes.containsKey(Position.KEY_STEPS)) {
            assertTrue(attributes.get(Position.KEY_STEPS) instanceof Number);
        }

        if (attributes.containsKey(Position.KEY_ROAMING)) {
            assertTrue(attributes.get(Position.KEY_ROAMING) instanceof Boolean);
        }

        if (attributes.containsKey(Position.KEY_HOURS)) {
            assertTrue(attributes.get(Position.KEY_HOURS) instanceof Number);
        }

        if (attributes.containsKey(Position.KEY_RESULT)) {
            assertTrue(attributes.get(Position.KEY_RESULT) instanceof String);
        }

        if (position.getNetwork() != null) {
            if (position.getNetwork().getCellTowers() != null) {
                for (CellTower cellTower : position.getNetwork().getCellTowers()) {
                    checkInteger(cellTower.getMobileCountryCode(), 0, 999);
                    checkInteger(cellTower.getMobileNetworkCode(), 0, 999);
                    checkInteger(cellTower.getLocationAreaCode(), 1, 65535);
                    checkInteger(cellTower.getCellId(), 0, 268435455);
                }
            }

<<<<<<< HEAD
            if (position.getNetwork().getWifiAccessPoints() != null) {
                for (WifiAccessPoint wifiAccessPoint : position.getNetwork().getWifiAccessPoints()) {
                    assertTrue("validation failed for mac address with zero value", !wifiAccessPoint.getMacAddress().equals("0"));
                }
            }
        }
=======
        if (position.getNetwork() != null && position.getNetwork().getWifiAccessPoints() != null) {
            for (WifiAccessPoint wifiAccessPoint : position.getNetwork().getWifiAccessPoints()) {
                assertTrue("validation failed for mac address with zero value", !wifiAccessPoint.getMacAddress().equals("0"));
            }
        }

>>>>>>> b8ac0492
    }

    private void checkInteger(Object value, int min, int max) {
        assertNotNull("value is null", value);
        assertTrue("not int or long", value instanceof Integer || value instanceof Long);
        long number = ((Number) value).longValue();
        assertTrue("value too low", number >= min);
        assertTrue("value too high", number <= max);
    }

    protected void verifyCommand(
            BaseProtocolEncoder encoder, Command command, ByteBuf expected) {
        verifyFrame(expected, encoder.encodeCommand(command));
    }

    protected void verifyFrame(ByteBuf expected, Object object) {
        assertNotNull("buffer is null", object);
        assertTrue("not a buffer", object instanceof ByteBuf);
        assertEquals(ByteBufUtil.hexDump(expected), ByteBufUtil.hexDump((ByteBuf) object));
    }

}<|MERGE_RESOLUTION|>--- conflicted
+++ resolved
@@ -311,31 +311,21 @@
             assertTrue(attributes.get(Position.KEY_RESULT) instanceof String);
         }
 
-        if (position.getNetwork() != null) {
-            if (position.getNetwork().getCellTowers() != null) {
-                for (CellTower cellTower : position.getNetwork().getCellTowers()) {
-                    checkInteger(cellTower.getMobileCountryCode(), 0, 999);
-                    checkInteger(cellTower.getMobileNetworkCode(), 0, 999);
-                    checkInteger(cellTower.getLocationAreaCode(), 1, 65535);
-                    checkInteger(cellTower.getCellId(), 0, 268435455);
-                }
+        if (position.getNetwork() != null && position.getNetwork().getCellTowers() != null) {
+            for (CellTower cellTower : position.getNetwork().getCellTowers()) {
+                checkInteger(cellTower.getMobileCountryCode(), 0, 999);
+                checkInteger(cellTower.getMobileNetworkCode(), 0, 999);
+                checkInteger(cellTower.getLocationAreaCode(), 1, 65535);
+                checkInteger(cellTower.getCellId(), 0, 268435455);
             }
-
-<<<<<<< HEAD
-            if (position.getNetwork().getWifiAccessPoints() != null) {
-                for (WifiAccessPoint wifiAccessPoint : position.getNetwork().getWifiAccessPoints()) {
-                    assertTrue("validation failed for mac address with zero value", !wifiAccessPoint.getMacAddress().equals("0"));
-                }
-            }
-        }
-=======
+        }
+
         if (position.getNetwork() != null && position.getNetwork().getWifiAccessPoints() != null) {
             for (WifiAccessPoint wifiAccessPoint : position.getNetwork().getWifiAccessPoints()) {
                 assertTrue("validation failed for mac address with zero value", !wifiAccessPoint.getMacAddress().equals("0"));
             }
         }
 
->>>>>>> b8ac0492
     }
 
     private void checkInteger(Object value, int min, int max) {
