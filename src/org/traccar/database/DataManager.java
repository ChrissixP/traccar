--- conflicted
+++ resolved
@@ -242,14 +242,6 @@
 
     public String getQuery(String action, Class<?> owner, Class<?> property) {
         String queryName;
-<<<<<<< HEAD
-        if (action.equals(ACTION_SELECT_ALL)) {
-            queryName = "database.select" + owner.getSimpleName() + property.getSimpleName() + "s";
-        } else if (action.equals(ACTION_INSERT)) {
-            queryName = "database.link" + owner.getSimpleName() + property.getSimpleName();
-        } else {
-            queryName = "database.unlink" + owner.getSimpleName() + property.getSimpleName();
-=======
         switch (action) {
             case ACTION_SELECT_ALL:
                 queryName = "database.select" + owner.getSimpleName() + property.getSimpleName() + "s";
@@ -260,7 +252,6 @@
             default:
                 queryName = "database.unlink" + owner.getSimpleName() + property.getSimpleName();
                 break;
->>>>>>> 654116f0
         }
         String query = config.getString(queryName);
         if (query == null) {
@@ -341,27 +332,11 @@
     }
 
     public Collection<Position> getPositions(long deviceId, Date from, Date to) throws SQLException {
-<<<<<<< HEAD
-        QueryBuilder queryBuilder = QueryBuilder.create(dataSource, getQuery("database.selectPositions"))
-                                                .setLong("deviceId", deviceId)
-                                                .setDate("from", from)
-                                                .setDate("to", to);
-        Log.info("GET POSITIONS QUERY: " + queryBuilder.getQueryStatement());
-        return queryBuilder.executeQuery(Position.class);
-    }
-
-    public void addPosition(Position position) throws SQLException {
-        position.setId(QueryBuilder.create(dataSource, getQuery(ACTION_INSERT, Position.class), true)
-                .setObject(position)
-                .setDate("serverTime", new Date())
-                .executeUpdate());
-=======
         return QueryBuilder.create(dataSource, getQuery("database.selectPositions"))
                 .setLong("deviceId", deviceId)
                 .setDate("from", from)
                 .setDate("to", to)
                 .executeQuery(Position.class);
->>>>>>> 654116f0
     }
 
     public void updateLatestPosition(Position position) throws SQLException {
@@ -435,7 +410,6 @@
             default:
                 throw new ClassNotFoundException();
         }
-<<<<<<< HEAD
     }
 
     private static String makeNameId(Class<?> clazz) {
@@ -468,40 +442,6 @@
                 .executeQuery(clazz);
     }
 
-=======
-    }
-
-    private static String makeNameId(Class<?> clazz) {
-        String name = clazz.getSimpleName();
-        return Introspector.decapitalize(name) + (!name.contains("Id") ? "Id" : "");
-    }
-
-    public Collection<Permission> getPermissions(Class<? extends BaseModel> owner, Class<? extends BaseModel> property)
-            throws SQLException, ClassNotFoundException {
-        return QueryBuilder.create(dataSource, getQuery(ACTION_SELECT_ALL, owner, property))
-                .executePermissionsQuery();
-    }
-
-    public void linkObject(Class<?> owner, long ownerId, Class<?> property, long propertyId, boolean link)
-            throws SQLException {
-        QueryBuilder.create(dataSource, getQuery(link ? ACTION_INSERT : ACTION_DELETE, owner, property))
-                .setLong(makeNameId(owner), ownerId)
-                .setLong(makeNameId(property), propertyId)
-                .executeUpdate();
-    }
-
-    public <T extends BaseModel> T getObject(Class<T> clazz, long entityId) throws SQLException {
-        return QueryBuilder.create(dataSource, getQuery(ACTION_SELECT, clazz))
-                .setLong("id", entityId)
-                .executeQuerySingle(clazz);
-    }
-
-    public <T extends BaseModel> Collection<T> getObjects(Class<T> clazz) throws SQLException {
-        return QueryBuilder.create(dataSource, getQuery(ACTION_SELECT_ALL, clazz))
-                .executeQuery(clazz);
-    }
-
->>>>>>> 654116f0
     public void addObject(BaseModel entity) throws SQLException {
         entity.setId(QueryBuilder.create(dataSource, getQuery(ACTION_INSERT, entity.getClass()), true)
                 .setObject(entity)
