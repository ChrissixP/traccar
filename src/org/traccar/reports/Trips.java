/*
 * Copyright 2016 Anton Tananaev (anton@traccar.org)
 * Copyright 2016 Andrey Kunitsyn (andrey@traccar.org)
 *
 * Licensed under the Apache License, Version 2.0 (the "License");
 * you may not use this file except in compliance with the License.
 * You may obtain a copy of the License at
 *
 *     http://www.apache.org/licenses/LICENSE-2.0
 *
 * Unless required by applicable law or agreed to in writing, software
 * distributed under the License is distributed on an "AS IS" BASIS,
 * WITHOUT WARRANTIES OR CONDITIONS OF ANY KIND, either express or implied.
 * See the License for the specific language governing permissions and
 * limitations under the License.
 */
package org.traccar.reports;

import java.io.FileInputStream;
import java.io.IOException;
import java.io.InputStream;
import java.io.OutputStream;
import java.sql.SQLException;
import java.util.ArrayList;
import java.util.Collection;
import java.util.Date;

import org.apache.poi.ss.util.WorkbookUtil;
import org.traccar.Context;
import org.traccar.model.Device;
import org.traccar.model.Group;
import org.traccar.reports.model.DeviceReport;
import org.traccar.reports.model.TripReport;

public final class Trips {

    private Trips() {
    }

    private static Collection<TripReport> detectTrips(long deviceId, Date from, Date to) throws SQLException {
        boolean ignoreOdometer = Context.getDeviceManager()
                .lookupAttributeBoolean(deviceId, "report.ignoreOdometer", false, true);

<<<<<<< HEAD
        Collection<TripReport> result = ReportUtils.detectTripsAndStops(
                Context.getDataManager().getPositions(deviceId, from, to),
                Context.getTripsConfig(), ignoreOdometer, TripReport.class);

        return result;
=======
        return ReportUtils.detectTripsAndStops(
                Context.getDataManager().getPositions(deviceId, from, to),
                Context.getTripsConfig(), ignoreOdometer, TripReport.class);
>>>>>>> 654116f0
    }

    public static Collection<TripReport> getObjects(long userId, Collection<Long> deviceIds, Collection<Long> groupIds,
            Date from, Date to) throws SQLException {
        ReportUtils.checkPeriodLimit(from, to);
        ArrayList<TripReport> result = new ArrayList<>();
        for (long deviceId: ReportUtils.getDeviceList(deviceIds, groupIds)) {
            Context.getPermissionsManager().checkDevice(userId, deviceId);
            result.addAll(detectTrips(deviceId, from, to));
        }
        return result;
    }

    public static void getExcel(OutputStream outputStream,
            long userId, Collection<Long> deviceIds, Collection<Long> groupIds,
            Date from, Date to) throws SQLException, IOException {
        ReportUtils.checkPeriodLimit(from, to);
        ArrayList<DeviceReport> devicesTrips = new ArrayList<>();
        ArrayList<String> sheetNames = new ArrayList<>();
        for (long deviceId: ReportUtils.getDeviceList(deviceIds, groupIds)) {
            Context.getPermissionsManager().checkDevice(userId, deviceId);
            Collection<TripReport> trips = detectTrips(deviceId, from, to);
            DeviceReport deviceTrips = new DeviceReport();
            Device device = Context.getIdentityManager().getById(deviceId);
            deviceTrips.setDeviceName(device.getName());
            sheetNames.add(WorkbookUtil.createSafeSheetName(deviceTrips.getDeviceName()));
            if (device.getGroupId() != 0) {
                Group group = Context.getGroupsManager().getById(device.getGroupId());
                if (group != null) {
                    deviceTrips.setGroupName(group.getName());
                }
            }
            deviceTrips.setObjects(trips);
            devicesTrips.add(deviceTrips);
        }
        String templatePath = Context.getConfig().getString("report.templatesPath",
                "templates/export/");
        try (InputStream inputStream = new FileInputStream(templatePath + "/trips.xlsx")) {
            org.jxls.common.Context jxlsContext = ReportUtils.initializeContext(userId);
            jxlsContext.putVar("devices", devicesTrips);
            jxlsContext.putVar("sheetNames", sheetNames);
            jxlsContext.putVar("from", from);
            jxlsContext.putVar("to", to);
            ReportUtils.processTemplateWithSheets(inputStream, outputStream, jxlsContext);
        }
    }

}<|MERGE_RESOLUTION|>--- conflicted
+++ resolved
@@ -41,17 +41,9 @@
         boolean ignoreOdometer = Context.getDeviceManager()
                 .lookupAttributeBoolean(deviceId, "report.ignoreOdometer", false, true);
 
-<<<<<<< HEAD
-        Collection<TripReport> result = ReportUtils.detectTripsAndStops(
-                Context.getDataManager().getPositions(deviceId, from, to),
-                Context.getTripsConfig(), ignoreOdometer, TripReport.class);
-
-        return result;
-=======
         return ReportUtils.detectTripsAndStops(
                 Context.getDataManager().getPositions(deviceId, from, to),
                 Context.getTripsConfig(), ignoreOdometer, TripReport.class);
->>>>>>> 654116f0
     }
 
     public static Collection<TripReport> getObjects(long userId, Collection<Long> deviceIds, Collection<Long> groupIds,
