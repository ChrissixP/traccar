/*
 * Copyright 2012 - 2018 Anton Tananaev (anton@traccar.org)
 *
 * Licensed under the Apache License, Version 2.0 (the "License");
 * you may not use this file except in compliance with the License.
 * You may obtain a copy of the License at
 *
 *     http://www.apache.org/licenses/LICENSE-2.0
 *
 * Unless required by applicable law or agreed to in writing, software
 * distributed under the License is distributed on an "AS IS" BASIS,
 * WITHOUT WARRANTIES OR CONDITIONS OF ANY KIND, either express or implied.
 * See the License for the specific language governing permissions and
 * limitations under the License.
 */
package org.traccar;

import io.netty.channel.Channel;
import io.netty.channel.socket.DatagramChannel;
import io.netty.handler.codec.http.HttpRequestDecoder;
import org.slf4j.Logger;
import org.slf4j.LoggerFactory;
import org.traccar.config.Config;
import org.traccar.database.ConnectionManager;
import org.traccar.database.IdentityManager;
import org.traccar.database.StatisticsManager;
import org.traccar.helper.UnitsConverter;
import org.traccar.model.Device;
import org.traccar.model.Position;

import java.net.InetSocketAddress;
import java.net.SocketAddress;
import java.util.Collection;
import java.util.Date;
import java.util.HashMap;
import java.util.Map;
import java.util.TimeZone;

public abstract class BaseProtocolDecoder extends ExtendedObjectDecoder {

<<<<<<< HEAD
    private final Protocol protocol;

    public long addUnknownDevice(String uniqueId) {
        Device device = new Device();
        device.setName(uniqueId);
        device.setUniqueId(uniqueId);

        String defaultCategory = Context.getConfig().getString("database.registerUnknown.defaultCategory");
        if (defaultCategory != null && !defaultCategory.isEmpty()) {
            device.setCategory(defaultCategory);
        }

        long defaultGroupId = Context.getConfig().getLong("database.registerUnknown.defaultGroupId");
        if (defaultGroupId != 0) {
            device.setGroupId(defaultGroupId);
        }

        try {
            Context.getDeviceManager().addItem(device);
=======
    private static final Logger LOGGER = LoggerFactory.getLogger(BaseProtocolDecoder.class);
>>>>>>> e3e57a15

    private static final String PROTOCOL_UNKNOWN = "unknown";

    private final Config config = Context.getConfig();
    private final IdentityManager identityManager = Context.getIdentityManager();
    private final ConnectionManager connectionManager = Context.getConnectionManager();
    private final StatisticsManager statisticsManager;
    private final Protocol protocol;

    public BaseProtocolDecoder(Protocol protocol) {
        this.protocol = protocol;
        statisticsManager = Main.getInjector() != null ? Main.getInjector().getInstance(StatisticsManager.class) : null;
    }

    public String getProtocolName() {
        return protocol != null ? protocol.getName() : PROTOCOL_UNKNOWN;
    }

    public String getServer(Channel channel, char delimiter) {
        String server = config.getString(getProtocolName() + ".server");
        if (server == null && channel != null) {
            InetSocketAddress address = (InetSocketAddress) channel.localAddress();
            server = address.getAddress().getHostAddress() + ":" + address.getPort();
        }
        return server != null ? server.replace(':', delimiter) : null;
    }

    protected double convertSpeed(double value, String defaultUnits) {
        switch (config.getString(getProtocolName() + ".speed", defaultUnits)) {
            case "kmh":
                return UnitsConverter.knotsFromKph(value);
            case "mps":
                return UnitsConverter.knotsFromMps(value);
            case "mph":
                return UnitsConverter.knotsFromMph(value);
            case "kn":
            default:
                return value;
        }
    }

    protected TimeZone getTimeZone(long deviceId) {
        return getTimeZone(deviceId, "UTC");
    }

    protected TimeZone getTimeZone(long deviceId, String defaultTimeZone) {
        TimeZone result = TimeZone.getTimeZone(defaultTimeZone);
        String timeZoneName = identityManager.lookupAttributeString(deviceId, "decoder.timezone", null, true);
        if (timeZoneName != null) {
            result = TimeZone.getTimeZone(timeZoneName);
        } else {
            int timeZoneOffset = config.getInteger(getProtocolName() + ".timezone", 0);
            if (timeZoneOffset != 0) {
                result.setRawOffset(timeZoneOffset * 1000);
                LOGGER.warn("Config parameter " + getProtocolName() + ".timezone is deprecated");
            }
        }
        return result;
    }

    private DeviceSession channelDeviceSession; // connection-based protocols
    private Map<SocketAddress, DeviceSession> addressDeviceSessions = new HashMap<>(); // connectionless protocols

    private long findDeviceId(SocketAddress remoteAddress, String... uniqueIds) {
        if (uniqueIds.length > 0) {
            long deviceId = 0;
            Device device = null;
            try {
                for (String uniqueId : uniqueIds) {
                    if (uniqueId != null) {
                        device = identityManager.getByUniqueId(uniqueId);
                        if (device != null) {
                            deviceId = device.getId();
                            break;
                        }
                    }
                }
            } catch (Exception e) {
                LOGGER.warn("Find device error", e);
            }
            if (deviceId == 0 && config.getBoolean("database.registerUnknown")) {
                return identityManager.addUnknownDevice(uniqueIds[0]);
            }
            if (device != null && !device.getDisabled() || config.getBoolean("database.storeDisabled")) {
                return deviceId;
            }
            StringBuilder message = new StringBuilder();
            if (deviceId == 0) {
                message.append("Unknown device -");
            } else {
                message.append("Disabled device -");
            }
            for (String uniqueId : uniqueIds) {
                message.append(" ").append(uniqueId);
            }
            if (remoteAddress != null) {
                message.append(" (").append(((InetSocketAddress) remoteAddress).getHostString()).append(")");
            }
            LOGGER.warn(message.toString());
        }
        return 0;
    }

    public DeviceSession getDeviceSession(Channel channel, SocketAddress remoteAddress, String... uniqueIds) {
        if (channel != null && BasePipelineFactory.getHandler(channel.pipeline(), HttpRequestDecoder.class) != null
                || config.getBoolean("decoder.ignoreSessionCache")) {
            long deviceId = findDeviceId(remoteAddress, uniqueIds);
            if (deviceId != 0) {
                if (connectionManager != null) {
                    connectionManager.addActiveDevice(deviceId, protocol, channel, remoteAddress);
                }
                return new DeviceSession(deviceId);
            } else {
                return null;
            }
        }
        if (channel instanceof DatagramChannel) {
            long deviceId = findDeviceId(remoteAddress, uniqueIds);
            DeviceSession deviceSession = addressDeviceSessions.get(remoteAddress);
            if (deviceSession != null && (deviceSession.getDeviceId() == deviceId || uniqueIds.length == 0)) {
                return deviceSession;
            } else if (deviceId != 0) {
                deviceSession = new DeviceSession(deviceId);
                addressDeviceSessions.put(remoteAddress, deviceSession);
                if (connectionManager != null) {
                    connectionManager.addActiveDevice(deviceId, protocol, channel, remoteAddress);
                }
                return deviceSession;
            } else {
                return null;
            }
        } else {
            if (channelDeviceSession == null) {
                long deviceId = findDeviceId(remoteAddress, uniqueIds);
                if (deviceId != 0) {
                    channelDeviceSession = new DeviceSession(deviceId);
                    if (connectionManager != null) {
                        connectionManager.addActiveDevice(deviceId, protocol, channel, remoteAddress);
                    }
                }
            }
            return channelDeviceSession;
        }
    }

    public void getLastLocation(Position position, Date deviceTime) {
        if (position.getDeviceId() != 0) {
            position.setOutdated(true);

            Position last = identityManager.getLastPosition(position.getDeviceId());
            if (last != null) {
                position.setFixTime(last.getFixTime());
                position.setValid(last.getValid());
                position.setLatitude(last.getLatitude());
                position.setLongitude(last.getLongitude());
                position.setAltitude(last.getAltitude());
                position.setSpeed(last.getSpeed());
                position.setCourse(last.getCourse());
                position.setAccuracy(last.getAccuracy());
            } else {
                position.setFixTime(new Date(0));
            }

            if (deviceTime != null) {
                position.setDeviceTime(deviceTime);
            } else {
                position.setDeviceTime(new Date());
            }
        }
    }

    @Override
    protected void onMessageEvent(
            Channel channel, SocketAddress remoteAddress, Object originalMessage, Object decodedMessage) {
        if (statisticsManager != null) {
            statisticsManager.registerMessageReceived();
        }
        Position position = null;
        if (decodedMessage != null) {
            if (decodedMessage instanceof Position) {
                position = (Position) decodedMessage;
            } else if (decodedMessage instanceof Collection) {
                Collection positions = (Collection) decodedMessage;
                if (!positions.isEmpty()) {
                    position = (Position) positions.iterator().next();
                }
            }
        }
        if (position != null) {
            connectionManager.updateDevice(
                    position.getDeviceId(), Device.STATUS_ONLINE, new Date());
        } else {
            DeviceSession deviceSession = getDeviceSession(channel, remoteAddress);
            if (deviceSession != null) {
                connectionManager.updateDevice(
                        deviceSession.getDeviceId(), Device.STATUS_ONLINE, new Date());
            }
        }
    }

    @Override
    protected Object handleEmptyMessage(Channel channel, SocketAddress remoteAddress, Object msg) {
        DeviceSession deviceSession = getDeviceSession(channel, remoteAddress);
        if (config.getBoolean("database.saveEmpty") && deviceSession != null) {
            Position position = new Position(getProtocolName());
            position.setDeviceId(deviceSession.getDeviceId());
            getLastLocation(position, null);
            return position;
        } else {
            return null;
        }
    }

}<|MERGE_RESOLUTION|>--- conflicted
+++ resolved
@@ -38,29 +38,7 @@
 
 public abstract class BaseProtocolDecoder extends ExtendedObjectDecoder {
 
-<<<<<<< HEAD
-    private final Protocol protocol;
-
-    public long addUnknownDevice(String uniqueId) {
-        Device device = new Device();
-        device.setName(uniqueId);
-        device.setUniqueId(uniqueId);
-
-        String defaultCategory = Context.getConfig().getString("database.registerUnknown.defaultCategory");
-        if (defaultCategory != null && !defaultCategory.isEmpty()) {
-            device.setCategory(defaultCategory);
-        }
-
-        long defaultGroupId = Context.getConfig().getLong("database.registerUnknown.defaultGroupId");
-        if (defaultGroupId != 0) {
-            device.setGroupId(defaultGroupId);
-        }
-
-        try {
-            Context.getDeviceManager().addItem(device);
-=======
     private static final Logger LOGGER = LoggerFactory.getLogger(BaseProtocolDecoder.class);
->>>>>>> e3e57a15
 
     private static final String PROTOCOL_UNKNOWN = "unknown";
 
