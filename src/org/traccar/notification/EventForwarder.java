/*
 * Copyright 2016 Anton Tananaev (anton@traccar.org)
 *
 * Licensed under the Apache License, Version 2.0 (the "License");
 * you may not use this file except in compliance with the License.
 * You may obtain a copy of the License at
 *
 *     http://www.apache.org/licenses/LICENSE-2.0
 *
 * Unless required by applicable law or agreed to in writing, software
 * distributed under the License is distributed on an "AS IS" BASIS,
 * WITHOUT WARRANTIES OR CONDITIONS OF ANY KIND, either express or implied.
 * See the License for the specific language governing permissions and
 * limitations under the License.
 */
package org.traccar.notification;

import com.fasterxml.jackson.core.JsonProcessingException;
import com.ning.http.client.AsyncHttpClient.BoundRequestBuilder;
<<<<<<< HEAD
import java.util.Arrays;
=======
import java.util.Collections;
>>>>>>> 654116f0
import java.util.List;

import org.traccar.Context;
import org.traccar.helper.Log;
import org.traccar.model.Device;
import org.traccar.model.Event;
import org.traccar.model.Geofence;
import org.traccar.model.Position;

import java.nio.charset.StandardCharsets;
import java.util.HashMap;
import java.util.Map;
import com.ning.http.client.FluentCaseInsensitiveStringsMap;

public abstract class EventForwarder {

    private final String url;
    private final String header;

    public EventForwarder() {
        url = Context.getConfig().getString("event.forward.url", "http://localhost/");
        header = Context.getConfig().getString("event.forward.header");
    }

    private static final String KEY_POSITION = "position";
    private static final String KEY_EVENT = "event";
    private static final String KEY_GEOFENCE = "geofence";
    private static final String KEY_DEVICE = "device";

    public final void forwardEvent(Event event, Position position) {

        BoundRequestBuilder requestBuilder = Context.getAsyncHttpClient().preparePost(url);
        requestBuilder.setBodyEncoding(StandardCharsets.UTF_8.name());

        requestBuilder.addHeader("Content-Type", getContentType());

        if (header != null && !header.isEmpty()) {
            FluentCaseInsensitiveStringsMap params = new FluentCaseInsensitiveStringsMap();
            params.putAll(splitIntoKeyValues(header, ":"));
            requestBuilder.setHeaders(params);
        }

        setContent(event, position, requestBuilder);
        requestBuilder.execute();
    }

    protected Map<String, List<String>> splitIntoKeyValues(String params, String separator) {

        String[] splitedLine;
        Map<String, List<String>> paramsMap = new HashMap<>();
        String[] paramsLines = params.split("\\r?\\n");

        for (String paramLine: paramsLines) {
            splitedLine = paramLine.split(separator, 2);
            if (splitedLine.length == 2) {
<<<<<<< HEAD
                paramsMap.put(splitedLine[0].trim(), Arrays.asList(splitedLine[1].trim()));
=======
                paramsMap.put(splitedLine[0].trim(), Collections.singletonList(splitedLine[1].trim()));
>>>>>>> 654116f0
            }
        }
        return paramsMap;
    }

    protected String prepareJsonPayload(Event event, Position position) {
        Map<String, Object> data = new HashMap<>();
        data.put(KEY_EVENT, event);
        if (position != null) {
            data.put(KEY_POSITION, position);
        }
        if (event.getDeviceId() != 0) {
            Device device = Context.getIdentityManager().getById(event.getDeviceId());
            if (device != null) {
                data.put(KEY_DEVICE, device);
            }
        }
        if (event.getGeofenceId() != 0) {
<<<<<<< HEAD
            Geofence geofence = (Geofence) Context.getGeofenceManager().getById(event.getGeofenceId());
=======
            Geofence geofence = Context.getGeofenceManager().getById(event.getGeofenceId());
>>>>>>> 654116f0
            if (geofence != null) {
                data.put(KEY_GEOFENCE, geofence);
            }
        }
        try {
            return Context.getObjectMapper().writeValueAsString(data);
        } catch (JsonProcessingException e) {
            Log.warning(e);
            return null;
        }
    }

    protected abstract String getContentType();
    protected abstract void setContent(Event event, Position position, BoundRequestBuilder requestBuilder);

}<|MERGE_RESOLUTION|>--- conflicted
+++ resolved
@@ -17,11 +17,7 @@
 
 import com.fasterxml.jackson.core.JsonProcessingException;
 import com.ning.http.client.AsyncHttpClient.BoundRequestBuilder;
-<<<<<<< HEAD
-import java.util.Arrays;
-=======
 import java.util.Collections;
->>>>>>> 654116f0
 import java.util.List;
 
 import org.traccar.Context;
@@ -77,11 +73,7 @@
         for (String paramLine: paramsLines) {
             splitedLine = paramLine.split(separator, 2);
             if (splitedLine.length == 2) {
-<<<<<<< HEAD
-                paramsMap.put(splitedLine[0].trim(), Arrays.asList(splitedLine[1].trim()));
-=======
                 paramsMap.put(splitedLine[0].trim(), Collections.singletonList(splitedLine[1].trim()));
->>>>>>> 654116f0
             }
         }
         return paramsMap;
@@ -100,11 +92,7 @@
             }
         }
         if (event.getGeofenceId() != 0) {
-<<<<<<< HEAD
-            Geofence geofence = (Geofence) Context.getGeofenceManager().getById(event.getGeofenceId());
-=======
             Geofence geofence = Context.getGeofenceManager().getById(event.getGeofenceId());
->>>>>>> 654116f0
             if (geofence != null) {
                 data.put(KEY_GEOFENCE, geofence);
             }
