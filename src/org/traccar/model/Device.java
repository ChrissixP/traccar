--- conflicted
+++ resolved
@@ -21,11 +21,7 @@
 import org.traccar.database.QueryExtended;
 import org.traccar.database.QueryIgnore;
 
-<<<<<<< HEAD
-public class Device extends ExtendedModel {
-=======
 public class Device extends GroupedModel {
->>>>>>> 654116f0
 
     private String name;
 
@@ -153,7 +149,6 @@
         this.disabled = disabled;
     }
 
-<<<<<<< HEAD
     private String registrationNumber;
 
     public String getRegistrationNumber() {
@@ -163,6 +158,4 @@
     public void setRegistrationNumber(String registrationNumber) {
         this.registrationNumber = registrationNumber;
     }
-=======
->>>>>>> 654116f0
 }