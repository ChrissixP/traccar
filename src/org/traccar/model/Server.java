--- conflicted
+++ resolved
@@ -149,15 +149,6 @@
     }
 
     private boolean limitCommands;
-<<<<<<< HEAD
-
-    public boolean getLimitCommands() {
-        return limitCommands;
-    }
-
-    public void setLimitCommands(boolean limitCommands) {
-        this.limitCommands = limitCommands;
-=======
 
     public boolean getLimitCommands() {
         return limitCommands;
@@ -175,6 +166,5 @@
 
     public void setPoiLayer(String poiLayer) {
         this.poiLayer = poiLayer;
->>>>>>> 654116f0
     }
 }