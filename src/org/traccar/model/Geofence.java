/*
 * Copyright 2016 Anton Tananaev (anton@traccar.org)
 *
 * Licensed under the Apache License, Version 2.0 (the "License");
 * you may not use this file except in compliance with the License.
 * You may obtain a copy of the License at
 *
 *     http://www.apache.org/licenses/LICENSE-2.0
 *
 * Unless required by applicable law or agreed to in writing, software
 * distributed under the License is distributed on an "AS IS" BASIS,
 * WITHOUT WARRANTIES OR CONDITIONS OF ANY KIND, either express or implied.
 * See the License for the specific language governing permissions and
 * limitations under the License.
 */
package org.traccar.model;

import java.text.ParseException;

import org.traccar.Context;
import org.traccar.database.QueryIgnore;
import org.traccar.geofence.GeofenceCircle;
import org.traccar.geofence.GeofenceGeometry;
import org.traccar.geofence.GeofencePolygon;
import org.traccar.geofence.GeofencePolyline;

import com.fasterxml.jackson.annotation.JsonIgnore;

<<<<<<< HEAD
public class Geofence extends ExtendedModel {
=======
public class Geofence extends ScheduledModel {
>>>>>>> 654116f0

    public static final String TYPE_GEOFENCE_CILCLE = "geofenceCircle";
    public static final String TYPE_GEOFENCE_POLYGON = "geofencePolygon";
    public static final String TYPE_GEOFENCE_POLYLINE = "geofencePolyline";

    private String name;

    public String getName() {
        return name;
    }

    public void setName(String name) {
        this.name = name;
    }

    private String description;

    public String getDescription() {
        return description;
    }

    public void setDescription(String description) {
        this.description = description;
    }

    private String area;

    public String getArea() {
        return area;
    }

    public void setArea(String area) throws ParseException {

        if (area.startsWith("CIRCLE")) {
            geometry = new GeofenceCircle(area);
        } else if (area.startsWith("POLYGON")) {
            geometry = new GeofencePolygon(area);
        } else if (area.startsWith("LINESTRING")) {
            geometry = new GeofencePolyline(area, Context.getConfig().getDouble("geofence.polylineDistance", 25));
        } else {
            throw new ParseException("Unknown geometry type", 0);
        }

        this.area = area;
    }

    private GeofenceGeometry geometry;

    @QueryIgnore
    @JsonIgnore
    public GeofenceGeometry getGeometry() {
        return geometry;
    }

    @QueryIgnore
    @JsonIgnore
    public void setGeometry(GeofenceGeometry geometry) {
        area = geometry.toWkt();
        this.geometry = geometry;
    }
}<|MERGE_RESOLUTION|>--- conflicted
+++ resolved
@@ -26,11 +26,7 @@
 
 import com.fasterxml.jackson.annotation.JsonIgnore;
 
-<<<<<<< HEAD
-public class Geofence extends ExtendedModel {
-=======
 public class Geofence extends ScheduledModel {
->>>>>>> 654116f0
 
     public static final String TYPE_GEOFENCE_CILCLE = "geofenceCircle";
     public static final String TYPE_GEOFENCE_POLYGON = "geofencePolygon";
