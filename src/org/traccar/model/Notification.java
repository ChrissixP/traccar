--- conflicted
+++ resolved
@@ -15,11 +15,7 @@
  */
 package org.traccar.model;
 
-<<<<<<< HEAD
-public class Notification extends ExtendedModel {
-=======
 public class Notification extends ScheduledModel {
->>>>>>> 654116f0
 
     private boolean always;
 
