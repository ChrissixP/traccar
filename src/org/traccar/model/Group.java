/*
 * Copyright 2016 - 2018 Anton Tananaev (anton@traccar.org)
 *
 * Licensed under the Apache License, Version 2.0 (the "License");
 * you may not use this file except in compliance with the License.
 * You may obtain a copy of the License at
 *
 *     http://www.apache.org/licenses/LICENSE-2.0
 *
 * Unless required by applicable law or agreed to in writing, software
 * distributed under the License is distributed on an "AS IS" BASIS,
 * WITHOUT WARRANTIES OR CONDITIONS OF ANY KIND, either express or implied.
 * See the License for the specific language governing permissions and
 * limitations under the License.
 */
package org.traccar.model;

<<<<<<< HEAD
public class Group extends ExtendedModel {
=======
public class Group extends GroupedModel {
>>>>>>> 654116f0

    private String name;

    public String getName() {
        return name;
    }

    public void setName(String name) {
        this.name = name;
    }

}<|MERGE_RESOLUTION|>--- conflicted
+++ resolved
@@ -15,11 +15,7 @@
  */
 package org.traccar.model;
 
-<<<<<<< HEAD
-public class Group extends ExtendedModel {
-=======
 public class Group extends GroupedModel {
->>>>>>> 654116f0
 
     private String name;
 
