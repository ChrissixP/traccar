--- conflicted
+++ resolved
@@ -25,24 +25,6 @@
 
     @Override
     public String formatValue(String key, Object value) {
-<<<<<<< HEAD
-
-        if (key.equals(Command.KEY_ENABLE)) {
-            return (Boolean) value ? "1" : "0";
-        } else if (key.equals(Command.KEY_TIMEZONE)) {
-            return String.format("%+03d", TimeZone.getTimeZone((String) value).getRawOffset() / 3600000);
-        } else if (key.equals(Command.KEY_INDEX)) {
-            switch (((Number) value).intValue()) {
-                case 0:
-                    return "A";
-                case 1:
-                    return "B";
-                case 2:
-                    return "C";
-                default:
-                    return null;
-            }
-=======
         switch (key) {
             case Command.KEY_ENABLE:
                 return (Boolean) value ? "1" : "0";
@@ -61,7 +43,6 @@
                 }
             default:
                 return null;
->>>>>>> 654116f0
         }
     }
 
