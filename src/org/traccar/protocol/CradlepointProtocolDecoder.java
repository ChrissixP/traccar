--- conflicted
+++ resolved
@@ -65,12 +65,7 @@
             return null;
         }
 
-<<<<<<< HEAD
-        Position position = new Position();
-        position.setProtocol(getProtocolName());
-=======
         Position position = new Position(getProtocolName());
->>>>>>> 654116f0
         position.setDeviceId(deviceSession.getDeviceId());
 
         int time = parser.nextInt();
