--- conflicted
+++ resolved
@@ -170,11 +170,7 @@
         }
     }
 
-<<<<<<< HEAD
-    private void sendResponse(Channel channel, boolean extended, int type, ChannelBuffer content) {
-=======
     private void sendResponse(Channel channel, boolean extended, int type, int index, ChannelBuffer content) {
->>>>>>> 654116f0
         if (channel != null) {
             ChannelBuffer response = ChannelBuffers.dynamicBuffer();
             int length = 5 + (content != null ? content.readableBytes() : 0);
@@ -189,11 +185,7 @@
             if (content != null) {
                 response.writeBytes(content);
             }
-<<<<<<< HEAD
-            response.writeShort(++serverIndex);
-=======
             response.writeShort(index);
->>>>>>> 654116f0
             response.writeShort(Checksum.crc16(Checksum.CRC16_X25,
                     response.toByteBuffer(2, response.writerIndex() - 2)));
             response.writeByte('\r'); response.writeByte('\n'); // ending
@@ -207,11 +199,7 @@
         content.writeInt(pictureId);
         content.writeInt(photo.writerIndex());
         content.writeShort(Math.min(photo.writableBytes(), 1024));
-<<<<<<< HEAD
-        sendResponse(channel, false, MSG_X1_PHOTO_DATA, content);
-=======
         sendResponse(channel, false, MSG_X1_PHOTO_DATA, 0, content);
->>>>>>> 654116f0
     }
 
     private boolean decodeGps(Position position, ChannelBuffer buf, boolean hasLength) {
@@ -420,23 +408,13 @@
             }
 
             if (getDeviceSession(channel, remoteAddress, imei) != null) {
-<<<<<<< HEAD
-                sendResponse(channel, false, type, null);
-=======
                 sendResponse(channel, false, type, buf.getShort(buf.writerIndex() - 6), null);
->>>>>>> 654116f0
             }
 
         } else if (type == MSG_HEARTBEAT) {
 
-<<<<<<< HEAD
-            Position position = new Position();
-            position.setDeviceId(deviceSession.getDeviceId());
-            position.setProtocol(getProtocolName());
-=======
             Position position = new Position(getProtocolName());
             position.setDeviceId(deviceSession.getDeviceId());
->>>>>>> 654116f0
 
             getLastLocation(position, null);
 
@@ -445,11 +423,7 @@
             position.set(Position.KEY_IGNITION, BitUtil.check(status, 1));
             position.set(Position.KEY_CHARGE, BitUtil.check(status, 2));
 
-<<<<<<< HEAD
-            sendResponse(channel, false, type, null);
-=======
             sendResponse(channel, false, type, buf.getShort(buf.writerIndex() - 6), null);
->>>>>>> 654116f0
 
             return position;
 
@@ -460,11 +434,7 @@
             content.writeByte(response.length());
             content.writeInt(0);
             content.writeBytes(response.getBytes(StandardCharsets.US_ASCII));
-<<<<<<< HEAD
-            sendResponse(channel, true, MSG_ADDRESS_RESPONSE, content);
-=======
             sendResponse(channel, true, MSG_ADDRESS_RESPONSE, 0, content);
->>>>>>> 654116f0
 
         } else if (type == MSG_TIME_REQUEST) {
 
@@ -476,11 +446,7 @@
             content.writeByte(calendar.get(Calendar.HOUR_OF_DAY));
             content.writeByte(calendar.get(Calendar.MINUTE));
             content.writeByte(calendar.get(Calendar.SECOND));
-<<<<<<< HEAD
-            sendResponse(channel, false, MSG_TIME_REQUEST, content);
-=======
             sendResponse(channel, false, MSG_TIME_REQUEST, 0, content);
->>>>>>> 654116f0
 
         } else if (type == MSG_X1_GPS) {
 
@@ -531,14 +497,8 @@
 
     private Object decodeWifi(ChannelBuffer buf, DeviceSession deviceSession) throws Exception {
 
-<<<<<<< HEAD
-        Position position = new Position();
-        position.setDeviceId(deviceSession.getDeviceId());
-        position.setProtocol(getProtocolName());
-=======
         Position position = new Position(getProtocolName());
         position.setDeviceId(deviceSession.getDeviceId());
->>>>>>> 654116f0
 
         DateBuilder dateBuilder = new DateBuilder()
                 .setYear(BcdUtil.readInteger(buf, 2))
@@ -575,14 +535,8 @@
     private Object decodeBasicOther(Channel channel, ChannelBuffer buf,
             DeviceSession deviceSession, int type, int dataLength) throws Exception {
 
-<<<<<<< HEAD
-        Position position = new Position();
-        position.setDeviceId(deviceSession.getDeviceId());
-        position.setProtocol(getProtocolName());
-=======
         Position position = new Position(getProtocolName());
         position.setDeviceId(deviceSession.getDeviceId());
->>>>>>> 654116f0
 
         if (type == MSG_LBS_MULTIPLE || type == MSG_LBS_EXTEND || type == MSG_LBS_WIFI
                 || type == MSG_LBS_2 || type == MSG_WIFI_3) {
@@ -606,15 +560,9 @@
                     network.addCellTower(CellTower.from(BitUtil.to(mcc, 15), mnc, lac, cid, rssi));
                 }
             }
-<<<<<<< HEAD
 
             buf.readUnsignedByte(); // time leads
 
-=======
-
-            buf.readUnsignedByte(); // time leads
-
->>>>>>> 654116f0
             if (type != MSG_LBS_MULTIPLE && type != MSG_LBS_2) {
                 int wifiCount = buf.readUnsignedByte();
                 for (int i = 0; i < wifiCount; i++) {
@@ -623,7 +571,6 @@
                             mac.substring(0, mac.length() - 1), buf.readUnsignedByte()));
                 }
             }
-<<<<<<< HEAD
 
             position.setNetwork(network);
 
@@ -631,15 +578,6 @@
 
             getLastLocation(position, null);
 
-=======
-
-            position.setNetwork(network);
-
-        } else if (type == MSG_STRING) {
-
-            getLastLocation(position, null);
-
->>>>>>> 654116f0
             int commandLength = buf.readUnsignedByte();
 
             if (commandLength > 0) {
@@ -678,11 +616,7 @@
 
             buf.skipBytes(dataLength);
             if (type != MSG_COMMAND_0 && type != MSG_COMMAND_1 && type != MSG_COMMAND_2) {
-<<<<<<< HEAD
-                sendResponse(channel, false, type, null);
-=======
                 sendResponse(channel, false, type, buf.getShort(buf.writerIndex() - 6), null);
->>>>>>> 654116f0
             }
             return null;
 
@@ -696,11 +630,7 @@
             position.set(Position.KEY_GEOFENCE, buf.readUnsignedByte());
         }
 
-<<<<<<< HEAD
-        sendResponse(channel, false, type, null);
-=======
         sendResponse(channel, false, type, buf.getShort(buf.writerIndex() - 6), null);
->>>>>>> 654116f0
 
         return position;
     }
@@ -774,12 +704,8 @@
                 sendPhotoRequest(channel, pictureId);
             } else {
                 Device device = Context.getDeviceManager().getById(deviceSession.getDeviceId());
-<<<<<<< HEAD
-                Context.getMediaManager().writeFile(device.getUniqueId(), photo, "jpg");
-=======
                 position.set(
                         Position.KEY_IMAGE, Context.getMediaManager().writeFile(device.getUniqueId(), photo, "jpg"));
->>>>>>> 654116f0
                 photos.remove(pictureId);
             }
 
@@ -824,11 +750,7 @@
 
             buf.skipBytes(buf.readUnsignedByte()); // reserved extension
 
-<<<<<<< HEAD
-            sendResponse(channel, true, type, null);
-=======
             sendResponse(channel, true, type, buf.getShort(buf.writerIndex() - 6), null);
->>>>>>> 654116f0
 
             return position;
 
