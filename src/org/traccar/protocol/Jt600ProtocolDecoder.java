/*
 * Copyright 2012 - 2017 Anton Tananaev (anton@traccar.org)
 *
 * Licensed under the Apache License, Version 2.0 (the "License");
 * you may not use this file except in compliance with the License.
 * You may obtain a copy of the License at
 *
 *     http://www.apache.org/licenses/LICENSE-2.0
 *
 * Unless required by applicable law or agreed to in writing, software
 * distributed under the License is distributed on an "AS IS" BASIS,
 * WITHOUT WARRANTIES OR CONDITIONS OF ANY KIND, either express or implied.
 * See the License for the specific language governing permissions and
 * limitations under the License.
 */
package org.traccar.protocol;

import org.jboss.netty.buffer.ChannelBuffer;
import org.jboss.netty.buffer.ChannelBuffers;
import org.jboss.netty.channel.Channel;
import org.traccar.BaseProtocolDecoder;
import org.traccar.DeviceSession;
import org.traccar.helper.BcdUtil;
import org.traccar.helper.BitBuffer;
import org.traccar.helper.BitUtil;
import org.traccar.helper.DateBuilder;
import org.traccar.helper.Parser;
import org.traccar.helper.PatternBuilder;
import org.traccar.helper.UnitsConverter;
import org.traccar.model.CellTower;
import org.traccar.model.Network;
import org.traccar.model.Position;

import java.net.SocketAddress;
import java.nio.charset.StandardCharsets;
import java.util.LinkedList;
import java.util.List;
import java.util.regex.Pattern;

public class Jt600ProtocolDecoder extends BaseProtocolDecoder {

    public Jt600ProtocolDecoder(Jt600Protocol protocol) {
        super(protocol);
    }

    private static double convertCoordinate(int raw) {
        int degrees = raw / 1000000;
        double minutes = (raw % 1000000) / 10000.0;
        return degrees + minutes / 60;
    }

    private List<Position> decodeBinary(ChannelBuffer buf, Channel channel, SocketAddress remoteAddress) {

        List<Position> positions = new LinkedList<>();

        buf.readByte(); // header

        boolean longFormat = buf.getUnsignedByte(buf.readerIndex()) == 0x75;

        String id = String.valueOf(Long.parseLong(ChannelBuffers.hexDump(buf.readBytes(5))));
        DeviceSession deviceSession = getDeviceSession(channel, remoteAddress, id);
        if (deviceSession == null) {
            return null;
        }

        int protocolVersion = 0;
        if (longFormat) {
            protocolVersion = buf.readUnsignedByte();
        }

        int version = BitUtil.from(buf.readUnsignedByte(), 4);
        buf.readUnsignedShort(); // length

        while (buf.readableBytes() > 1) {

<<<<<<< HEAD
            Position position = new Position();
            position.setProtocol(getProtocolName());
=======
            Position position = new Position(getProtocolName());
>>>>>>> 654116f0
            position.setDeviceId(deviceSession.getDeviceId());

            DateBuilder dateBuilder = new DateBuilder()
                    .setDay(BcdUtil.readInteger(buf, 2))
                    .setMonth(BcdUtil.readInteger(buf, 2))
                    .setYear(BcdUtil.readInteger(buf, 2))
                    .setHour(BcdUtil.readInteger(buf, 2))
                    .setMinute(BcdUtil.readInteger(buf, 2))
                    .setSecond(BcdUtil.readInteger(buf, 2));
            position.setTime(dateBuilder.getDate());

            double latitude = convertCoordinate(BcdUtil.readInteger(buf, 8));
            double longitude = convertCoordinate(BcdUtil.readInteger(buf, 9));

            byte flags = buf.readByte();
            position.setValid((flags & 0x1) == 0x1);
            if ((flags & 0x2) == 0) {
                latitude = -latitude;
            }
            position.setLatitude(latitude);
            if ((flags & 0x4) == 0) {
                longitude = -longitude;
            }
            position.setLongitude(longitude);

            position.setSpeed(BcdUtil.readInteger(buf, 2));
            position.setCourse(buf.readUnsignedByte() * 2.0);

            if (longFormat) {

                position.set(Position.KEY_ODOMETER, buf.readUnsignedInt() * 1000);
                position.set(Position.KEY_SATELLITES, buf.readUnsignedByte());

                buf.readUnsignedInt(); // vehicle id combined

                position.set(Position.KEY_STATUS, buf.readUnsignedShort());

                int battery = buf.readUnsignedByte();
                if (battery == 0xff) {
                    position.set(Position.KEY_CHARGE, true);
                } else {
                    position.set(Position.KEY_BATTERY_LEVEL, battery);
                }

                CellTower cellTower = CellTower.fromCidLac(buf.readUnsignedShort(), buf.readUnsignedShort());
                cellTower.setSignalStrength((int) buf.readUnsignedByte());
                position.setNetwork(new Network(cellTower));

                if (protocolVersion == 0x17) {
                    buf.readUnsignedByte(); // geofence id
                    buf.skipBytes(3); // reserved
                }

            } else if (version == 1) {

                position.set(Position.KEY_SATELLITES, buf.readUnsignedByte());
                position.set(Position.KEY_POWER, buf.readUnsignedByte());
<<<<<<< HEAD

                buf.readByte(); // other flags and sensors

                position.setAltitude(buf.readUnsignedShort());

                int cid = buf.readUnsignedShort();
                int lac = buf.readUnsignedShort();
                int rssi = buf.readUnsignedByte();

                if (cid != 0 && lac != 0) {
                    CellTower cellTower = CellTower.fromCidLac(cid, lac);
                    cellTower.setSignalStrength(rssi);
                    position.setNetwork(new Network(cellTower));
                } else {
                    position.set(Position.KEY_RSSI, rssi);
                }

=======

                buf.readByte(); // other flags and sensors

                position.setAltitude(buf.readUnsignedShort());

                int cid = buf.readUnsignedShort();
                int lac = buf.readUnsignedShort();
                int rssi = buf.readUnsignedByte();

                if (cid != 0 && lac != 0) {
                    CellTower cellTower = CellTower.fromCidLac(cid, lac);
                    cellTower.setSignalStrength(rssi);
                    position.setNetwork(new Network(cellTower));
                } else {
                    position.set(Position.KEY_RSSI, rssi);
                }

>>>>>>> 654116f0
            } else if (version == 2) {

                int fuel = buf.readUnsignedByte() << 8;

                position.set(Position.KEY_STATUS, buf.readUnsignedInt());
                position.set(Position.KEY_ODOMETER, buf.readUnsignedInt() * 1000);

                fuel += buf.readUnsignedByte();
                position.set(Position.KEY_FUEL_LEVEL, fuel);

            } else if (version == 3) {

                BitBuffer bitBuffer = new BitBuffer(buf);

                position.set("fuel1", bitBuffer.readUnsigned(12));
                position.set("fuel2", bitBuffer.readUnsigned(12));
                position.set("fuel3", bitBuffer.readUnsigned(12));
                position.set(Position.KEY_ODOMETER, bitBuffer.readUnsigned(20) * 1000);

                int status = bitBuffer.readUnsigned(24);
                position.set(Position.KEY_IGNITION, BitUtil.check(status, 0));
                position.set(Position.KEY_STATUS, status);

            }

            positions.add(position);

        }

        buf.readUnsignedByte(); // index

        return positions;
    }

    private static final Pattern PATTERN_W01 = new PatternBuilder()
            .text("(")
            .number("(d+),")                     // id
            .text("W01,")                        // type
            .number("(ddd)(dd.dddd),")           // longitude
            .expression("([EW]),")
            .number("(dd)(dd.dddd),")            // latitude
            .expression("([NS]),")
            .expression("([AV]),")               // validity
            .number("(dd)(dd)(dd),")             // date (ddmmyy)
            .number("(dd)(dd)(dd),")             // time (hhmmss)
            .number("(d+),")                     // speed
            .number("(d+),")                     // course
            .number("(d+),")                     // power
            .number("(d+),")                     // gps signal
            .number("(d+),")                     // gsm signal
            .number("(d+),")                     // alert type
            .any()
            .compile();

    private Position decodeW01(String sentence, Channel channel, SocketAddress remoteAddress) {

        Parser parser = new Parser(PATTERN_W01, sentence);
        if (!parser.matches()) {
            return null;
        }

        DeviceSession deviceSession = getDeviceSession(channel, remoteAddress, parser.next());
        if (deviceSession == null) {
            return null;
        }

        Position position = new Position(getProtocolName());
        position.setDeviceId(deviceSession.getDeviceId());

        position.setLongitude(parser.nextCoordinate());
        position.setLatitude(parser.nextCoordinate());
        position.setValid(parser.next().equals("A"));

        position.setTime(parser.nextDateTime(Parser.DateTimeFormat.DMY_HMS));

        position.setSpeed(UnitsConverter.knotsFromKph(parser.nextDouble(0)));
        position.setCourse(parser.nextDouble(0));

        position.set(Position.KEY_POWER, parser.nextDouble(0));
        position.set(Position.KEY_GPS, parser.nextInt(0));
        position.set(Position.KEY_RSSI, parser.nextInt(0));
        position.set("alertType", parser.nextInt(0));

        return position;
    }

    private static final Pattern PATTERN_U01 = new PatternBuilder()
            .text("(")
            .number("(d+),")                     // id
            .number("(Udd),")                    // type
            .number("d+,").optional()            // alarm
            .number("(dd)(dd)(dd),")             // date (ddmmyy)
            .number("(dd)(dd)(dd),")             // time (hhmmss)
            .expression("([TF]),")               // validity
            .number("(d+.d+),([NS]),")           // latitude
            .number("(d+.d+),([EW]),")           // longitude
            .number("(d+.?d*),")                 // speed
            .number("(d+),")                     // course
            .number("(d+),")                     // satellites
            .number("(d+)%,")                    // battery
            .expression("([01]+),")              // status
            .number("(d+),")                     // cid
            .number("(d+),")                     // lac
            .number("(d+),")                     // gsm signal
            .number("(d+),")                     // odometer
            .number("(d+)")                      // serial number
            .number(",(xx)").optional()          // checksum
            .any()
            .compile();

    private Position decodeU01(String sentence, Channel channel, SocketAddress remoteAddress) {

        Parser parser = new Parser(PATTERN_U01, sentence);
        if (!parser.matches()) {
            return null;
        }

        DeviceSession deviceSession = getDeviceSession(channel, remoteAddress, parser.next());
        if (deviceSession == null) {
            return null;
        }

        String type = parser.next();

        Position position = new Position(getProtocolName());
        position.setDeviceId(deviceSession.getDeviceId());

        position.setTime(parser.nextDateTime(Parser.DateTimeFormat.DMY_HMS));

        position.setValid(parser.next().equals("T"));
        position.setLatitude(parser.nextCoordinate(Parser.CoordinateFormat.DEG_HEM));
        position.setLongitude(parser.nextCoordinate(Parser.CoordinateFormat.DEG_HEM));

        position.setSpeed(UnitsConverter.knotsFromMph(parser.nextDouble(0)));
        position.setCourse(parser.nextDouble(0));

        position.set(Position.KEY_SATELLITES, parser.nextInt(0));
        position.set(Position.KEY_BATTERY_LEVEL, parser.nextInt(0));
        position.set(Position.KEY_STATUS, parser.nextBinInt(0));

        CellTower cellTower = CellTower.fromCidLac(parser.nextInt(0), parser.nextInt(0));
        cellTower.setSignalStrength(parser.nextInt(0));
        position.setNetwork(new Network(cellTower));

        position.set(Position.KEY_ODOMETER, parser.nextLong(0) * 1000);
        position.set(Position.KEY_INDEX, parser.nextInt(0));

        if (channel != null) {
            if (type.equals("U01") || type.equals("U02") || type.equals("U03")) {
                channel.write("(S39)");
            } else if (type.equals("U06")) {
                channel.write("(S20)");
            }
        }

        return position;
    }

    @Override
    protected Object decode(
            Channel channel, SocketAddress remoteAddress, Object msg) throws Exception {

        ChannelBuffer buf = (ChannelBuffer) msg;
        char first = (char) buf.getByte(0);

        if (first == '$') {
            return decodeBinary(buf, channel, remoteAddress);
        } else if (first == '(') {
            String sentence = buf.toString(StandardCharsets.US_ASCII);
            if (sentence.contains("W01")) {
                return decodeW01(sentence, channel, remoteAddress);
            } else {
                return decodeU01(sentence, channel, remoteAddress);
            }
        }

        return null;
    }

}<|MERGE_RESOLUTION|>--- conflicted
+++ resolved
@@ -73,12 +73,7 @@
 
         while (buf.readableBytes() > 1) {
 
-<<<<<<< HEAD
-            Position position = new Position();
-            position.setProtocol(getProtocolName());
-=======
             Position position = new Position(getProtocolName());
->>>>>>> 654116f0
             position.setDeviceId(deviceSession.getDeviceId());
 
             DateBuilder dateBuilder = new DateBuilder()
@@ -136,7 +131,6 @@
 
                 position.set(Position.KEY_SATELLITES, buf.readUnsignedByte());
                 position.set(Position.KEY_POWER, buf.readUnsignedByte());
-<<<<<<< HEAD
 
                 buf.readByte(); // other flags and sensors
 
@@ -154,25 +148,6 @@
                     position.set(Position.KEY_RSSI, rssi);
                 }
 
-=======
-
-                buf.readByte(); // other flags and sensors
-
-                position.setAltitude(buf.readUnsignedShort());
-
-                int cid = buf.readUnsignedShort();
-                int lac = buf.readUnsignedShort();
-                int rssi = buf.readUnsignedByte();
-
-                if (cid != 0 && lac != 0) {
-                    CellTower cellTower = CellTower.fromCidLac(cid, lac);
-                    cellTower.setSignalStrength(rssi);
-                    position.setNetwork(new Network(cellTower));
-                } else {
-                    position.set(Position.KEY_RSSI, rssi);
-                }
-
->>>>>>> 654116f0
             } else if (version == 2) {
 
                 int fuel = buf.readUnsignedByte() << 8;
