--- conflicted
+++ resolved
@@ -50,32 +50,19 @@
             buf.writeBytes(ChannelBuffers.wrappedBuffer(DatatypeConverter.parseHexBinary('0' + uniqueId)));
         }
 
-<<<<<<< HEAD
         buf.writeShort(EelinkProtocolDecoder.HEADER_KEY);
         buf.writeByte(EelinkProtocolDecoder.MSG_DOWNLINK);
-        buf.writeShort(2 + 1 + 4 + content.length()); // data length
+        buf.writeShort(2 + (content != null ? content.readableBytes() : 0)); // length
         buf.writeShort(0); // index
-
-        buf.writeByte(EelinkProtocolDecoder.MSG_SIGN_COMMAND);
-        buf.writeInt(0); // server id
-        buf.writeBytes(content.getBytes(StandardCharsets.UTF_8));
-=======
-        buf.writeByte(0x67);
-        buf.writeByte(0x67);
-        buf.writeByte(type);
-        buf.writeShort(2 + (content != null ? content.readableBytes() : 0)); // length
-        buf.writeShort(index);
 
         if (content != null) {
             buf.writeBytes(content);
         }
->>>>>>> aa4a0112
 
         ChannelBuffer result = ChannelBuffers.dynamicBuffer();
 
         if (connectionless) {
-            result.writeByte('E');
-            result.writeByte('L');
+            result.writeShort(EelinkProtocolDecoder.UDP_HEADER_KEY);
             result.writeShort(2 + buf.readableBytes()); // length
             result.writeShort(checksum(buf.toByteBuffer()));
         }
@@ -89,7 +76,7 @@
 
         ChannelBuffer buf = ChannelBuffers.dynamicBuffer();
 
-        buf.writeByte(0x01); // command
+        buf.writeByte(EelinkProtocolDecoder.MSG_SIGN_COMMAND); // command
         buf.writeInt(0); // server id
         buf.writeBytes(content.getBytes(StandardCharsets.UTF_8));
 
