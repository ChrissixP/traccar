/*
 * Copyright 2013 - 2016 Anton Tananaev (anton@traccar.org)
 *
 * Licensed under the Apache License, Version 2.0 (the "License");
 * you may not use this file except in compliance with the License.
 * You may obtain a copy of the License at
 *
 *     http://www.apache.org/licenses/LICENSE-2.0
 *
 * Unless required by applicable law or agreed to in writing, software
 * distributed under the License is distributed on an "AS IS" BASIS,
 * WITHOUT WARRANTIES OR CONDITIONS OF ANY KIND, either express or implied.
 * See the License for the specific language governing permissions and
 * limitations under the License.
 */
package org.traccar.protocol;

import org.jboss.netty.channel.Channel;
import org.traccar.BaseProtocolDecoder;
import org.traccar.DeviceSession;
import org.traccar.helper.DateBuilder;
import org.traccar.helper.Parser;
import org.traccar.helper.PatternBuilder;
import org.traccar.model.CellTower;
import org.traccar.model.Network;
import org.traccar.model.Position;

import java.net.SocketAddress;
import java.util.regex.Pattern;

public class MegastekProtocolDecoder extends BaseProtocolDecoder {

    public MegastekProtocolDecoder(MegastekProtocol protocol) {
        super(protocol);
    }

    private static final Pattern PATTERN_GPRMC = new PatternBuilder()
            .text("$GPRMC,")
            .number("(dd)(dd)(dd).(ddd),")       // time (hhmmss.sss)
            .expression("([AV]),")               // validity
            .number("(d+)(dd.d+),([NS]),")       // latitude
            .number("(d+)(dd.d+),([EW]),")       // longitude
            .number("(d+.d+)?,")                 // speed
            .number("(d+.d+)?,")                 // course
            .number("(dd)(dd)(dd)")              // date (ddmmyy)
            .any()                               // checksum
            .compile();

    private static final Pattern PATTERN_SIMPLE = new PatternBuilder()
            .expression("[FL],")                 // flag
            .expression("([^,]*),")              // alarm
            .number("imei:(d+),")                // imei
            .number("(d+/?d*)?,")                // satellites
            .number("(d+.d+)?,")                 // altitude
            .number("Battery=(d+)%,,?")          // battery
            .number("(d)?,")                     // charger
            .number("(d+)?,")                    // mcc
            .number("(d+)?,")                    // mnc
            .number("(xxxx),")                   // lac
            .number("(xxxx);")                   // cid
            .any()                               // checksum
            .compile();

    private static final Pattern PATTERN_ALTERNATIVE = new PatternBuilder()
            .number("(d+),")                     // mcc
            .number("(d+),")                     // mnc
            .number("(xxxx),")                   // lac
            .number("(xxxx),")                   // cid
            .number("(d+),")                     // gsm signal
            .number("(d+),")                     // battery
            .number("(d+),")                     // flags
            .number("(d+),")                     // inputs
            .number("(?:(d+),)?")                // outputs
            .number("(d.?d*),")                  // adc 1
            .groupBegin()
            .number("(d.dd),")                   // adc 2
            .number("(d.dd),")                   // adc 3
            .groupEnd("?")
            .expression("([^;]+);")              // alarm
            .any()                               // checksum
            .compile();

    private boolean parseLocation(String location, Position position) {

        Parser parser = new Parser(PATTERN_GPRMC, location);
        if (!parser.matches()) {
            return false;
        }

        DateBuilder dateBuilder = new DateBuilder()
                .setTime(parser.nextInt(0), parser.nextInt(0), parser.nextInt(0), parser.nextInt(0));

        position.setValid(parser.next().equals("A"));
        position.setLatitude(parser.nextCoordinate());
        position.setLongitude(parser.nextCoordinate());
        position.setSpeed(parser.nextDouble(0));
        position.setCourse(parser.nextDouble(0));

        dateBuilder.setDateReverse(parser.nextInt(0), parser.nextInt(0), parser.nextInt(0));
        position.setTime(dateBuilder.getDate());

        return true;
    }

    private Position decodeOld(Channel channel, SocketAddress remoteAddress, String sentence) {

        // Detect type
        boolean simple = sentence.charAt(3) == ',' || sentence.charAt(6) == ',';

        // Split message
        String id;
        String location;
        String status;
        if (simple) {

            int beginIndex = sentence.indexOf(',') + 1;
            int endIndex = sentence.indexOf(',', beginIndex);
            id = sentence.substring(beginIndex, endIndex);

            beginIndex = endIndex + 1;
            endIndex = sentence.indexOf('*', beginIndex);
            if (endIndex != -1) {
                endIndex += 3;
            } else {
                endIndex = sentence.length();
            }
            location = sentence.substring(beginIndex, endIndex);

            beginIndex = endIndex + 1;
            if (beginIndex > sentence.length()) {
                beginIndex = endIndex;
            }
            status = sentence.substring(beginIndex);

        } else {

            int beginIndex = 3;
            int endIndex = beginIndex + 16;
            id = sentence.substring(beginIndex, endIndex).trim();

            beginIndex = endIndex + 2;
            endIndex = sentence.indexOf('*', beginIndex) + 3;
            location = sentence.substring(beginIndex, endIndex);

            beginIndex = endIndex + 1;
            status = sentence.substring(beginIndex);

        }

        Position position = new Position(getProtocolName());
        if (!parseLocation(location, position)) {
            return null;
        }

        if (simple) {

            Parser parser = new Parser(PATTERN_SIMPLE, status);
            if (parser.matches()) {

                position.set(Position.KEY_ALARM, decodeAlarm(parser.next()));

                DeviceSession deviceSession = getDeviceSession(channel, remoteAddress, parser.next(), id);
                if (deviceSession == null) {
                    return null;
                }
                position.setDeviceId(deviceSession.getDeviceId());

                String sat = parser.next();
                if (sat.contains("/")) {
                    position.set(Position.KEY_SATELLITES, Integer.parseInt(sat.split("/")[0]));
                    position.set(Position.KEY_SATELLITES_VISIBLE, Integer.parseInt(sat.split("/")[1]));
                } else {
                    position.set(Position.KEY_SATELLITES, Integer.parseInt(sat));
                }

                position.setAltitude(parser.nextDouble(0));

                position.set(Position.KEY_BATTERY_LEVEL, parser.nextDouble(0));

                String charger = parser.next();
                if (charger != null) {
                    position.set(Position.KEY_CHARGE, Integer.parseInt(charger) == 1);
                }

                if (parser.hasNext(4)) {
                    position.setNetwork(new Network(CellTower.from(
                            parser.nextInt(0), parser.nextInt(0), parser.nextHexInt(0), parser.nextHexInt(0))));
                }

            } else {

                DeviceSession deviceSession = getDeviceSession(channel, remoteAddress, id);
                if (deviceSession == null) {
                    return null;
                }
                position.setDeviceId(deviceSession.getDeviceId());

            }

        } else {

            Parser parser = new Parser(PATTERN_ALTERNATIVE, status);
            if (parser.matches()) {

                DeviceSession deviceSession = getDeviceSession(channel, remoteAddress, id);
                if (deviceSession == null) {
                    return null;
                }
                position.setDeviceId(deviceSession.getDeviceId());

                position.setNetwork(new Network(CellTower.from(parser.nextInt(0), parser.nextInt(0),
                        parser.nextHexInt(0), parser.nextHexInt(0), parser.nextInt(0))));

                position.set(Position.KEY_BATTERY_LEVEL, parser.nextDouble());

                position.set(Position.KEY_FLAGS, parser.next());
                position.set(Position.KEY_INPUT, parser.next());
                position.set(Position.KEY_OUTPUT, parser.next());
                position.set(Position.PREFIX_ADC + 1, parser.next());
                position.set(Position.PREFIX_ADC + 2, parser.next());
                position.set(Position.PREFIX_ADC + 3, parser.next());
                position.set(Position.KEY_ALARM, decodeAlarm(parser.next()));

            }
        }

        return position;
    }

    private static final Pattern PATTERN_NEW = new PatternBuilder()
            .number("dddd").optional()
            .text("$MGV")
            .number("ddd,")
            .number("(d+),")                     // imei
            .expression("[^,]*,")                // name
            .expression("([RS]),")
            .number("(dd)(dd)(dd),")             // date (ddmmyy)
            .number("(dd)(dd)(dd),")             // time (hhmmss)
            .expression("([AV]),")               // validity
            .number("(d+)(dd.d+),([NS]),")       // latitude
            .number("(d+)(dd.d+),([EW]),")       // longitude
            .number("dd,")
            .number("(dd),")                     // satellites
            .number("dd,")
            .number("(d+.d+),")                  // hdop
            .number("(d+.d+)?,")                 // speed
            .number("(d+.d+)?,")                 // course
            .number("(-?d+.d+),")                // altitude
            .number("(d+.d+)?,")                 // odometer
            .number("(d+),")                     // mcc
            .number("(d+),")                     // mnc
            .number("(xxxx),")                   // lac
            .number("(xxxx),")                   // cid
            .number("(d+)?,")                    // gsm
            .expression("([01]+)?,")             // input
            .expression("([01]+)?,")             // output
            .number("(d+)?,")                    // adc1
            .number("(d+)?,")                    // adc2
            .number("(d+)?,")                    // adc3
            .groupBegin()
            .number("(-?d+.?d*)")                // temperature 1
            .or().text(" ")
            .groupEnd("?").text(",")
            .groupBegin()
            .number("(-?d+.?d*)")                // temperature 2
            .or().text(" ")
            .groupEnd("?").text(",")
            .number("(d+)?,")                    // rfid
            .expression("[^,]*,")
            .number("(d+)?,")                    // battery
            .expression("([^,]*);")              // alert
            .any()
            .compile();

    private Position decodeNew(Channel channel, SocketAddress remoteAddress, String sentence) {

        Parser parser = new Parser(PATTERN_NEW, sentence);
        if (!parser.matches()) {
            return null;
        }

        DeviceSession deviceSession = getDeviceSession(channel, remoteAddress, parser.next());
        if (deviceSession == null) {
            return null;
        }

<<<<<<< HEAD
        Position position = new Position();
        position.setProtocol(getProtocolName());
=======
        Position position = new Position(getProtocolName());
>>>>>>> 654116f0
        position.setDeviceId(deviceSession.getDeviceId());

        if (parser.next().equals("S")) {
            position.set(Position.KEY_ARCHIVE, true);
        }

        position.setTime(parser.nextDateTime(Parser.DateTimeFormat.DMY_HMS));

        position.setValid(parser.next().equals("A"));
        position.setLatitude(parser.nextCoordinate());
        position.setLongitude(parser.nextCoordinate());

        position.set(Position.KEY_SATELLITES, parser.nextInt(0));
        position.set(Position.KEY_HDOP, parser.nextDouble(0));

        position.setSpeed(parser.nextDouble(0));
        position.setCourse(parser.nextDouble(0));
        position.setAltitude(parser.nextDouble(0));

        if (parser.hasNext()) {
            position.set(Position.KEY_ODOMETER, parser.nextDouble(0) * 1000);
        }

        position.setNetwork(new Network(CellTower.from(
                parser.nextInt(0), parser.nextInt(0), parser.nextHexInt(0), parser.nextHexInt(0), parser.nextInt(0))));

        position.set(Position.KEY_INPUT, parser.nextBinInt(0));
        position.set(Position.KEY_OUTPUT, parser.nextBinInt(0));

        for (int i = 1; i <= 3; i++) {
            position.set(Position.PREFIX_ADC + i, parser.nextInt(0));
        }

        for (int i = 1; i <= 2; i++) {
            String adc = parser.next();
            if (adc != null) {
                position.set(Position.PREFIX_TEMP + i, Double.parseDouble(adc));
            }
        }

        position.set(Position.KEY_DRIVER_UNIQUE_ID, parser.next());

        String battery = parser.next();
        if (battery != null) {
            position.set(Position.KEY_BATTERY, Integer.parseInt(battery));
        }

        position.set(Position.KEY_ALARM, decodeAlarm(parser.next()));

        return position;
    }

    private String decodeAlarm(String value) {
        value = value.toLowerCase();
        if (value.startsWith("geo")) {
            if (value.endsWith("in")) {
                return Position.ALARM_GEOFENCE_ENTER;
            } else if (value.endsWith("out")) {
                return Position.ALARM_GEOFENCE_EXIT;
            }
        }
        switch (value) {
            case "poweron":
                return Position.ALARM_POWER_ON;
            case "poweroff":
                return Position.ALARM_POWER_ON;
            case "sos":
            case "help":
                return Position.ALARM_SOS;
            case "over speed":
            case "overspeed":
                return Position.ALARM_OVERSPEED;
            case "lowspeed":
                return Position.ALARM_LOW_SPEED;
            case "low battery":
            case "lowbattery":
                return Position.ALARM_LOW_BATTERY;
            case "vib":
                return Position.ALARM_VIBRATION;
            case "move in":
                return Position.ALARM_GEOFENCE_ENTER;
            case "move out":
                return Position.ALARM_GEOFENCE_EXIT;
            case "error":
                return Position.ALARM_FAULT;
            default:
                return null;
        }
    }

    @Override
    protected Object decode(
            Channel channel, SocketAddress remoteAddress, Object msg) throws Exception {

        String sentence = (String) msg;

        if (sentence.contains("$MG")) {
            return decodeNew(channel, remoteAddress, sentence);
        } else {
            return decodeOld(channel, remoteAddress, sentence);
        }
    }

}<|MERGE_RESOLUTION|>--- conflicted
+++ resolved
@@ -284,12 +284,7 @@
             return null;
         }
 
-<<<<<<< HEAD
-        Position position = new Position();
-        position.setProtocol(getProtocolName());
-=======
         Position position = new Position(getProtocolName());
->>>>>>> 654116f0
         position.setDeviceId(deviceSession.getDeviceId());
 
         if (parser.next().equals("S")) {
