--- conflicted
+++ resolved
@@ -46,12 +46,7 @@
         }
 
         if (BitUtil.to(type, 2) == 0) {
-<<<<<<< HEAD
-            Position position = new Position();
-            position.setProtocol(getProtocolName());
-=======
             Position position = new Position(getProtocolName());
->>>>>>> 654116f0
             position.setDeviceId(deviceSession.getDeviceId());
 
             position.set(Position.KEY_VERSION_FW, buf.readUnsignedByte());
@@ -128,12 +123,7 @@
             return null;
         }
 
-<<<<<<< HEAD
-        Position position = new Position();
-        position.setProtocol(getProtocolName());
-=======
         Position position = new Position(getProtocolName());
->>>>>>> 654116f0
         position.setDeviceId(deviceSession.getDeviceId());
 
         getLastLocation(position, null);
