/*
 * Copyright 2014 - 2017 Anton Tananaev (anton@traccar.org)
 *
 * Licensed under the Apache License, Version 2.0 (the "License");
 * you may not use this file except in compliance with the License.
 * You may obtain a copy of the License at
 *
 *     http://www.apache.org/licenses/LICENSE-2.0
 *
 * Unless required by applicable law or agreed to in writing, software
 * distributed under the License is distributed on an "AS IS" BASIS,
 * WITHOUT WARRANTIES OR CONDITIONS OF ANY KIND, either express or implied.
 * See the License for the specific language governing permissions and
 * limitations under the License.
 */
package org.traccar.protocol;

import org.jboss.netty.buffer.ChannelBuffer;
import org.jboss.netty.buffer.ChannelBuffers;
import org.jboss.netty.channel.Channel;
import org.jboss.netty.channel.socket.DatagramChannel;
import org.traccar.BaseProtocolDecoder;
import org.traccar.DeviceSession;
import org.traccar.events.TextMessageEventHandler;
import org.traccar.helper.BitUtil;
import org.traccar.helper.Parser;
import org.traccar.helper.PatternBuilder;
import org.traccar.helper.UnitsConverter;
import org.traccar.model.CellTower;
import org.traccar.model.WifiAccessPoint;
import org.traccar.model.Network;
import org.traccar.model.Position;
import org.traccar.helper.Log;
import org.traccar.Context;

import java.net.SocketAddress;
import java.util.Date;
import java.util.regex.Pattern;

import java.nio.charset.StandardCharsets;

public class EelinkProtocolDecoder extends BaseProtocolDecoder {

    public EelinkProtocolDecoder(EelinkProtocol protocol) {
        super(protocol);
    }

    private int previousIndex;

    public static final short HEADER_KEY = 0x6767;

    public static final int MSG_LOGIN = 0x01;
    public static final int MSG_GPS = 0x02;
    public static final int MSG_HEARTBEAT = 0x03;
    public static final int MSG_ALARM = 0x04;
    public static final int MSG_STATE = 0x05;
    public static final int MSG_SMS = 0x06;
    public static final int MSG_OBD = 0x07;
    public static final int MSG_OBD_FAULT = 0x09;
    public static final int MSG_DOWNLINK = 0x80;
    public static final int MSG_DATA = 0x81;

    // New protocol functions
    public static final int MSG_NORMAL = 0x12;
    public static final int MSG_WARNING = 0x14;
    public static final int MSG_REPORT = 0x15;
    public static final int MSG_COMMAND = 0x16;
    public static final int MSG_OBD_DATA = 0x17;
    public static final int MSG_OBD_BODY = 0x18;
    public static final int MSG_OBD_CODE = 0x19;

<<<<<<< HEAD
    public static final int MSG_CAMERA_INFO = 0x0E;
    public static final int MSG_CAMERA_DATA = 0x0F;

    public static final int MSG_SIGN_COMMAND = 0x01;
    public static final int MSG_SIGN_NEWS = 0x02;

    private static final Pattern PATTERN = new PatternBuilder()
            .text("Lat:")
            .number("([NS])(d+.d+)")             // latitude
            .any()
            .text("Lon:")
            .number("([EW])(d+.d+)")             // longitude
            .any()
            .text("Course:")
            .number("(d+.d+)")                   // course
            .any()
            .text("Speed:")
            .number("(d+.d+)KM/H")               // speed
            .any()
            .text("Date.?Time:")
            .number("(dddd)-(dd)-(dd) ")         // date
            .number("(dd):(dd):(dd)")            // time
            .compile();

    private void sendResponse(Channel channel, int type, int index, ChannelBuffer content) {
        if (channel != null) {
            ChannelBuffer response = ChannelBuffers.dynamicBuffer();
            response.writeShort(HEADER_KEY);
            response.writeByte(type);
            response.writeShort(2); // initial packet length
            response.writeShort(index);

            if (content != null && content.readableBytes() > 0) {
                response.writeBytes(content);
                response.setShort(3, 2 + content.writerIndex()); // change packet length including buf
            }

            channel.write(response);
=======
    private void sendResponse(Channel channel, SocketAddress remoteAddress, String uniqueId, int type, int index) {
        if (channel != null) {
            channel.write(EelinkProtocolEncoder.encodeContent(
                    channel instanceof DatagramChannel, uniqueId, type, index, null), remoteAddress);
>>>>>>> aa4a0112
        }
    }

    private String decodeAlarm(Short value) {
        switch (value) {
            case 0x01:
                return Position.ALARM_POWER_OFF;
            case 0x02:
                return Position.ALARM_SOS;
            case 0x03:
                return Position.ALARM_LOW_BATTERY;
            case 0x04:
                return Position.ALARM_VIBRATION;
            case 0x08:
            case 0x09:
                return Position.ALARM_GPS_ANTENNA_CUT;
            case 0x81:
                return Position.ALARM_LOW_SPEED;
            case 0x82:
                return Position.ALARM_OVERSPEED;
            case 0x83:
                return Position.ALARM_GEOFENCE_ENTER;
            case 0x84:
                return Position.ALARM_GEOFENCE_EXIT;
            case 0x85:
                return Position.ALARM_ACCIDENT;
            case 0x86:
                return Position.ALARM_FALL_DOWN;
            default:
                return null;
        }
    }

    private void decodeStatus(Position position, int status) {

        position.setValid(BitUtil.check(status, 0));

        if (BitUtil.check(status, 1)) {
            position.set(Position.KEY_IGNITION, BitUtil.check(status, 2));
        }

        if (BitUtil.check(status, 3)) {
            position.set(Position.KEY_ARMED, BitUtil.check(status, 4));
        }

        if (BitUtil.check(status, 5)) {
            position.set(Position.KEY_BLOCKED, !BitUtil.check(status, 6));
        }

        if (BitUtil.check(status, 7)) {
            position.set(Position.KEY_CHARGE, BitUtil.check(status, 8));
        }

        // Bit 9 - Device 1-Active/0-Stationary
        // Bit 10 - GPS 1-Running/0-NotRunning
        // Bit 11 - OBD 1-Running/0-NotRunning

        // Digital input 1 - def 0 low
        position.set(Position.PREFIX_IN + 1, BitUtil.check(status, 12));

        // Digital input 2 - def 1 high
        position.set(Position.PREFIX_IN + 2, BitUtil.check(status, 13));

        // Digital input 3 - def 0 low
        position.set(Position.PREFIX_IN + 3, BitUtil.check(status, 14));

        // Digital input 4 - def 1 high
        position.set(Position.PREFIX_IN + 4, BitUtil.check(status, 15));

        position.set(Position.KEY_STATUS, status);
    }

    private Position decodeDownlink(ChannelBuffer buf, Position position, int index) {

        switch (buf.readUnsignedByte()) {
            case MSG_SIGN_COMMAND:
                buf.skipBytes(4); // server flag ignored

                String sentence = buf.toString(StandardCharsets.UTF_8);

                Parser parser = new Parser(PATTERN, sentence);

                if (parser.matches()) {
                    position.setValid(true);
                    position.setLatitude(parser.nextCoordinate(Parser.CoordinateFormat.HEM_DEG));
                    position.setLongitude(parser.nextCoordinate(Parser.CoordinateFormat.HEM_DEG));
                    position.setCourse(parser.nextDouble());
                    position.setSpeed(UnitsConverter.knotsFromKph(parser.nextDouble()));
                    position.setTime(parser.nextDateTime());
                } else {
                    getLastLocation(position, null);
                }

                position.set(Position.KEY_RESULT, sentence);
                break;
            default:
                return null;
        }

        return position;
    }

    private ChannelBuffer decodeSMS(Position position, ChannelBuffer buf) {
        String phone = buf.readBytes(21).toString(StandardCharsets.US_ASCII);
        String sanitizedPhone = phone.substring(phone.indexOf("+")).trim();
        int remainingbytes = buf.readableBytes();
        String message = buf.readBytes(remainingbytes).toString(StandardCharsets.UTF_8);
        position.set(Position.KEY_PHONE_NUMBER, sanitizedPhone);
        position.set(Position.KEY_MESSAGE, message.trim());

        String responseMessage;

        switch (message.trim().toUpperCase()) {
            case "PING?":
            case "PING#":
                responseMessage = "PONG";
                break;
            default:
                Log.debug("Unhandled Device SMS Received: " + message.trim() + ", PhoneNum: " + sanitizedPhone);
                TextMessageEventHandler.handleDeviceTextMessage(
                        position.getDeviceId(), message.trim(), sanitizedPhone, position);
                responseMessage = null;
                break;
        }

        if (responseMessage != null && !responseMessage.isEmpty()) {
            ChannelBuffer paddedPhone = ChannelBuffers.buffer(21);
            paddedPhone.writeBytes(phone.getBytes(StandardCharsets.US_ASCII));
            paddedPhone.writerIndex(paddedPhone.capacity());

            ChannelBuffer response = ChannelBuffers.dynamicBuffer();
            response.writeBytes(paddedPhone);
            response.writeBytes(responseMessage.getBytes(StandardCharsets.UTF_8));
            return response;
        }

        return null;
    }

    private Position decodeOld(ChannelBuffer buf, Channel channel, Position position, int type, int index) {

        position.setTime(new Date(buf.readUnsignedInt() * 1000));
        position.setLatitude(buf.readInt() / 1800000.0);
        position.setLongitude(buf.readInt() / 1800000.0);
        position.setSpeed(UnitsConverter.knotsFromKph(buf.readUnsignedByte()));
        position.setCourse(buf.readUnsignedShort());

        position.setNetwork(new Network(CellTower.from(
                buf.readUnsignedShort(), buf.readUnsignedShort(), buf.readUnsignedShort(), buf.readUnsignedMedium())));

        switch (type) {
            case MSG_ALARM:
                position.set(Position.KEY_ALARM, decodeAlarm(buf.readUnsignedByte()));
                sendResponse(channel, type, index, null);
                break;
            case MSG_STATE:
                switch (buf.readUnsignedByte()) {
                    case 0x01: // ACC on
                    case 0x02: // ACC off
                    case 0x03: // DINx changed
                        buf.skipBytes(4);
                        decodeStatus(position, buf.readUnsignedShort());
                        break;
                    default:
                        break;
                }
                sendResponse(channel, type, index, null);
                break;
            case MSG_GPS:
                // only read remaining 10 bytes if they exist as they are optional in spec
                if (buf.readableBytes() >= 2 * 5) {
                    decodeStatus(position, buf.readUnsignedShort());

                    position.set(Position.KEY_BATTERY, buf.readUnsignedShort() * 0.001);

                    position.set(Position.KEY_RSSI, buf.readUnsignedShort());

                    position.set(Position.PREFIX_ADC + 1, buf.readUnsignedShort());
                    position.set(Position.PREFIX_ADC + 2, buf.readUnsignedShort());
                }
                break;
            case MSG_SMS:
                ChannelBuffer response = decodeSMS(position, buf);
                if (response != null) {
                    sendResponse(channel, type, index, response);
                } else {
                    sendResponse(channel, type, index, null);
                }
                break;
            default:
                sendResponse(channel, type, index, null);
                break;
        }

        return position;
    }

    private Position decodeNew(ChannelBuffer buf, Channel channel, Position position, int type, int index) {

        Date deviceTime = new Date(buf.readUnsignedInt() * 1000);
        int flags = buf.readUnsignedByte();

        if (BitUtil.check(flags, 0)) {
            position.setLatitude(buf.readInt() / 1800000.0);
            position.setLongitude(buf.readInt() / 1800000.0);
            position.setAltitude(buf.readShort());
            position.setSpeed(UnitsConverter.knotsFromKph(buf.readUnsignedShort()));
            position.setCourse(buf.readUnsignedShort());
            position.set(Position.KEY_SATELLITES, buf.readUnsignedByte());
            position.setValid(Boolean.TRUE);
            position.setTime(deviceTime);
        } else {
            getLastLocation(position, deviceTime);
        }

        Network network = new Network();
        position.setNetwork(network);

        CellTower primaryCellTower = null;

        if (BitUtil.check(flags, 1)) {
            primaryCellTower = CellTower.from(
                    buf.readUnsignedShort(), buf.readUnsignedShort(),
                    buf.readUnsignedShort(), buf.readUnsignedInt(), buf.readUnsignedByte());
            network.addCellTower(primaryCellTower);
            position.set(Position.KEY_RSSI, primaryCellTower.getSignalStrength());
        }

        if (BitUtil.check(flags, 2)) {  // bsid1
            if (BitUtil.check(flags, 1)) {
                network.addCellTower(CellTower.from(
                    primaryCellTower.getMobileCountryCode(), primaryCellTower.getMobileNetworkCode(),
                    buf.readUnsignedShort(), buf.readUnsignedInt(), buf.readUnsignedByte()));
            } else {
                buf.skipBytes(7);
            }
        }

        if (BitUtil.check(flags, 3)) {  // bsid2
            if (BitUtil.check(flags, 1)) {
                network.addCellTower(CellTower.from(
                    primaryCellTower.getMobileCountryCode(), primaryCellTower.getMobileNetworkCode(),
                    buf.readUnsignedShort(), buf.readUnsignedInt(), buf.readUnsignedByte()));
            } else {
                buf.skipBytes(7);
            }
        }

        if (BitUtil.check(flags, 4)) { // bss0
            network.addWifiAccessPoint(
                    WifiAccessPoint.from(ChannelBuffers.hexDump(buf.readBytes(6)), buf.getUnsignedByte(1)));
        }

        if (BitUtil.check(flags, 5)) { // bss2
            network.addWifiAccessPoint(
                    WifiAccessPoint.from(ChannelBuffers.hexDump(buf.readBytes(6)), buf.getUnsignedByte(1)));
        }

        if (BitUtil.check(flags, 6)) { // bss3
            network.addWifiAccessPoint(
                    WifiAccessPoint.from(ChannelBuffers.hexDump(buf.readBytes(6)), buf.getUnsignedByte(1)));
        }

<<<<<<< HEAD
        switch (type) {
            case MSG_WARNING:
                position.set(Position.KEY_ALARM, decodeAlarm(buf.readUnsignedByte()));
                decodeStatus(position, buf.readUnsignedShort());
                sendResponse(channel, type, index, null);
                break;
            case MSG_REPORT:
                switch (buf.readUnsignedByte()) { // status type
                    case 0x01: // ACC on
                    case 0x02: // ACC off
                    case 0x03: // DINx changed
                        decodeStatus(position, buf.readUnsignedShort());
                        break;
                    default:
                        break;
                }
                sendResponse(channel, type, index, null);
                break;
            case MSG_COMMAND:
                ChannelBuffer response = decodeSMS(position, buf);
                if (response != null) {
                    sendResponse(channel, type, index, response);
                } else {
                    sendResponse(channel, type, index, null);
                }
                break;
            default:
                if (buf.readableBytes() >= 2) {
                    decodeStatus(position, buf.readUnsignedShort());
                }
=======
        return position;
    }

    private static final Pattern PATTERN = new PatternBuilder()
            .text("Lat:")
            .number("([NS])(d+.d+)")             // latitude
            .any()
            .text("Lon:")
            .number("([EW])(d+.d+)")             // longitude
            .any()
            .text("Course:")
            .number("(d+.d+)")                   // course
            .any()
            .text("Speed:")
            .number("(d+.d+)")                   // speed
            .any()
            .expression("Date ?Time:")
            .number("(dddd)-(dd)-(dd) ")         // date
            .number("(dd):(dd):(dd)")            // time
            .compile();

    private Position decodeResult(DeviceSession deviceSession, ChannelBuffer buf, int index) {

        Position position = new Position();
        position.setDeviceId(deviceSession.getDeviceId());
        position.setProtocol(getProtocolName());

        position.set(Position.KEY_INDEX, index);

        buf.readUnsignedByte(); // type
        buf.readUnsignedInt(); // uid
>>>>>>> aa4a0112

                if (buf.readableBytes() >= 2) {
                    position.set(Position.KEY_BATTERY, buf.readUnsignedShort() * 0.001);
                }

                if (buf.readableBytes() >= 4) {
                    position.set(Position.PREFIX_ADC + 1, buf.readUnsignedShort());
                    position.set(Position.PREFIX_ADC + 2, buf.readUnsignedShort());
                }

                if (buf.readableBytes() >= 4) {
                    position.set(Position.KEY_ODOMETER, buf.readUnsignedInt());
                }

                if (buf.readableBytes() >= 4) {
                    buf.readUnsignedShort(); // gsm counter
                    buf.readUnsignedShort(); // gps counter
                }

                if (buf.readableBytes() >= 4) {
                    position.set(Position.KEY_STEPS, buf.readUnsignedShort());
                    buf.readUnsignedShort(); // walking time
                }

                if (buf.readableBytes() >= 12) {
                    position.set(Position.PREFIX_TEMP + 1, buf.readUnsignedShort() / 256.0);
                    position.set("humidity", buf.readUnsignedShort() * 0.1);
                    position.set("illuminance", buf.readUnsignedInt() / 256.0);
                    position.set("co2", buf.readUnsignedInt());
                }

                sendResponse(channel, type, index, null);
                break;
        }

        return position;
    }

    @Override
    protected Object decode(
            Channel channel, SocketAddress remoteAddress, Object msg) throws Exception {

        ChannelBuffer buf = (ChannelBuffer) msg;

        String uniqueId = null;
        DeviceSession deviceSession;

        if (buf.getByte(0) == 'E' && buf.getByte(1) == 'L') {
            buf.skipBytes(2 + 2 + 2); // udp header
            uniqueId = ChannelBuffers.hexDump(buf.readBytes(8)).substring(1);
            deviceSession = getDeviceSession(channel, remoteAddress, uniqueId);
        } else {
            deviceSession = getDeviceSession(channel, remoteAddress);
        }

        // check that incoming protocall has correct eelink prefix
        if (buf.readShort() != HEADER_KEY) {
            Log.warning(new IllegalArgumentException("Invalid Header"));
            return null;
        }

        int type = buf.readUnsignedByte();

<<<<<<< HEAD
        short length = buf.readShort();

        if (buf.readableBytes() != length) { // check remaining length matches defined packet length
            Log.warning(new IllegalArgumentException("Packet length error"));
            return null;
=======
        if (type != MSG_GPS && type != MSG_DATA) {
            sendResponse(channel, remoteAddress, uniqueId, type, index);
>>>>>>> aa4a0112
        }

        int index = buf.readUnsignedShort();

        if (type == MSG_LOGIN) {
            int version = 1;
            if (buf.readableBytes() > 10) {
                version = 2;
            }

            String uniqueId = ChannelBuffers.hexDump(buf.readBytes(8)).substring(1);
            deviceSession = getDeviceSession(channel, remoteAddress, uniqueId);

            if (deviceSession != null) {
                ChannelBuffer response = ChannelBuffers.dynamicBuffer();
                if (version == 1) {
                    response.writeBytes(uniqueId.getBytes());
                    response.writeByte(1);
                    response.writeByte(0);
                } else if (version == 2) {
                    response.writeLong(new Date().getTime() / 1000);
                    response.writeByte(2);
                }
                sendResponse(channel, type, index, response);
            }

            return null;
        } else {
            if (deviceSession == null) {
                return null;
            }

            // check if we have received a packet out of sequence
            /*if (!Context.getIdentityManager().lookupAttributeBoolean(
                     deviceSession.getDeviceId(), "ignorePacketOrder", false, true)) {
                if (previousIndex >= 0 && index <= previousIndex) {
                    Log.warning(new IllegalArgumentException(
                            "packet received out of order - Previous:" + previousIndex + " Received:" + index));
                    return null;
                } else {
                    previousIndex = index;
                    if (index == 65535) {
                        previousIndex = 0; // rollover
                    }
                }
            }*/

            Position position = new Position();
            position.setDeviceId(deviceSession.getDeviceId());
            position.setProtocol(getProtocolName());
            position.set(Position.KEY_INDEX, index);

            if (type == MSG_GPS || type == MSG_ALARM || type == MSG_STATE || type == MSG_SMS) {
                return decodeOld(buf, channel, position, type, index);
            } else if (type == MSG_DOWNLINK) {
                return decodeDownlink(buf, position, index);
            } else if (type >= MSG_NORMAL && type <= MSG_OBD_CODE) {
                return decodeNew(buf, channel, position, type, index);
            } else if (type == MSG_HEARTBEAT && buf.readableBytes() >= 2) {
                Position last = Context.getIdentityManager().getLastPosition(position.getDeviceId());

                decodeStatus(position, buf.readUnsignedShort());

                if (last != null) {
                    if (last.getInteger(Position.KEY_STATUS) != position.getInteger(Position.KEY_STATUS)) {
                        getLastLocation(position, null);
                        sendResponse(channel, type, index, null);
                        return position;
                    } else {
                        sendResponse(channel, type, index, null);
                        return null;
                    }
                } else {
                    getLastLocation(position, null);
                    sendResponse(channel, type, index, null);
                    return position;
                }
            } else {
                Log.warning(new UnsupportedOperationException());
                sendResponse(channel, type, index, null);
            }
        }

        return null;
    }

}<|MERGE_RESOLUTION|>--- conflicted
+++ resolved
@@ -48,6 +48,7 @@
     private int previousIndex;
 
     public static final short HEADER_KEY = 0x6767;
+    public static final short UDP_HEADER_KEY = 0x454C; // 454C:EL  4550:EP
 
     public static final int MSG_LOGIN = 0x01;
     public static final int MSG_GPS = 0x02;
@@ -69,7 +70,6 @@
     public static final int MSG_OBD_BODY = 0x18;
     public static final int MSG_OBD_CODE = 0x19;
 
-<<<<<<< HEAD
     public static final int MSG_CAMERA_INFO = 0x0E;
     public static final int MSG_CAMERA_DATA = 0x0F;
 
@@ -89,31 +89,16 @@
             .text("Speed:")
             .number("(d+.d+)KM/H")               // speed
             .any()
-            .text("Date.?Time:")
+            .expression("Date ?Time:")
             .number("(dddd)-(dd)-(dd) ")         // date
             .number("(dd):(dd):(dd)")            // time
             .compile();
 
-    private void sendResponse(Channel channel, int type, int index, ChannelBuffer content) {
-        if (channel != null) {
-            ChannelBuffer response = ChannelBuffers.dynamicBuffer();
-            response.writeShort(HEADER_KEY);
-            response.writeByte(type);
-            response.writeShort(2); // initial packet length
-            response.writeShort(index);
-
-            if (content != null && content.readableBytes() > 0) {
-                response.writeBytes(content);
-                response.setShort(3, 2 + content.writerIndex()); // change packet length including buf
-            }
-
-            channel.write(response);
-=======
-    private void sendResponse(Channel channel, SocketAddress remoteAddress, String uniqueId, int type, int index) {
+    private void sendResponse(Channel channel, SocketAddress remoteAddress, String uniqueId,
+            int type, int index, ChannelBuffer content) {
         if (channel != null) {
             channel.write(EelinkProtocolEncoder.encodeContent(
-                    channel instanceof DatagramChannel, uniqueId, type, index, null), remoteAddress);
->>>>>>> aa4a0112
+                    channel instanceof DatagramChannel, uniqueId, type, index, content), remoteAddress);
         }
     }
 
@@ -197,6 +182,7 @@
                 Parser parser = new Parser(PATTERN, sentence);
 
                 if (parser.matches()) {
+                    System.out.println("match");
                     position.setValid(true);
                     position.setLatitude(parser.nextCoordinate(Parser.CoordinateFormat.HEM_DEG));
                     position.setLongitude(parser.nextCoordinate(Parser.CoordinateFormat.HEM_DEG));
@@ -204,6 +190,7 @@
                     position.setSpeed(UnitsConverter.knotsFromKph(parser.nextDouble()));
                     position.setTime(parser.nextDateTime());
                 } else {
+                    System.out.println("nomatch");
                     getLastLocation(position, null);
                 }
 
@@ -253,7 +240,7 @@
         return null;
     }
 
-    private Position decodeOld(ChannelBuffer buf, Channel channel, Position position, int type, int index) {
+    private Position decodeOld(ChannelBuffer buf, Channel channel, SocketAddress remoteAddress, String uniqueId, Position position, int type, int index) {
 
         position.setTime(new Date(buf.readUnsignedInt() * 1000));
         position.setLatitude(buf.readInt() / 1800000.0);
@@ -267,7 +254,7 @@
         switch (type) {
             case MSG_ALARM:
                 position.set(Position.KEY_ALARM, decodeAlarm(buf.readUnsignedByte()));
-                sendResponse(channel, type, index, null);
+                sendResponse(channel, remoteAddress, uniqueId, type, index, null);
                 break;
             case MSG_STATE:
                 switch (buf.readUnsignedByte()) {
@@ -280,7 +267,7 @@
                     default:
                         break;
                 }
-                sendResponse(channel, type, index, null);
+                sendResponse(channel, remoteAddress, uniqueId, type, index, null);
                 break;
             case MSG_GPS:
                 // only read remaining 10 bytes if they exist as they are optional in spec
@@ -298,20 +285,20 @@
             case MSG_SMS:
                 ChannelBuffer response = decodeSMS(position, buf);
                 if (response != null) {
-                    sendResponse(channel, type, index, response);
+                    sendResponse(channel, remoteAddress, uniqueId, type, index, response);
                 } else {
-                    sendResponse(channel, type, index, null);
+                    sendResponse(channel, remoteAddress, uniqueId, type, index, null);
                 }
                 break;
             default:
-                sendResponse(channel, type, index, null);
+                sendResponse(channel, remoteAddress, uniqueId, type, index, null);
                 break;
         }
 
         return position;
     }
 
-    private Position decodeNew(ChannelBuffer buf, Channel channel, Position position, int type, int index) {
+    private Position decodeNew(ChannelBuffer buf, Channel channel, SocketAddress remoteAddress, String uniqueId, Position position, int type, int index) {
 
         Date deviceTime = new Date(buf.readUnsignedInt() * 1000);
         int flags = buf.readUnsignedByte();
@@ -377,12 +364,11 @@
                     WifiAccessPoint.from(ChannelBuffers.hexDump(buf.readBytes(6)), buf.getUnsignedByte(1)));
         }
 
-<<<<<<< HEAD
         switch (type) {
             case MSG_WARNING:
                 position.set(Position.KEY_ALARM, decodeAlarm(buf.readUnsignedByte()));
                 decodeStatus(position, buf.readUnsignedShort());
-                sendResponse(channel, type, index, null);
+                sendResponse(channel, remoteAddress, uniqueId, type, index, null);
                 break;
             case MSG_REPORT:
                 switch (buf.readUnsignedByte()) { // status type
@@ -394,53 +380,20 @@
                     default:
                         break;
                 }
-                sendResponse(channel, type, index, null);
+                sendResponse(channel, remoteAddress, uniqueId, type, index, null);
                 break;
             case MSG_COMMAND:
                 ChannelBuffer response = decodeSMS(position, buf);
                 if (response != null) {
-                    sendResponse(channel, type, index, response);
+                    sendResponse(channel, remoteAddress, uniqueId, type, index, response);
                 } else {
-                    sendResponse(channel, type, index, null);
+                    sendResponse(channel, remoteAddress, uniqueId, type, index, null);
                 }
                 break;
             default:
                 if (buf.readableBytes() >= 2) {
                     decodeStatus(position, buf.readUnsignedShort());
                 }
-=======
-        return position;
-    }
-
-    private static final Pattern PATTERN = new PatternBuilder()
-            .text("Lat:")
-            .number("([NS])(d+.d+)")             // latitude
-            .any()
-            .text("Lon:")
-            .number("([EW])(d+.d+)")             // longitude
-            .any()
-            .text("Course:")
-            .number("(d+.d+)")                   // course
-            .any()
-            .text("Speed:")
-            .number("(d+.d+)")                   // speed
-            .any()
-            .expression("Date ?Time:")
-            .number("(dddd)-(dd)-(dd) ")         // date
-            .number("(dd):(dd):(dd)")            // time
-            .compile();
-
-    private Position decodeResult(DeviceSession deviceSession, ChannelBuffer buf, int index) {
-
-        Position position = new Position();
-        position.setDeviceId(deviceSession.getDeviceId());
-        position.setProtocol(getProtocolName());
-
-        position.set(Position.KEY_INDEX, index);
-
-        buf.readUnsignedByte(); // type
-        buf.readUnsignedInt(); // uid
->>>>>>> aa4a0112
 
                 if (buf.readableBytes() >= 2) {
                     position.set(Position.KEY_BATTERY, buf.readUnsignedShort() * 0.001);
@@ -472,7 +425,7 @@
                     position.set("co2", buf.readUnsignedInt());
                 }
 
-                sendResponse(channel, type, index, null);
+                sendResponse(channel, remoteAddress, uniqueId, type, index, null);
                 break;
         }
 
@@ -484,36 +437,45 @@
             Channel channel, SocketAddress remoteAddress, Object msg) throws Exception {
 
         ChannelBuffer buf = (ChannelBuffer) msg;
-
+        DeviceSession deviceSession;
         String uniqueId = null;
-        DeviceSession deviceSession;
-
-        if (buf.getByte(0) == 'E' && buf.getByte(1) == 'L') {
-            buf.skipBytes(2 + 2 + 2); // udp header
+
+        short header = buf.readShort();
+
+        if (header == UDP_HEADER_KEY) {
+            short length = buf.readShort();
+
+            if (buf.readableBytes() != length) { // check remaining length matches defined packet length
+                Log.warning(new IllegalArgumentException("UDP Packet length error"));
+                return null;
+            }
+
+            if (buf.readShort() != (short) EelinkProtocolEncoder.checksum(buf.toByteBuffer())) {
+                Log.warning(new IllegalArgumentException("UDP Checksum error"));
+                return null;
+            }
+
             uniqueId = ChannelBuffers.hexDump(buf.readBytes(8)).substring(1);
             deviceSession = getDeviceSession(channel, remoteAddress, uniqueId);
+
+            if (buf.readShort() != HEADER_KEY) {
+                Log.warning(new IllegalArgumentException("Invalid Header"));
+                return null;
+            }
+        } else if (header == HEADER_KEY) {
+            deviceSession = getDeviceSession(channel, remoteAddress);
         } else {
-            deviceSession = getDeviceSession(channel, remoteAddress);
-        }
-
-        // check that incoming protocall has correct eelink prefix
-        if (buf.readShort() != HEADER_KEY) {
             Log.warning(new IllegalArgumentException("Invalid Header"));
             return null;
         }
 
         int type = buf.readUnsignedByte();
 
-<<<<<<< HEAD
         short length = buf.readShort();
 
         if (buf.readableBytes() != length) { // check remaining length matches defined packet length
             Log.warning(new IllegalArgumentException("Packet length error"));
             return null;
-=======
-        if (type != MSG_GPS && type != MSG_DATA) {
-            sendResponse(channel, remoteAddress, uniqueId, type, index);
->>>>>>> aa4a0112
         }
 
         int index = buf.readUnsignedShort();
@@ -524,7 +486,7 @@
                 version = 2;
             }
 
-            String uniqueId = ChannelBuffers.hexDump(buf.readBytes(8)).substring(1);
+            uniqueId = ChannelBuffers.hexDump(buf.readBytes(8)).substring(1);
             deviceSession = getDeviceSession(channel, remoteAddress, uniqueId);
 
             if (deviceSession != null) {
@@ -537,7 +499,7 @@
                     response.writeLong(new Date().getTime() / 1000);
                     response.writeByte(2);
                 }
-                sendResponse(channel, type, index, response);
+                sendResponse(channel, remoteAddress, uniqueId, type, index, null);
             }
 
             return null;
@@ -567,11 +529,11 @@
             position.set(Position.KEY_INDEX, index);
 
             if (type == MSG_GPS || type == MSG_ALARM || type == MSG_STATE || type == MSG_SMS) {
-                return decodeOld(buf, channel, position, type, index);
+                return decodeOld(buf, channel, remoteAddress, uniqueId, position, type, index);
             } else if (type == MSG_DOWNLINK) {
                 return decodeDownlink(buf, position, index);
             } else if (type >= MSG_NORMAL && type <= MSG_OBD_CODE) {
-                return decodeNew(buf, channel, position, type, index);
+                return decodeNew(buf, channel, remoteAddress, uniqueId, position, type, index);
             } else if (type == MSG_HEARTBEAT && buf.readableBytes() >= 2) {
                 Position last = Context.getIdentityManager().getLastPosition(position.getDeviceId());
 
@@ -580,20 +542,20 @@
                 if (last != null) {
                     if (last.getInteger(Position.KEY_STATUS) != position.getInteger(Position.KEY_STATUS)) {
                         getLastLocation(position, null);
-                        sendResponse(channel, type, index, null);
+                        sendResponse(channel, remoteAddress, uniqueId, type, index, null);
                         return position;
                     } else {
-                        sendResponse(channel, type, index, null);
+                        sendResponse(channel, remoteAddress, uniqueId, type, index, null);
                         return null;
                     }
                 } else {
                     getLastLocation(position, null);
-                    sendResponse(channel, type, index, null);
+                    sendResponse(channel, remoteAddress, uniqueId, type, index, null);
                     return position;
                 }
             } else {
                 Log.warning(new UnsupportedOperationException());
-                sendResponse(channel, type, index, null);
+                sendResponse(channel, remoteAddress, uniqueId, type, index, null);
             }
         }
 
