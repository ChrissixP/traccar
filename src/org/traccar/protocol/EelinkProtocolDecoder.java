--- conflicted
+++ resolved
@@ -20,14 +20,13 @@
 import io.netty.buffer.Unpooled;
 import io.netty.channel.Channel;
 import io.netty.channel.socket.DatagramChannel;
+import org.slf4j.Logger;
+import org.slf4j.LoggerFactory;
 import org.traccar.BaseProtocolDecoder;
 import org.traccar.DeviceSession;
-<<<<<<< HEAD
-import org.traccar.events.TextMessageEventHandler;
-=======
+import org.traccar.sms.smpp.TextMessageEventHandler;
 import org.traccar.NetworkMessage;
 import org.traccar.Protocol;
->>>>>>> e3e57a15
 import org.traccar.helper.BitUtil;
 import org.traccar.helper.Parser;
 import org.traccar.helper.PatternBuilder;
@@ -36,16 +35,18 @@
 import org.traccar.model.WifiAccessPoint;
 import org.traccar.model.Network;
 import org.traccar.model.Position;
-import org.traccar.helper.Log;
 import org.traccar.Context;
 
 import java.net.SocketAddress;
+import java.nio.ByteBuffer;
 import java.util.Date;
 import java.util.regex.Pattern;
 
 import java.nio.charset.StandardCharsets;
 
 public class EelinkProtocolDecoder extends BaseProtocolDecoder {
+
+    private static final Logger LOGGER = LoggerFactory.getLogger(EelinkProtocolDecoder.class);
 
     public EelinkProtocolDecoder(Protocol protocol) {
         super(protocol);
@@ -76,7 +77,6 @@
     public static final int MSG_OBD_BODY = 0x18;
     public static final int MSG_OBD_CODE = 0x19;
 
-<<<<<<< HEAD
     public static final int MSG_CAMERA_INFO = 0x0E;
     public static final int MSG_CAMERA_DATA = 0x0F;
 
@@ -102,15 +102,17 @@
             .compile();
 
     private void sendResponse(Channel channel, SocketAddress remoteAddress, String uniqueId,
-            int type, int index, ChannelBuffer content) {
+            int type, int index, ByteBuf content) {
+        ByteBuf response = EelinkProtocolEncoder.encodeContent(
+                channel instanceof DatagramChannel, uniqueId, type, index, content);
+        if(content != null) {
+            content.release();
+        }
         if (channel != null) {
-            channel.write(EelinkProtocolEncoder.encodeContent(
-                    channel instanceof DatagramChannel, uniqueId, type, index, content), remoteAddress);
-        }
-    }
-
-=======
->>>>>>> e3e57a15
+            channel.writeAndFlush(new NetworkMessage(response, remoteAddress));
+        }
+    }
+
     private String decodeAlarm(Short value) {
         switch (value) {
             case 0x01:
@@ -161,19 +163,12 @@
             position.set(Position.KEY_CHARGE, BitUtil.check(status, 8));
         }
 
-<<<<<<< HEAD
         // Bit 9 - Device 1-Active/0-Stationary
         // Bit 10 - GPS 1-Running/0-NotRunning
         // Bit 11 - OBD 1-Running/0-NotRunning
 
         // Digital input 1 - def 0 low
         position.set(Position.PREFIX_IN + 1, BitUtil.check(status, 12));
-=======
-    private Position decodeOld(DeviceSession deviceSession, ByteBuf buf, int type, int index) {
-
-        Position position = new Position(getProtocolName());
-        position.setDeviceId(deviceSession.getDeviceId());
->>>>>>> e3e57a15
 
         // Digital input 2 - def 1 high
         position.set(Position.PREFIX_IN + 2, BitUtil.check(status, 13));
@@ -187,7 +182,7 @@
         position.set(Position.KEY_STATUS, status);
     }
 
-    private Position decodeDownlink(ChannelBuffer buf, Position position, int index) {
+    private Position decodeDownlink(ByteBuf  buf, Position position, int index) {
 
         switch (buf.readUnsignedByte()) {
             case MSG_SIGN_COMMAND:
@@ -198,7 +193,6 @@
                 Parser parser = new Parser(PATTERN, sentence);
 
                 if (parser.matches()) {
-                    System.out.println("match");
                     position.setValid(true);
                     position.setLatitude(parser.nextCoordinate(Parser.CoordinateFormat.HEM_DEG));
                     position.setLongitude(parser.nextCoordinate(Parser.CoordinateFormat.HEM_DEG));
@@ -206,7 +200,6 @@
                     position.setSpeed(UnitsConverter.knotsFromKph(parser.nextDouble()));
                     position.setTime(parser.nextDateTime());
                 } else {
-                    System.out.println("nomatch");
                     getLastLocation(position, null);
                 }
 
@@ -219,7 +212,7 @@
         return position;
     }
 
-    private ChannelBuffer decodeSMS(Position position, ChannelBuffer buf) {
+    private ByteBuf decodeSMS(Position position, ByteBuf buf) {
         String phone = buf.readBytes(21).toString(StandardCharsets.US_ASCII);
         String sanitizedPhone = phone.substring(phone.indexOf("+")).trim();
         int remainingbytes = buf.readableBytes();
@@ -235,7 +228,7 @@
                 responseMessage = "PONG";
                 break;
             default:
-                Log.debug("Unhandled Device SMS Received: " + message.trim() + ", PhoneNum: " + sanitizedPhone);
+                LOGGER.debug("Unhandled Device SMS Received: " + message.trim() + ", PhoneNum: " + sanitizedPhone);
                 TextMessageEventHandler.handleDeviceTextMessage(
                         position.getDeviceId(), message.trim(), sanitizedPhone, position);
                 responseMessage = null;
@@ -243,20 +236,20 @@
         }
 
         if (responseMessage != null && !responseMessage.isEmpty()) {
-            ChannelBuffer paddedPhone = ChannelBuffers.buffer(21);
-            paddedPhone.writeBytes(phone.getBytes(StandardCharsets.US_ASCII));
-            paddedPhone.writerIndex(paddedPhone.capacity());
-
-            ChannelBuffer response = ChannelBuffers.dynamicBuffer();
-            response.writeBytes(paddedPhone);
-            response.writeBytes(responseMessage.getBytes(StandardCharsets.UTF_8));
-            return response;
+            ByteBuffer paddedPhone = ByteBuffer.allocate(21);
+            paddedPhone.put(phone.getBytes(StandardCharsets.US_ASCII));
+            paddedPhone.position(paddedPhone.capacity());
+
+            ByteBuffer response = ByteBuffer.allocate(140);
+            response.put(paddedPhone);
+            response.put(responseMessage.getBytes(StandardCharsets.UTF_8));
+            return Unpooled.copiedBuffer(response);
         }
 
         return null;
     }
 
-    private Position decodeOld(ChannelBuffer buf, Channel channel, SocketAddress remoteAddress,
+    private Position decodeOld(ByteBuf buf, Channel channel, SocketAddress remoteAddress,
             String uniqueId, Position position, int type, int index) {
 
         position.setTime(new Date(buf.readUnsignedInt() * 1000));
@@ -300,7 +293,7 @@
                 }
                 break;
             case MSG_SMS:
-                ChannelBuffer response = decodeSMS(position, buf);
+                ByteBuf response = decodeSMS(position, buf);
                 if (response != null) {
                     sendResponse(channel, remoteAddress, uniqueId, type, index, response);
                 } else {
@@ -315,19 +308,8 @@
         return position;
     }
 
-<<<<<<< HEAD
-    private Position decodeNew(ChannelBuffer buf, Channel channel, SocketAddress remoteAddress,
+    private Position decodeNew(ByteBuf buf, Channel channel, SocketAddress remoteAddress,
             String uniqueId, Position position, int type, int index) {
-=======
-    private Position decodeNew(DeviceSession deviceSession, ByteBuf buf, int type, int index) {
-
-        Position position = new Position(getProtocolName());
-        position.setDeviceId(deviceSession.getDeviceId());
-
-        position.set(Position.KEY_INDEX, index);
-
-        position.setTime(new Date(buf.readUnsignedInt() * 1000));
->>>>>>> e3e57a15
 
         Date deviceTime = new Date(buf.readUnsignedInt() * 1000);
         int flags = buf.readUnsignedByte();
@@ -339,15 +321,10 @@
             position.setSpeed(UnitsConverter.knotsFromKph(buf.readUnsignedShort()));
             position.setCourse(buf.readUnsignedShort());
             position.set(Position.KEY_SATELLITES, buf.readUnsignedByte());
-<<<<<<< HEAD
             position.setValid(Boolean.TRUE);
             position.setTime(deviceTime);
         } else {
-            getLastLocation(position, deviceTime);
-=======
-        } else {
             getLastLocation(position, position.getDeviceTime());
->>>>>>> e3e57a15
         }
 
         Network network = new Network();
@@ -363,7 +340,6 @@
             position.set(Position.KEY_RSSI, primaryCellTower.getSignalStrength());
         }
 
-<<<<<<< HEAD
         if (BitUtil.check(flags, 2)) {  // bsid1
             if (BitUtil.check(flags, 1)) {
                 network.addCellTower(CellTower.from(
@@ -386,17 +362,17 @@
 
         if (BitUtil.check(flags, 4)) { // bss0
             network.addWifiAccessPoint(
-                    WifiAccessPoint.from(ChannelBuffers.hexDump(buf.readBytes(6)), buf.getUnsignedByte(1)));
+                    WifiAccessPoint.from(ByteBufUtil.hexDump(buf.readSlice(6)), buf.getUnsignedByte(1)));
         }
 
         if (BitUtil.check(flags, 5)) { // bss2
             network.addWifiAccessPoint(
-                    WifiAccessPoint.from(ChannelBuffers.hexDump(buf.readBytes(6)), buf.getUnsignedByte(1)));
+                    WifiAccessPoint.from(ByteBufUtil.hexDump(buf.readSlice(6)), buf.getUnsignedByte(1)));
         }
 
         if (BitUtil.check(flags, 6)) { // bss3
             network.addWifiAccessPoint(
-                    WifiAccessPoint.from(ChannelBuffers.hexDump(buf.readBytes(6)), buf.getUnsignedByte(1)));
+                    WifiAccessPoint.from(ByteBufUtil.hexDump(buf.readSlice(6)), buf.getUnsignedByte(1)));
         }
 
         switch (type) {
@@ -418,7 +394,7 @@
                 sendResponse(channel, remoteAddress, uniqueId, type, index, null);
                 break;
             case MSG_COMMAND:
-                ChannelBuffer response = decodeSMS(position, buf);
+                ByteBuf response = decodeSMS(position, buf);
                 if (response != null) {
                     sendResponse(channel, remoteAddress, uniqueId, type, index, response);
                 } else {
@@ -429,97 +405,6 @@
                 if (buf.readableBytes() >= 2) {
                     decodeStatus(position, buf.readUnsignedShort());
                 }
-=======
-        if (type == MSG_WARNING) {
-
-            position.set(Position.KEY_ALARM, decodeAlarm(buf.readUnsignedByte()));
-
-        } else if (type == MSG_REPORT) {
-
-            buf.readUnsignedByte(); // report type
-
-        }
-
-        if (type == MSG_NORMAL || type == MSG_WARNING || type == MSG_REPORT) {
-
-            int status = buf.readUnsignedShort();
-            position.setValid(BitUtil.check(status, 0));
-            if (BitUtil.check(status, 1)) {
-                position.set(Position.KEY_IGNITION, BitUtil.check(status, 2));
-            }
-            position.set(Position.KEY_STATUS, status);
-
-        }
-
-        if (type == MSG_NORMAL) {
-
-            if (buf.readableBytes() >= 2) {
-                position.set(Position.KEY_BATTERY, buf.readUnsignedShort() * 0.001);
-            }
-
-            if (buf.readableBytes() >= 4) {
-                position.set(Position.PREFIX_ADC + 0, buf.readUnsignedShort());
-                position.set(Position.PREFIX_ADC + 1, buf.readUnsignedShort());
-            }
-
-            if (buf.readableBytes() >= 4) {
-                position.set(Position.KEY_ODOMETER, buf.readUnsignedInt());
-            }
-
-            if (buf.readableBytes() >= 4) {
-                buf.readUnsignedShort(); // gsm counter
-                buf.readUnsignedShort(); // gps counter
-            }
-
-            if (buf.readableBytes() >= 4) {
-                position.set(Position.KEY_STEPS, buf.readUnsignedShort());
-                buf.readUnsignedShort(); // walking time
-            }
-
-            if (buf.readableBytes() >= 12) {
-                position.set(Position.PREFIX_TEMP + 1, buf.readUnsignedShort() / 256.0);
-                position.set("humidity", buf.readUnsignedShort() * 0.1);
-                position.set("illuminance", buf.readUnsignedInt() / 256.0);
-                position.set("co2", buf.readUnsignedInt());
-            }
-
-            if (buf.readableBytes() >= 2) {
-                position.set(Position.PREFIX_TEMP + 2, buf.readShort() / 16.0);
-            }
-
-        }
-
-        return position;
-    }
-
-    private static final Pattern PATTERN = new PatternBuilder()
-            .text("Lat:")
-            .number("([NS])(d+.d+)")             // latitude
-            .any()
-            .text("Lon:")
-            .number("([EW])(d+.d+)")             // longitude
-            .any()
-            .text("Course:")
-            .number("(d+.d+)")                   // course
-            .any()
-            .text("Speed:")
-            .number("(d+.d+)")                   // speed
-            .any()
-            .expression("Date ?Time:")
-            .number("(dddd)-(dd)-(dd) ")         // date
-            .number("(dd):(dd):(dd)")            // time
-            .compile();
-
-    private Position decodeResult(DeviceSession deviceSession, ByteBuf buf, int index) {
-
-        Position position = new Position(getProtocolName());
-        position.setDeviceId(deviceSession.getDeviceId());
-
-        position.set(Position.KEY_INDEX, index);
-
-        buf.readUnsignedByte(); // type
-        buf.readUnsignedInt(); // uid
->>>>>>> e3e57a15
 
                 if (buf.readableBytes() >= 2) {
                     position.set(Position.KEY_BATTERY, buf.readUnsignedShort() * 0.001);
@@ -551,6 +436,10 @@
                     position.set("co2", buf.readUnsignedInt());
                 }
 
+                if (buf.readableBytes() >= 2) {
+                    position.set(Position.PREFIX_TEMP + 2, buf.readShort() / 16.0);
+                }
+
                 sendResponse(channel, remoteAddress, uniqueId, type, index, null);
                 break;
         }
@@ -562,13 +451,8 @@
     protected Object decode(
             Channel channel, SocketAddress remoteAddress, Object msg) throws Exception {
 
-<<<<<<< HEAD
-        ChannelBuffer buf = (ChannelBuffer) msg;
-=======
+
         ByteBuf buf = (ByteBuf) msg;
-
-        String uniqueId = null;
->>>>>>> e3e57a15
         DeviceSession deviceSession;
         String uniqueId = null;
 
@@ -578,58 +462,36 @@
             short length = buf.readShort();
 
             if (buf.readableBytes() != length) { // check remaining length matches defined packet length
-                Log.warning(new IllegalArgumentException("UDP Packet length error"));
+                LOGGER.warn(new IllegalArgumentException("UDP Packet length error").toString());
                 return null;
             }
 
-            if (buf.readShort() != (short) EelinkProtocolEncoder.checksum(buf.toByteBuffer())) {
-                Log.warning(new IllegalArgumentException("UDP Checksum error"));
+            if (buf.readShort() != (short) EelinkProtocolEncoder.checksum(buf.nioBuffer())) {
+                LOGGER.warn(new IllegalArgumentException("UDP Checksum error").toString());
                 return null;
             }
 
-<<<<<<< HEAD
-            uniqueId = ChannelBuffers.hexDump(buf.readBytes(8)).substring(1);
-=======
-        if (buf.getByte(0) == 'E' && buf.getByte(1) == 'L') {
-            buf.skipBytes(2 + 2 + 2); // udp header
             uniqueId = ByteBufUtil.hexDump(buf.readSlice(8)).substring(1);
->>>>>>> e3e57a15
             deviceSession = getDeviceSession(channel, remoteAddress, uniqueId);
 
             if (buf.readShort() != HEADER_KEY) {
-                Log.warning(new IllegalArgumentException("Invalid Header"));
+                LOGGER.warn(new IllegalArgumentException("Invalid Header").toString());
                 return null;
             }
         } else if (header == HEADER_KEY) {
             deviceSession = getDeviceSession(channel, remoteAddress);
         } else {
-            Log.warning(new IllegalArgumentException("Invalid Header"));
+            LOGGER.warn(new IllegalArgumentException("Invalid Header").toString());
             return null;
         }
 
         int type = buf.readUnsignedByte();
 
-<<<<<<< HEAD
         short length = buf.readShort();
 
         if (buf.readableBytes() != length) { // check remaining length matches defined packet length
-            Log.warning(new IllegalArgumentException("Packet length error"));
+            LOGGER.warn(new IllegalArgumentException("Packet length error").toString());
             return null;
-=======
-        if (type != MSG_GPS && type != MSG_DATA) {
-            ByteBuf content = Unpooled.buffer();
-            if (type == MSG_LOGIN) {
-                content.writeInt((int) (System.currentTimeMillis() / 1000));
-                content.writeByte(1); // protocol version
-                content.writeByte(0); // action mask
-            }
-            ByteBuf response = EelinkProtocolEncoder.encodeContent(
-                    channel instanceof DatagramChannel, uniqueId, type, index, content);
-            content.release();
-            if (channel != null) {
-                channel.writeAndFlush(new NetworkMessage(response, remoteAddress));
-            }
->>>>>>> e3e57a15
         }
 
         int index = buf.readUnsignedShort();
@@ -640,25 +502,25 @@
                 version = 2;
             }
 
-<<<<<<< HEAD
-            uniqueId = ChannelBuffers.hexDump(buf.readBytes(8)).substring(1);
+            uniqueId = ByteBufUtil.hexDump(buf.readSlice(8)).substring(1);
             deviceSession = getDeviceSession(channel, remoteAddress, uniqueId);
 
             if (deviceSession != null) {
-                ChannelBuffer response = ChannelBuffers.dynamicBuffer();
+                ByteBuf content = Unpooled.buffer();
                 if (version == 1) {
-                    response.writeBytes(uniqueId.getBytes());
-                    response.writeByte(1);
-                    response.writeByte(0);
+                    content.writeBytes(uniqueId.getBytes());
+                    content.writeByte(1);
+                    content.writeByte(0);
                 } else if (version == 2) {
-                    response.writeLong(new Date().getTime() / 1000);
-                    response.writeByte(2);
-                }
-                sendResponse(channel, remoteAddress, uniqueId, type, index, null);
-=======
-            if (deviceSession == null) {
-                getDeviceSession(channel, remoteAddress, ByteBufUtil.hexDump(buf.readSlice(8)).substring(1));
->>>>>>> e3e57a15
+                    content.writeLong(new Date().getTime() / 1000);
+                    content.writeByte(2);
+                }
+                ByteBuf response = EelinkProtocolEncoder.encodeContent(
+                        channel instanceof DatagramChannel, uniqueId, type, index, content);
+                content.release();
+                if (channel != null) {
+                    channel.writeAndFlush(new NetworkMessage(response, remoteAddress));
+                }
             }
 
             return null;
@@ -682,9 +544,8 @@
                 }
             }*/
 
-            Position position = new Position();
+            Position position = new Position(getProtocolName());
             position.setDeviceId(deviceSession.getDeviceId());
-            position.setProtocol(getProtocolName());
             position.set(Position.KEY_INDEX, index);
 
             if (type == MSG_GPS || type == MSG_ALARM || type == MSG_STATE || type == MSG_SMS) {
@@ -692,21 +553,9 @@
             } else if (type == MSG_DOWNLINK) {
                 return decodeDownlink(buf, position, index);
             } else if (type >= MSG_NORMAL && type <= MSG_OBD_CODE) {
-<<<<<<< HEAD
                 return decodeNew(buf, channel, remoteAddress, uniqueId, position, type, index);
             } else if (type == MSG_HEARTBEAT && buf.readableBytes() >= 2) {
                 Position last = Context.getIdentityManager().getLastPosition(position.getDeviceId());
-=======
-
-                return decodeNew(deviceSession, buf, type, index);
-
-            } else if (type == MSG_HEARTBEAT && buf.readableBytes() >= 2) {
-
-                Position position = new Position(getProtocolName());
-                position.setDeviceId(deviceSession.getDeviceId());
-
-                getLastLocation(position, null);
->>>>>>> e3e57a15
 
                 decodeStatus(position, buf.readUnsignedShort());
 
@@ -725,7 +574,7 @@
                     return position;
                 }
             } else {
-                Log.warning(new UnsupportedOperationException());
+                LOGGER.warn(new UnsupportedOperationException(String.valueOf(type)).toString());
                 sendResponse(channel, remoteAddress, uniqueId, type, index, null);
             }
         }
