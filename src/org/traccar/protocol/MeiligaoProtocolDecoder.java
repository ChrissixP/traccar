/*
 * Copyright 2012 - 2017 Anton Tananaev (anton@traccar.org)
 *
 * Licensed under the Apache License, Version 2.0 (the "License");
 * you may not use this file except in compliance with the License.
 * You may obtain a copy of the License at
 *
 *     http://www.apache.org/licenses/LICENSE-2.0
 *
 * Unless required by applicable law or agreed to in writing, software
 * distributed under the License is distributed on an "AS IS" BASIS,
 * WITHOUT WARRANTIES OR CONDITIONS OF ANY KIND, either express or implied.
 * See the License for the specific language governing permissions and
 * limitations under the License.
 */
package org.traccar.protocol;

import org.jboss.netty.buffer.ChannelBuffer;
import org.jboss.netty.buffer.ChannelBuffers;
import org.jboss.netty.channel.Channel;
import org.traccar.BaseProtocolDecoder;
import org.traccar.Context;
import org.traccar.DeviceSession;
import org.traccar.helper.Checksum;
import org.traccar.helper.DateBuilder;
import org.traccar.helper.Parser;
import org.traccar.helper.PatternBuilder;
import org.traccar.model.Position;

import java.net.InetSocketAddress;
import java.net.SocketAddress;
import java.nio.charset.StandardCharsets;
import java.util.LinkedList;
import java.util.List;
import java.util.regex.Pattern;

public class MeiligaoProtocolDecoder extends BaseProtocolDecoder {

    public MeiligaoProtocolDecoder(MeiligaoProtocol protocol) {
        super(protocol);
    }

    private static final Pattern PATTERN = new PatternBuilder()
            .number("(dd)(dd)(dd).?d*,")         // time (hhmmss)
            .expression("([AV]),")               // validity
            .number("(d+)(dd.d+),")              // latitude
            .expression("([NS]),")
            .number("(d+)(dd.d+),")              // longitude
            .expression("([EW]),")
            .number("(d+.?d*)?,")                // speed
            .number("(d+.?d*)?,")                // course
            .number("(dd)(dd)(dd)")              // date (ddmmyy)
            .expression("[^\\|]*")
            .groupBegin()
            .number("|(d+.d+)?")                 // hdop
            .number("|(-?d+.?d*)?")              // altitude
            .number("|(xxxx)?")                  // state
            .groupBegin()
            .number("|(xxxx),(xxxx)")            // adc
            .number(",(xxxx)").optional()
            .number(",(xxxx)").optional()
            .number(",(xxxx)").optional()
            .number(",(xxxx)").optional()
            .number(",(xxxx)").optional()
            .number(",(xxxx)").optional()
            .groupBegin()
            .number("|x{16,20}")                 // cell
            .number("|(xx)")                     // rssi
            .number("|(x{8})")                   // odometer
            .groupBegin()
            .number("|(xx)")                     // satellites
            .text("|")
            .expression("(.*)")                  // driver
            .groupEnd("?")
            .or()
            .number("|(d{1,9})")                 // odometer
            .groupBegin()
            .number("|(x{5,})")                  // rfid
            .groupEnd("?")
            .groupEnd("?")
            .groupEnd("?")
            .groupEnd("?")
            .any()
            .compile();

    private static final Pattern PATTERN_RFID = new PatternBuilder()
            .number("|(dd)(dd)(dd),")            // time (hhmmss)
            .number("(dd)(dd)(dd),")             // date (ddmmyy)
            .number("(d+)(dd.d+),")              // latitude
            .expression("([NS]),")
            .number("(d+)(dd.d+),")              // longitude
            .expression("([EW])")
            .compile();

    private static final Pattern PATTERN_OBD = new PatternBuilder()
            .number("(d+.d+),")                  // battery
            .number("(d+),")                     // rpm
            .number("(d+),")                     // speed
            .number("(d+.d+),")                  // throttle
            .number("(d+.d+),")                  // engine load
            .number("(-?d+),")                   // coolant temp
            .number("(d+.d+),")                  // instantaneous fuel
            .number("(d+.d+),")                  // average fuel
            .number("(d+.d+),")                  // driving range
            .number("(d+.?d*),")                 // odometer
            .number("(d+.d+),")                  // single fuel consumption
            .number("(d+.d+),")                  // total fuel consumption
            .number("(d+),")                     // error code count
            .number("(d+),")                     // hard acceleration count
            .number("(d+)")                      // hard brake count
            .compile();

    private static final Pattern PATTERN_OBDA = new PatternBuilder()
            .number("(d+),")                     // total ignition
            .number("(d+.d+),")                  // total driving time
            .number("(d+.d+),")                  // total idling time
            .number("(d+),")                     // average hot start time
            .number("(d+),")                     // average speed
            .number("(d+),")                     // history highest speed
            .number("(d+),")                     // history highest rpm
            .number("(d+),")                     // total hard acceleration
            .number("(d+)")                      // total hard brake
            .compile();

    public static final int MSG_HEARTBEAT = 0x0001;
    public static final int MSG_SERVER = 0x0002;
    public static final int MSG_LOGIN = 0x5000;
    public static final int MSG_LOGIN_RESPONSE = 0x4000;
    public static final int MSG_POSITION = 0x9955;
    public static final int MSG_POSITION_LOGGED = 0x9016;
    public static final int MSG_ALARM = 0x9999;
    public static final int MSG_RFID = 0x9966;
    public static final int MSG_RETRANSMISSION = 0x6688;

    public static final int MSG_OBD_RT = 0x9901;
    public static final int MSG_OBD_RTA = 0x9902;

    private DeviceSession identify(ChannelBuffer buf, Channel channel, SocketAddress remoteAddress) {
        StringBuilder builder = new StringBuilder();

        for (int i = 0; i < 7; i++) {
            int b = buf.readUnsignedByte();

            // First digit
            int d1 = (b & 0xf0) >> 4;
            if (d1 == 0xf) {
                break;
            }
            builder.append(d1);

            // Second digit
            int d2 = b & 0x0f;
            if (d2 == 0xf) {
                break;
            }
            builder.append(d2);
        }

        String id = builder.toString();

        if (id.length() == 14) {
            return getDeviceSession(channel, remoteAddress, id, id + Checksum.luhn(Long.parseLong(id)));
        } else {
            return getDeviceSession(channel, remoteAddress, id);
        }
    }

    private static void sendResponse(
            Channel channel, SocketAddress remoteAddress, ChannelBuffer id, int type, ChannelBuffer msg) {

        if (channel != null) {
            ChannelBuffer buf = ChannelBuffers.buffer(
                    2 + 2 + id.readableBytes() + 2 + msg.readableBytes() + 2 + 2);

            buf.writeByte('@');
            buf.writeByte('@');
            buf.writeShort(buf.capacity());
            buf.writeBytes(id);
            buf.writeShort(type);
            buf.writeBytes(msg);
            buf.writeShort(Checksum.crc16(Checksum.CRC16_CCITT_FALSE, buf.toByteBuffer()));
            buf.writeByte('\r');
            buf.writeByte('\n');

            channel.write(buf, remoteAddress);
        }
    }

    private String getServer(Channel channel) {
        String server = Context.getConfig().getString(getProtocolName() + ".server");
        if (server == null) {
            InetSocketAddress address = (InetSocketAddress) channel.getLocalAddress();
            server = address.getAddress().getHostAddress() + ":" + address.getPort();
        }
        return server;
    }

    private String decodeAlarm(short value) {
        switch (value) {
            case 0x01:
                return Position.ALARM_SOS;
            case 0x10:
                return Position.ALARM_LOW_BATTERY;
            case 0x11:
                return Position.ALARM_OVERSPEED;
            case 0x12:
                return Position.ALARM_MOVEMENT;
            case 0x13:
                return Position.ALARM_GEOFENCE_ENTER;
            case 0x14:
                return Position.ALARM_ACCIDENT;
            case 0x50:
                return Position.ALARM_POWER_OFF;
            case 0x53:
                return Position.ALARM_GPS_ANTENNA_CUT;
            case 0x72:
                return Position.ALARM_BRAKING;
            case 0x73:
                return Position.ALARM_ACCELERATION;
            default:
                return null;
        }
    }

    private Position decodeRegular(Position position, String sentence) {
        Parser parser = new Parser(PATTERN, sentence);
        if (!parser.matches()) {
            return null;
        }

        DateBuilder dateBuilder = new DateBuilder()
                .setTime(parser.nextInt(0), parser.nextInt(0), parser.nextInt(0));

        position.setValid(parser.next().equals("A"));
        position.setLatitude(parser.nextCoordinate());
        position.setLongitude(parser.nextCoordinate());

        if (parser.hasNext()) {
            position.setSpeed(parser.nextDouble(0));
        }

        if (parser.hasNext()) {
            position.setCourse(parser.nextDouble(0));
        }

        dateBuilder.setDateReverse(parser.nextInt(0), parser.nextInt(0), parser.nextInt(0));
        position.setTime(dateBuilder.getDate());

        position.set(Position.KEY_HDOP, parser.nextDouble());

        if (parser.hasNext()) {
            position.setAltitude(parser.nextDouble(0));
        }

        position.set(Position.KEY_STATUS, parser.next());

        for (int i = 1; i <= 8; i++) {
            position.set(Position.PREFIX_ADC + i, parser.nextHexInt());
        }

        position.set(Position.KEY_RSSI, parser.nextHexInt());
        position.set(Position.KEY_ODOMETER, parser.nextHexLong());
        position.set(Position.KEY_SATELLITES, parser.nextHexInt());
        position.set("driverLicense", parser.next());
        position.set(Position.KEY_ODOMETER, parser.nextLong());
        position.set(Position.KEY_DRIVER_UNIQUE_ID, parser.next());

        return position;
    }

    private Position decodeRfid(Position position, String sentence) {
        Parser parser = new Parser(PATTERN_RFID, sentence);
        if (!parser.matches()) {
            return null;
        }

        position.setTime(parser.nextDateTime(Parser.DateTimeFormat.HMS_DMY));

        position.setValid(true);
        position.setLatitude(parser.nextCoordinate());
        position.setLongitude(parser.nextCoordinate());

        return position;
    }

    private Position decodeObd(Position position, String sentence) {
        Parser parser = new Parser(PATTERN_OBD, sentence);
        if (!parser.matches()) {
            return null;
        }

        getLastLocation(position, null);

        position.set(Position.KEY_BATTERY, parser.nextDouble());
        position.set(Position.KEY_RPM, parser.nextInt());
        position.set(Position.KEY_OBD_SPEED, parser.nextInt());
        position.set(Position.KEY_THROTTLE, parser.nextDouble());
        position.set(Position.KEY_ENGINE_LOAD, parser.nextDouble());
        position.set(Position.KEY_COOLANT_TEMP, parser.nextInt());
        position.set(Position.KEY_FUEL_CONSUMPTION, parser.nextDouble());
        position.set("averageFuelConsumption", parser.nextDouble());
        position.set("drivingRange", parser.nextDouble());
        position.set(Position.KEY_ODOMETER, parser.nextDouble());
        position.set("singleFuelConsumption", parser.nextDouble());
        position.set("totalFuelConsumption", parser.nextDouble());
        position.set(Position.KEY_DTCS, parser.nextInt());
        position.set("hardAccelerationCount", parser.nextInt());
        position.set("hardBrakingCount", parser.nextInt());

        return position;
    }

    private Position decodeObdA(Position position, String sentence) {
        Parser parser = new Parser(PATTERN_OBDA, sentence);
        if (!parser.matches()) {
            return null;
        }

        getLastLocation(position, null);

        position.set("totalIgnitionNo", parser.nextInt(0));
        position.set("totalDrivingTime", parser.nextDouble(0));
        position.set("totalIdlingTime", parser.nextDouble(0));
        position.set("averageHotStartTime", parser.nextInt(0));
        position.set("averageSpeed", parser.nextInt(0));
        position.set("historyHighestSpeed", parser.nextInt(0));
        position.set("historyHighestRpm", parser.nextInt(0));
        position.set("totalHarshAccerleration", parser.nextInt(0));
        position.set("totalHarshBrake", parser.nextInt(0));

        return position;
    }

    private List<Position> decodeRetransmission(ChannelBuffer buf, DeviceSession deviceSession) {
        List<Position> positions = new LinkedList<>();

        int count = buf.readUnsignedByte();
        for (int i = 0; i < count; i++) {

            buf.readUnsignedByte(); // alarm

            int endIndex = buf.indexOf(buf.readerIndex(), buf.writerIndex(), (byte) '\\');
            if (endIndex < 0) {
                endIndex = buf.writerIndex() - 4;
            }

            String sentence = buf.readBytes(endIndex - buf.readerIndex()).toString(StandardCharsets.US_ASCII);

<<<<<<< HEAD
            Position position = new Position();
            position.setProtocol(getProtocolName());
=======
            Position position = new Position(getProtocolName());
>>>>>>> 654116f0
            position.setDeviceId(deviceSession.getDeviceId());

            position = decodeRegular(position, sentence);

            if (position != null) {
                positions.add(position);
            }

            if (buf.readableBytes() > 4) {
                buf.readUnsignedByte(); // delimiter
            }

        }

        return positions;
    }

    @Override
    protected Object decode(
            Channel channel, SocketAddress remoteAddress, Object msg) throws Exception {

        ChannelBuffer buf = (ChannelBuffer) msg;
        buf.skipBytes(2); // header
        buf.readShort(); // length
        ChannelBuffer id = buf.readBytes(7);
        int command = buf.readUnsignedShort();
        ChannelBuffer response;

        if (channel != null) {
            if (command == MSG_LOGIN) {
                response = ChannelBuffers.wrappedBuffer(new byte[]{0x01});
                sendResponse(channel, remoteAddress, id, MSG_LOGIN_RESPONSE, response);
                return null;
            } else if (command == MSG_HEARTBEAT) {
                response = ChannelBuffers.wrappedBuffer(new byte[]{0x01});
                sendResponse(channel, remoteAddress, id, MSG_HEARTBEAT, response);
                return null;
            } else if (command == MSG_SERVER) {
                response = ChannelBuffers.copiedBuffer(getServer(channel), StandardCharsets.US_ASCII);
                sendResponse(channel, remoteAddress, id, MSG_SERVER, response);
                return null;
            }
        }

        DeviceSession deviceSession = identify(id, channel, remoteAddress);
        if (deviceSession == null) {
            return null;
        }

        if (command == MSG_RETRANSMISSION) {

            return decodeRetransmission(buf, deviceSession);

        } else {

<<<<<<< HEAD
            Position position = new Position();
            position.setProtocol(getProtocolName());
=======
            Position position = new Position(getProtocolName());
>>>>>>> 654116f0

            if (command == MSG_ALARM) {
                short alarmCode = buf.readUnsignedByte();
                position.set(Position.KEY_ALARM, decodeAlarm(alarmCode));
                if (alarmCode >= 0x02 && alarmCode <= 0x05) {
                    position.set(Position.PREFIX_IN + alarmCode, 1);
                } else if (alarmCode >= 0x32 && alarmCode <= 0x35) {
                    position.set(Position.PREFIX_IN + (alarmCode - 0x30), 0);
                }
            } else if (command == MSG_POSITION_LOGGED) {
                buf.skipBytes(6);
            }

            position.setDeviceId(deviceSession.getDeviceId());

            if (command == MSG_RFID) {
                for (int i = 0; i < 15; i++) {
                    long rfid = buf.readUnsignedInt();
                    if (rfid != 0) {
                        String card = String.format("%010d", rfid);
                        position.set("card" + (i + 1), card);
                        position.set(Position.KEY_DRIVER_UNIQUE_ID, card);
                    }
                }
            }

            String sentence = buf.toString(buf.readerIndex(), buf.readableBytes() - 4, StandardCharsets.US_ASCII);

            if (command == MSG_POSITION || command == MSG_POSITION_LOGGED || command == MSG_ALARM) {
                return decodeRegular(position, sentence);
            } else if (command == MSG_RFID) {
                return decodeRfid(position, sentence);
            } else if (command == MSG_OBD_RT) {
                return decodeObd(position, sentence);
            } else if (command == MSG_OBD_RTA) {
                return decodeObdA(position, sentence);
            }

        }

        return null;
    }

}<|MERGE_RESOLUTION|>--- conflicted
+++ resolved
@@ -346,12 +346,7 @@
 
             String sentence = buf.readBytes(endIndex - buf.readerIndex()).toString(StandardCharsets.US_ASCII);
 
-<<<<<<< HEAD
-            Position position = new Position();
-            position.setProtocol(getProtocolName());
-=======
             Position position = new Position(getProtocolName());
->>>>>>> 654116f0
             position.setDeviceId(deviceSession.getDeviceId());
 
             position = decodeRegular(position, sentence);
@@ -407,12 +402,7 @@
 
         } else {
 
-<<<<<<< HEAD
-            Position position = new Position();
-            position.setProtocol(getProtocolName());
-=======
             Position position = new Position(getProtocolName());
->>>>>>> 654116f0
 
             if (command == MSG_ALARM) {
                 short alarmCode = buf.readUnsignedByte();
