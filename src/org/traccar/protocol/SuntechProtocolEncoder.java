/*
 * Copyright 2015 - 2016 Anton Tananaev (anton.tananaev@gmail.com)
 *
 * Licensed under the Apache License, Version 2.0 (the "License");
 * you may not use this file except in compliance with the License.
 * You may obtain a copy of the License at
 *
 *     http://www.apache.org/licenses/LICENSE-2.0
 *
 * Unless required by applicable law or agreed to in writing, software
 * distributed under the License is distributed on an "AS IS" BASIS,
 * WITHOUT WARRANTIES OR CONDITIONS OF ANY KIND, either express or implied.
 * See the License for the specific language governing permissions and
 * limitations under the License.
 */
package org.traccar.protocol;

import org.traccar.StringProtocolEncoder;
import org.traccar.helper.Log;
import org.traccar.model.Command;

public class SuntechProtocolEncoder extends StringProtocolEncoder {

    @Override
    protected Object encodeCommand(Command command) {

        switch (command.getType()) {
            case Command.TYPE_REBOOT_DEVICE:
                return formatCommand(command, "SA200CMD;{%s};02;Reboot\r", Command.KEY_UNIQUE_ID);
            case Command.TYPE_POSITION_SINGLE:
                return formatCommand(command, "SA200CMD;{%s};02;StatusReq\r", Command.KEY_UNIQUE_ID);
            case Command.TYPE_OUTPUT_CONTROL:
                if (command.getAttributes().containsKey(Command.KEY_DATA)) {
                    if (command.getAttributes().get(Command.KEY_DATA).equals("1")) {
                        return formatCommand(command, "SA200CMD;{%s};02;Enable{%s}\r",
                                Command.KEY_UNIQUE_ID, Command.KEY_INDEX);
                    } else {
                        return formatCommand(command, "SA200CMD;{%s};02;Disable{%s}\r",
                                Command.KEY_UNIQUE_ID, Command.KEY_INDEX);
                    }
                }
            case Command.TYPE_ENGINE_STOP:
                return formatCommand(command, "SA200CMD;{%s};02;Enable1\r", Command.KEY_UNIQUE_ID);
            case Command.TYPE_ENGINE_RESUME:
                return formatCommand(command, "SA200CMD;{%s};02;Disable1\r", Command.KEY_UNIQUE_ID);
<<<<<<< HEAD
            case Command.TYPE_ALARM_ARM:
                return formatCommand(command, "SA200CMD;{%s};02;Enable2\r", Command.KEY_UNIQUE_ID);
            case Command.TYPE_ALARM_DISARM:
                return formatCommand(command, "SA200CMD;{%s};02;Disable2\r", Command.KEY_UNIQUE_ID);
            default:    
=======
                case Command.TYPE_ENGINE_STOP:
                return formatCommand(command, "SA200CMD;{%s};02;Enable2\r", Command.KEY_UNIQUE_ID);
            case Command.TYPE_ENGINE_RESUME:
                return formatCommand(command, "SA200CMD;{%s};02;Disable2\r", Command.KEY_UNIQUE_ID);        
            default:
>>>>>>> c5078f03
                Log.warning(new UnsupportedOperationException(command.getType()));
                break;
        }

        return null;
    }

}<|MERGE_RESOLUTION|>--- conflicted
+++ resolved
@@ -43,19 +43,12 @@
                 return formatCommand(command, "SA200CMD;{%s};02;Enable1\r", Command.KEY_UNIQUE_ID);
             case Command.TYPE_ENGINE_RESUME:
                 return formatCommand(command, "SA200CMD;{%s};02;Disable1\r", Command.KEY_UNIQUE_ID);
-<<<<<<< HEAD
             case Command.TYPE_ALARM_ARM:
                 return formatCommand(command, "SA200CMD;{%s};02;Enable2\r", Command.KEY_UNIQUE_ID);
             case Command.TYPE_ALARM_DISARM:
                 return formatCommand(command, "SA200CMD;{%s};02;Disable2\r", Command.KEY_UNIQUE_ID);
             default:    
-=======
-                case Command.TYPE_ENGINE_STOP:
-                return formatCommand(command, "SA200CMD;{%s};02;Enable2\r", Command.KEY_UNIQUE_ID);
-            case Command.TYPE_ENGINE_RESUME:
-                return formatCommand(command, "SA200CMD;{%s};02;Disable2\r", Command.KEY_UNIQUE_ID);        
-            default:
->>>>>>> c5078f03
+
                 Log.warning(new UnsupportedOperationException(command.getType()));
                 break;
         }
