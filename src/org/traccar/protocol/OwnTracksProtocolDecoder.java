/*
 * Copyright 2017 Jan-Piet Mens (jpmens@gmail.com)
 * Copyright 2017 Anton Tananaev (anton@traccar.org)
 *
 * Licensed under the Apache License, Version 2.0 (the "License");
 * you may not use this file except in compliance with the License.
 * You may obtain a copy of the License at
 *
 *     http://www.apache.org/licenses/LICENSE-2.0
 *
 * Unless required by applicable law or agreed to in writing, software
 * distributed under the License is distributed on an "AS IS" BASIS,
 * WITHOUT WARRANTIES OR CONDITIONS OF ANY KIND, either express or implied.
 * See the License for the specific language governing permissions and
 * limitations under the License.
 */

package org.traccar.protocol;

import org.jboss.netty.channel.Channel;
import org.jboss.netty.handler.codec.http.HttpRequest;
import org.jboss.netty.handler.codec.http.HttpResponseStatus;
import org.traccar.BaseHttpProtocolDecoder;
import org.traccar.DeviceSession;
import org.traccar.Context;
import org.traccar.helper.UnitsConverter;
import org.traccar.model.Position;
import org.traccar.model.Event;
import org.traccar.model.Device;

import javax.json.Json;
import javax.json.JsonObject;
import java.io.StringReader;
import java.net.SocketAddress;
import java.nio.charset.StandardCharsets;
import java.util.Date;

public class OwnTracksProtocolDecoder extends BaseHttpProtocolDecoder {

    public OwnTracksProtocolDecoder(OwnTracksProtocol protocol) {
        super(protocol);
    }

    @Override
    protected Object decode(
            Channel channel, SocketAddress remoteAddress, Object msg) throws Exception {

        HttpRequest request = (HttpRequest) msg;
        JsonObject root = Json.createReader(
                new StringReader(request.getContent().toString(StandardCharsets.US_ASCII))).readObject();

        if (!root.containsKey("_type")) {
            sendResponse(channel, HttpResponseStatus.OK);
            return null;
        }
        if (!root.getString("_type").equals("location")
            && !root.getString("_type").equals("lwt")) {
            sendResponse(channel, HttpResponseStatus.BAD_REQUEST);
            return null;
        }

<<<<<<< HEAD
        Position position = new Position(getProtocolName());
=======
        Position position = new Position();
        String uniqueId;

        if (root.containsKey("topic")) {
            uniqueId = root.getString("topic");
            if (root.containsKey("tid")) {
                position.set("tid", root.getString("tid"));
            }
        } else {
            uniqueId = root.getString("tid");
        }
        DeviceSession deviceSession = getDeviceSession(channel, remoteAddress, uniqueId);
        if (deviceSession == null) {
            sendResponse(channel, HttpResponseStatus.BAD_REQUEST);
            return null;
        }

        if (root.getString("_type").equals("lwt")) {
            Context.getConnectionManager().updateDevice(deviceSession.getDeviceId(), Device.STATUS_OFFLINE, new Date());

            sendResponse(channel, HttpResponseStatus.OK);
            return null;
        }

        if (root.containsKey("t") && root.getString("t").equals("p")) {
            sendResponse(channel, HttpResponseStatus.OK);
            return null;
        }

        position.setDeviceId(deviceSession.getDeviceId());
        position.setProtocol(getProtocolName());
        //position.set(Position.KEY_ORIGINAL, request.getContent().toString(StandardCharsets.US_ASCII));

        position.setTime(new Date(root.getJsonNumber("tst").longValue() * 1000));
        if (root.containsKey("sent")) {
            position.setDeviceTime(new Date(root.getJsonNumber("sent").longValue() * 1000));
        }

>>>>>>> a30c3689
        position.setValid(true);

        position.setLatitude(root.getJsonNumber("lat").doubleValue());
        position.setLongitude(root.getJsonNumber("lon").doubleValue());

        if (root.containsKey("vel")) {
            position.setSpeed(UnitsConverter.knotsFromKph(root.getInt("vel")));
        }
        if (root.containsKey("alt")) {
            position.setAltitude(root.getInt("alt"));
        }
        if (root.containsKey("cog")) {
            position.setCourse(root.getInt("cog"));
        }
        if (root.containsKey("acc")) {
            position.setAccuracy(root.getInt("acc"));
        }
        if (root.containsKey("t")) {
            String t = root.getString("t");
            position.set("t", t);
            Integer rty = -1;
            if (root.containsKey("rty")) {
                 rty = root.getInt("rty");
            }
            setEventOrAlarm(position, t, rty);
        }
        if (root.containsKey("batt")) {
            position.set(Position.KEY_BATTERY_LEVEL, root.getInt("batt"));
        }
        if (root.containsKey("uext")) {
            position.set(Position.KEY_POWER, root.getJsonNumber("uext").doubleValue());
        }
        if (root.containsKey("ubatt")) {
            position.set(Position.KEY_BATTERY, root.getJsonNumber("ubatt").doubleValue());
        }
        if (root.containsKey("vin")) {
            position.set(Position.KEY_VIN, root.getString("vin"));
        }
        if (root.containsKey("name")) {
            position.set(Position.KEY_VIN, root.getString("name"));
        }
        if (root.containsKey("rpm")) {
            position.set(Position.KEY_RPM, root.getInt("rpm"));
        }
        if (root.containsKey("ign")) {
            position.set(Position.KEY_IGNITION, root.getBoolean("ign"));
        }
        if (root.containsKey("motion")) {
            position.set(Position.KEY_MOTION, root.getBoolean("motion"));
        }
        if (root.containsKey("odometer")) {
            position.set(Position.KEY_ODOMETER, root.getJsonNumber("odometer").doubleValue() * 1000.0);
        }
        if (root.containsKey("hmc")) {
            position.set(Position.KEY_HOURS, root.getJsonNumber("hmc").doubleValue() / 3600.0);
        }

        if (root.containsKey("anum")) {
            Integer anum = root.getInt("anum");
            for (Integer i = 0; i < anum; i++) {
                String indexString = String.format("%02d", i);
                if (root.containsKey("adda-" + indexString)) {
                    position.set(Position.PREFIX_ADC + (i + 1), root.getString("adda-" + indexString));
                }
                if (root.containsKey("temp_c-" + indexString)) {
                    position.set(Position.PREFIX_TEMP + (i + 1),
                        root.getJsonNumber("temp_c-" + indexString).doubleValue());
                }
            }
        }

        sendResponse(channel, HttpResponseStatus.OK);
        return position;
    }

    private void setEventOrAlarm(Position position, String t, Integer rty) {
        if (t.equals("9")) {
            position.set(Position.KEY_EVENT, Event.TYPE_ALARM);
            position.set(Position.KEY_ALARM, Position.ALARM_LOW_BATTERY);
        } else if (t.equals("1")) {
            position.set(Position.KEY_EVENT, Event.TYPE_ALARM);
            position.set(Position.KEY_ALARM, Position.ALARM_POWER_ON);
        } else if (t.equals("i")) {
            //position.set(Position.KEY_EVENT, Event.TYPE_IGNITION_ON);
            position.set(Position.KEY_IGNITION, true);
        } else if (t.equals("I")) {
            //position.set(Position.KEY_EVENT, Event.TYPE_IGNITION_OFF);
            position.set(Position.KEY_IGNITION, false);
        } else if (t.equals("E")) {
            position.set(Position.KEY_EVENT, Event.TYPE_ALARM);
            position.set(Position.KEY_ALARM, Position.ALARM_POWER_RESTORED);
        } else if (t.equals("e")) {
            position.set(Position.KEY_EVENT, Event.TYPE_ALARM);
            position.set(Position.KEY_ALARM, Position.ALARM_POWER_CUT);
        } else if (t.equals("!")) {
            position.set(Position.KEY_EVENT, Event.TYPE_ALARM);
            position.set(Position.KEY_ALARM, Position.ALARM_TOW);
        } else if (t.equals("s")) {
            position.set(Position.KEY_EVENT, Event.TYPE_ALARM);
            position.set(Position.KEY_ALARM, Position.ALARM_OVERSPEED);
        } else if (t.equals("h")) {
            position.set(Position.KEY_EVENT, Event.TYPE_ALARM);
            switch (rty) {
                case 0:
                case 3:
                    position.set(Position.KEY_ALARM, Position.ALARM_BRAKING);
                    break;
                case 1:
                case 4:
                    position.set(Position.KEY_ALARM, Position.ALARM_ACCELERATION);
                    break;
                case 2:
                case 5:
                default:
                    position.set(Position.KEY_ALARM, Position.ALARM_CORNERING);
                    break;
            }
        }
    }
}<|MERGE_RESOLUTION|>--- conflicted
+++ resolved
@@ -59,9 +59,6 @@
             return null;
         }
 
-<<<<<<< HEAD
-        Position position = new Position(getProtocolName());
-=======
         Position position = new Position();
         String uniqueId;
 
@@ -100,7 +97,6 @@
             position.setDeviceTime(new Date(root.getJsonNumber("sent").longValue() * 1000));
         }
 
->>>>>>> a30c3689
         position.setValid(true);
 
         position.setLatitude(root.getJsonNumber("lat").doubleValue());
