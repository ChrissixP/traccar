--- conflicted
+++ resolved
@@ -121,25 +121,15 @@
             buf.readUnsignedByte(); // reason data
             position.set(Position.KEY_ALARM, decodeAlarm(buf.readUnsignedByte()));
 
-<<<<<<< HEAD
             position.set("mode", buf.readUnsignedByte()); // mode
             position.set(Position.PREFIX_IO + 1, buf.readUnsignedInt()); // IO
-=======
-            buf.readUnsignedByte(); // mode
-            buf.readUnsignedInt(); // io
->>>>>>> 4aa952d7
 
             operator <<= 8;
             operator += buf.readUnsignedByte();
             position.set(Position.KEY_OPERATOR, operator);
 
-<<<<<<< HEAD
             position.set(Position.PREFIX_ADC + 1, buf.readUnsignedInt()); // ADC
             position.set(Position.KEY_ODOMETER, buf.readUnsignedMedium()); // Odometer
-=======
-            buf.readUnsignedInt(); // adc
-            buf.readUnsignedMedium(); // odometer
->>>>>>> 4aa952d7
             buf.skipBytes(6); // multi-purpose data
 
             position.set(Position.KEY_GPS, buf.readUnsignedShort()); // gps fix
