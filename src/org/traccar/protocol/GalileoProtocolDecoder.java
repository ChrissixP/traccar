--- conflicted
+++ resolved
@@ -184,14 +184,8 @@
                 case 0xd4:
                     position.set(Position.KEY_ODOMETER, buf.readUnsignedInt());
                     break;
-<<<<<<< HEAD
-
-                case TAG_CAN:
+                case 0xc1:
                     position.set(Position.KEY_FUEL_LEVEL, buf.readUnsignedByte() * 0.4);
-=======
-                case 0xc1:
-                    position.set(Position.KEY_FUEL, buf.readUnsignedByte() * 0.4);
->>>>>>> 4aa952d7
                     position.set(Position.PREFIX_TEMP + 1, buf.readUnsignedByte() - 40);
                     position.set(Position.KEY_RPM, buf.readUnsignedShort() * 0.125);
                     break;
