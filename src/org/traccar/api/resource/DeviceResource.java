--- conflicted
+++ resolved
@@ -71,11 +71,7 @@
                 result = deviceManager.getUserItems(userId);
             }
         } else {
-<<<<<<< HEAD
-            result = new HashSet<Long>();
-=======
             result = new HashSet<>();
->>>>>>> 654116f0
             for (String uniqueId : uniqueIds) {
                 Device device = deviceManager.getByUniqueId(uniqueId);
                 Context.getPermissionsManager().checkDevice(getUserId(), device.getId());
