--- conflicted
+++ resolved
@@ -74,12 +74,8 @@
     implementation "com.sun.xml.bind:jaxb-core:2.3.0.1"
     implementation "com.sun.xml.bind:jaxb-impl:2.3.2"
     implementation "javax.activation:activation:1.1.1"
-<<<<<<< HEAD
     implementation 'com.warrenstrange:googleauth:1.1.2'
     testImplementation "junit:junit:4.12"
-=======
-    testImplementation "junit:junit:4.13"
->>>>>>> d9d79d6e
 }
 
 task copyDependencies(type: Copy) {
