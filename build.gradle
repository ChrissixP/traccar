--- conflicted
+++ resolved
@@ -27,21 +27,12 @@
 
 ext {
     guiceVersion = "7.0.0"
-<<<<<<< HEAD
-    jettyVersion = "11.0.15"
-    jerseyVersion = "3.1.3"
-    jacksonVersion = "2.15.2" // same version as jersey-media-json-jackson dependency
-    protobufVersion = "3.24.0"
-    jxlsVersion = "2.13.0"
-    junitVersion = "5.10.0"
-=======
     jettyVersion = "11.0.20"
     jerseyVersion = "3.1.5"
     jacksonVersion = "2.15.3" // same version as jersey-media-json-jackson dependency
     protobufVersion = "4.26.1"
     jxlsVersion = "2.14.0" // version 3 requires java 17
     junitVersion = "5.10.2"
->>>>>>> bc2faa14
 }
 
 protobuf {
@@ -51,17 +42,6 @@
 }
 
 dependencies {
-<<<<<<< HEAD
-    implementation "commons-codec:commons-codec:1.16.0"
-    implementation "com.h2database:h2:2.2.220"
-    implementation "com.mysql:mysql-connector-j:8.1.0"
-    implementation "org.mariadb.jdbc:mariadb-java-client:3.1.4"
-    implementation "org.postgresql:postgresql:42.6.0"
-    implementation "com.microsoft.sqlserver:mssql-jdbc:12.4.0.jre11"
-    implementation "com.zaxxer:HikariCP:5.0.1"
-    implementation "io.netty:netty-all:4.1.96.Final"
-    implementation "org.slf4j:slf4j-jdk14:2.0.7"
-=======
     implementation "commons-codec:commons-codec:1.16.1"
     implementation "com.h2database:h2:2.2.224"
     implementation "com.mysql:mysql-connector-j:8.3.0"
@@ -71,7 +51,6 @@
     implementation "com.zaxxer:HikariCP:5.1.0"
     implementation "io.netty:netty-all:4.1.108.Final"
     implementation "org.slf4j:slf4j-jdk14:2.0.12"
->>>>>>> bc2faa14
     implementation "com.google.inject:guice:$guiceVersion"
     implementation "com.google.inject.extensions:guice-servlet:$guiceVersion"
     implementation "org.owasp.encoder:encoder:1.2.3"
@@ -87,42 +66,16 @@
     implementation "org.glassfish.jersey.containers:jersey-container-servlet:$jerseyVersion"
     implementation "org.glassfish.jersey.media:jersey-media-json-jackson:$jerseyVersion"
     implementation "org.glassfish.jersey.inject:jersey-hk2:$jerseyVersion"
-<<<<<<< HEAD
-    implementation "org.glassfish.hk2:guice-bridge:3.0.4" // same version as jersey-hk2
-    implementation "com.fasterxml.jackson.jaxrs:jackson-jaxrs-json-provider:$jacksonVersion"
-    implementation "com.fasterxml.jackson.datatype:jackson-datatype-jakarta-jsonp:$jacksonVersion"
-    implementation "org.liquibase:liquibase-core:4.23.1"
-=======
     implementation "org.glassfish.hk2:guice-bridge:3.0.5" // same version as jersey-hk2
     implementation "com.fasterxml.jackson.jaxrs:jackson-jaxrs-json-provider:$jacksonVersion"
     implementation "com.fasterxml.jackson.datatype:jackson-datatype-jakarta-jsonp:$jacksonVersion"
     implementation "org.liquibase:liquibase-core:4.23.2" // upgrade has issues
->>>>>>> bc2faa14
     implementation "org.apache.commons:commons-jexl3:3.3"
     implementation "org.jxls:jxls:$jxlsVersion"
     implementation "org.jxls:jxls-poi:$jxlsVersion"
     implementation "org.apache.velocity:velocity-engine-core:2.3"
     implementation "org.apache.velocity.tools:velocity-tools-generic:3.1"
     implementation "org.apache.commons:commons-collections4:4.4"
-<<<<<<< HEAD
-    implementation "org.mnode.ical4j:ical4j:3.2.12"
-    implementation "org.locationtech.spatial4j:spatial4j:0.8"
-    implementation "org.locationtech.jts:jts-core:1.19.0"
-    implementation "net.java.dev.jna:jna-platform:5.13.0"
-    implementation "com.github.jnr:jnr-posix:3.1.17"
-    implementation "com.google.protobuf:protobuf-java:$protobufVersion"
-    implementation "javax.activation:activation:1.1.1"
-    implementation "com.amazonaws:aws-java-sdk-sns:1.12.532"
-    implementation "org.apache.kafka:kafka-clients:3.5.1"
-    implementation "com.hivemq:hivemq-mqtt-client:1.3.1"
-    implementation "redis.clients:jedis:4.4.3"
-    implementation "com.google.firebase:firebase-admin:9.2.0"
-    implementation "com.nimbusds:oauth2-oidc-sdk:10.13.2"
-    implementation "com.rabbitmq:amqp-client:5.18.0"
-    testImplementation "org.junit.jupiter:junit-jupiter-api:$junitVersion"
-    testImplementation "org.junit.jupiter:junit-jupiter-engine:$junitVersion"
-    testImplementation "org.mockito:mockito-core:5.4.0"
-=======
     implementation "org.mnode.ical4j:ical4j:3.2.17"
     implementation "org.locationtech.spatial4j:spatial4j:0.8"
     implementation "org.locationtech.jts:jts-core:1.19.0"
@@ -141,7 +94,6 @@
     testImplementation "org.junit.jupiter:junit-jupiter-api:$junitVersion"
     testImplementation "org.junit.jupiter:junit-jupiter-engine:$junitVersion"
     testImplementation "org.mockito:mockito-core:5.11.0"
->>>>>>> bc2faa14
 }
 
 test {
@@ -158,11 +110,7 @@
     manifest {
         attributes(
                 "Main-Class": "org.traccar.Main",
-<<<<<<< HEAD
-                "Implementation-Version": "5.9",
-=======
                 "Implementation-Version": "6.1",
->>>>>>> bc2faa14
                 "Class-Path": configurations.runtimeClasspath.files.collect { "lib/$it.name" }.join(" "))
     }
 }