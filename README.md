--- conflicted
+++ resolved
@@ -1,56 +1 @@
-<<<<<<< HEAD
-=======
 # [Traccar](https://www.traccar.org)
-
-## Overview
-
-Traccar is an open source GPS tracking system. This repository contains Java-based back-end service. It supports more than 170 GPS protocols and more than 1500 models of GPS tracking devices. Traccar can be used with any major SQL database system. It also provides easy to use [REST API](https://www.traccar.org/traccar-api/).
-
-Other parts of Traccar solution include:
-
-- [Traccar web app](https://github.com/traccar/traccar-web)
-- [Traccar Manager Android app](https://github.com/traccar/traccar-manager-android)
-- [Traccar Manager iOS app](https://github.com/traccar/traccar-manager-ios)
-
-There is also a set of mobile apps that you can use for tracking mobile devices:
-
-- [Traccar Client Android app](https://github.com/traccar/traccar-client-android)
-- [Traccar Client iOS app](https://github.com/traccar/traccar-client-ios)
-
-## Features
-
-Some of the available features include:
-
-- Real-time GPS tracking
-- Driver behaviour monitoring
-- Detailed and summary reports
-- Geofencing functionality
-- Alarms and notifications
-- Account and device management
-- Email and SMS support
-
-## Build
-
-Please read [build from source documentation](https://www.traccar.org/build/) on the official website.
-
-## Team
-
-- Anton Tananaev ([anton@traccar.org](mailto:anton@traccar.org))
-- Andrey Kunitsyn ([andrey@traccar.org](mailto:andrey@traccar.org))
-
-## License
-
-    Apache License, Version 2.0
-
-    Licensed under the Apache License, Version 2.0 (the "License");
-    you may not use this file except in compliance with the License.
-    You may obtain a copy of the License at
-
-        http://www.apache.org/licenses/LICENSE-2.0
-
-    Unless required by applicable law or agreed to in writing, software
-    distributed under the License is distributed on an "AS IS" BASIS,
-    WITHOUT WARRANTIES OR CONDITIONS OF ANY KIND, either express or implied.
-    See the License for the specific language governing permissions and
-    limitations under the License.
->>>>>>> 13801af7
