--- conflicted
+++ resolved
@@ -18,10 +18,4 @@
 artifacts:
   base-directory: $CODEBUILD_SRC_DIR_SourceArtifact
   files:
-<<<<<<< HEAD
-    - '**/*'
-=======
-    - target/tracker-server.jar
-    - $CODEBUILD_SRC_DIR_SourceArtifact/**/*
-  discard-paths: yes
->>>>>>> 366464bf
+    - '**/*'