/*
 * Copyright 2015 Anton Tananaev (anton.tananaev@gmail.com)
 *
 * Licensed under the Apache License, Version 2.0 (the "License");
 * you may not use this file except in compliance with the License.
 * You may obtain a copy of the License at
 *
 *     http://www.apache.org/licenses/LICENSE-2.0
 *
 * Unless required by applicable law or agreed to in writing, software
 * distributed under the License is distributed on an "AS IS" BASIS,
 * WITHOUT WARRANTIES OR CONDITIONS OF ANY KIND, either express or implied.
 * See the License for the specific language governing permissions and
 * limitations under the License.
 */

Ext.define('Traccar.Style', {
    singleton: true,

    panelPadding: 10,

    windowWidth: 640,
    windowHeight: 480,

    popupWindowWidth: 250,
    popupWindowHeight: 250,

    dateTimeFormat24: 'Y-m-d H:i:s',
    dateTimeFormat12: 'Y-m-d g:i:s a',
    timeFormat24: 'H:i',
    timeFormat12: 'g:i a',
    dateFormat: 'Y-m-d',
    weekStartDay: 1,

    deviceWidth: 350,

    reportHeight: 250,
    reportTime: 100,

    mapDefaultLat: 51.507222,
    mapDefaultLon: -0.1275,
    mapDefaultZoom: 6,

    mapRouteColor: [
        'rgba(21, 127, 204, 1.0)',
        'rgba(109, 46, 204, 1.0)',
        'rgba(204, 46, 162, 1.0)',
        'rgba(204, 46, 38, 1.0)',
        'rgba(128, 204, 46, 1.0)',
        'rgba(46, 204, 155, 1.0)'
    ],
    mapRouteWidth: 5,

    mapArrowStrokeColor: 'rgba(50, 50, 50, 1.0)',
    mapArrowStrokeWidth: 2,

    mapTextColor: 'rgba(50, 50, 50, 1.0)',
    mapTextStrokeColor: 'rgba(255, 255, 255, 1.0)',
    mapTextStrokeWidth: 2,
    mapTextOffset: 10,
    mapTextFont: 'bold 12px sans-serif',

    mapColorOnline: 'rgba(77, 250, 144, 1.0)',
    mapColorUnknown: 'rgba(250, 190, 77, 1.0)',
    mapColorOffline: 'rgba(255, 84, 104, 1.0)',
    mapColorOverlay: 'rgba(21, 127, 204, 0.2)',

    mapRadiusNormal: 9,
    mapRadiusSelected: 14,

    mapMaxZoom: 19,
    mapDelay: 500,

    coordinatePrecision: 6,
    numberPrecision: 2,

<<<<<<< HEAD
    autoPanAnimationDuration: 250,
    popupOverlayOffsetX: 0,
    popupOverlayOffsetY: -150
=======
    maxTagfieldWidth: 200,
    maxTagfieldGrow: 1
>>>>>>> ae5fe504
});<|MERGE_RESOLUTION|>--- conflicted
+++ resolved
@@ -21,9 +21,6 @@
 
     windowWidth: 640,
     windowHeight: 480,
-
-    popupWindowWidth: 250,
-    popupWindowHeight: 250,
 
     dateTimeFormat24: 'Y-m-d H:i:s',
     dateTimeFormat12: 'Y-m-d g:i:s a',
@@ -74,12 +71,6 @@
     coordinatePrecision: 6,
     numberPrecision: 2,
 
-<<<<<<< HEAD
-    autoPanAnimationDuration: 250,
-    popupOverlayOffsetX: 0,
-    popupOverlayOffsetY: -150
-=======
     maxTagfieldWidth: 200,
     maxTagfieldGrow: 1
->>>>>>> ae5fe504
 });