--- conflicted
+++ resolved
@@ -77,14 +77,13 @@
     coordinatePrecision: 6,
     numberPrecision: 2,
 
-<<<<<<< HEAD
     maxTagfieldWidth: 200,
     maxTagfieldGrow: 1,
 
     autoPanAnimationDuration: 250,
     popupOverlayOffsetX: 0,
-    popupOverlayOffsetY: -150
-=======
+    popupOverlayOffsetY: -150,
+
     reportTagfieldWidth: 375
->>>>>>> ee8beb01
+
 });