{
<<<<<<< HEAD
    "swagger": "2.0",
    "info": {
        "version": "4.8",
        "title": "gpstrack"
    },
    "host": "gpstrack.com.ng",
    "basePath": "/api",
    "schemes": [
        "http"
    ],
    "security": [
        {
            "basicAuth": []
        }
    ],
    "consumes": [
        "application/json"
    ],
    "produces": [
        "application/json"
    ],
    "paths": {
        "/commands": {
            "get": {
                "summary": "Fetch a list of Saved Commands",
                "description": "Without params, it returns a list of Drivers the user has access to",
                "parameters": [
                    {
                        "$ref": "#/parameters/all"
                    },
                    {
                        "$ref": "#/parameters/userId"
                    },
                    {
                        "$ref": "#/parameters/deviceId"
                    },
                    {
                        "$ref": "#/parameters/groupId"
                    },
                    {
                        "$ref": "#/parameters/refresh"
                    }
                ],
                "responses": {
                    "200": {
                        "description": "OK",
                        "schema": {
                            "type": "array",
                            "items": {
                                "$ref": "#/definitions/Command"
                            }
                        }
                    }
                }
            },
            "post": {
                "summary": "Create a Saved Command",
                "parameters": [
                    {
                        "$ref": "#/parameters/Command"
                    }
                ],
                "responses": {
                    "200": {
                        "description": "OK",
                        "schema": {
                            "$ref": "#/definitions/Command"
                        }
                    }
                }
            }
        },
        "/commands/{id}": {
            "put": {
                "summary": "Update a Saved Command",
                "parameters": [
                    {
                        "$ref": "#/parameters/entityId"
                    },
                    {
                        "$ref": "#/parameters/Command"
                    }
                ],
                "responses": {
                    "200": {
                        "description": "OK",
                        "schema": {
                            "$ref": "#/definitions/Command"
                        }
                    }
                }
            },
            "delete": {
                "summary": "Delete a Saved Command",
                "parameters": [
                    {
                        "$ref": "#/parameters/entityId"
                    }
                ],
                "responses": {
                    "204": {
                        "description": "No Content"
                    }
                }
            }
        },
        "/commands/send": {
            "get": {
                "summary": "Fetch a list of Saved Commands supported by Device at the moment",
                "description": "Return a list of saved commands linked to Device and its groups, filtered by current Device protocol support",
                "parameters": [
                    {
                        "$ref": "#/parameters/deviceId"
                    }
                ],
                "responses": {
                    "200": {
                        "description": "OK",
                        "schema": {
                            "type": "array",
                            "items": {
                                "$ref": "#/definitions/Command"
                            }
                        }
                    },
                    "400": {
                        "description": "Could happen when the user doesn't have permission for the device"
                    }
                }
            },
            "post": {
                "summary": "Dispatch commands to device",
                "description": "Dispatch a new command or Saved Command if _body.id_ set",
                "parameters": [
                    {
                        "name": "body",
                        "in": "body",
                        "required": true,
                        "schema": {
                            "$ref": "#/definitions/Command"
                        }
                    }
                ],
                "responses": {
                    "200": {
                        "description": "Command sent",
                        "schema": {
                            "$ref": "#/definitions/Command"
                        }
                    },
                    "202": {
                        "description": "Command queued",
                        "schema": {
                            "$ref": "#/definitions/Command"
                        }
                    },
                    "400": {
                        "description": "Could happen when the user doesn't have permission or an incorrect command _type_ for the device"
                    }
                }
            }
        },
        "/commands/types": {
            "get": {
                "summary": "Fetch a list of available Commands for the Device or all possible Commands if Device ommited",
                "parameters": [
                    {
                        "name": "deviceId",
                        "in": "query",
                        "description" : "Internal device identifier. Only works if device has already reported some locations",
                        "required" : false,
                        "type": "integer"
                    },
                    {
                        "name": "protocol",
                        "in": "query",
                        "description" : "Protocol name. Can be used instead of device id",
                        "required" : false,
                        "type": "string"
                    },
                    {
                        "name": "textChannel",
                        "in": "query",
                        "description" : "When `true` return SMS commands. If not specified or `false` return data commands",
                        "required" : false,
                        "type": "boolean"
                    }
                ],
                "responses": {
                    "200": {
                        "description": "OK",
                        "schema": {
                            "type": "array",
                            "items": {
                                "$ref": "#/definitions/CommandType"
                            }
                        }
                    },
                    "400": {
                        "description": "Could happen when trying to fetch from a device the user does not have permission"
                    }
                }
            }
        },
        "/devices": {
            "get": {
                "summary": "Fetch a list of Devices",
                "description": "Without any params, returns a list of the user's devices",
                "parameters": [
                    {
                        "$ref": "#/parameters/all"
                    },
                    {
                        "$ref": "#/parameters/userId"
                    },
                    {
                        "name" : "id",
                        "in" : "query",
                        "description" : "To fetch one or more devices. Multiple params can be passed like `id=31&id=42`",
                        "required" : false,
                        "type" : "integer",
                        "collectionFormat" : "multi"
                    },
                    {
                        "name" : "uniqueId",
                        "in" : "query",
                        "description" : "To fetch one or more devices. Multiple params can be passed like `uniqueId=333331&uniqieId=44442`",
                        "required" : false,
                        "type" : "string",
                        "collectionFormat" : "multi"
                    }
                ],
                "responses": {
                    "200": {
                        "description": "OK",
                        "schema": {
                            "type": "array",
                            "items": {
                                "$ref": "#/definitions/Device"
                            }
                        }
                    },
                    "400": {
                      "description": "No permission"
                    }
                }
            },
            "post": {
                "summary": "Create a Device",
                "parameters": [
                    {
                        "$ref": "#/parameters/Device"
                    }
                ],
                "responses": {
                    "200": {
                        "description": "OK",
                        "schema": {
                            "$ref": "#/definitions/Device"
                        }
                    }
                }
            }
        },
        "/devices/{id}": {
            "put": {
                "summary": "Update a Device",
                "parameters": [
                    {
                        "$ref": "#/parameters/entityId"
                    },
                    {
                        "$ref": "#/parameters/Device"
                    }
                ],
                "responses": {
                    "200": {
                        "description": "OK",
                        "schema": {
                            "$ref": "#/definitions/Device"
                        }
                    }
                }
            },
            "delete": {
                "summary": "Delete a Device",
                "parameters": [
                    {
                        "$ref": "#/parameters/entityId"
                    }
                ],
                "responses": {
                    "204": {
                        "description": "No Content"
                    }
                }
            }
        },
        "/devices/{id}/accumulators": {
            "put": {
                "summary": "Update total distance and hours of the Device",
                "parameters": [
                    {
                        "$ref": "#/parameters/entityId"
                    },
                    {
                        "name": "body",
                        "in": "body",
                        "required": true,
                        "schema": {
                            "$ref": "#/definitions/DeviceAccumulators"
                        }
                    }
                ],
                "responses": {
                    "204": {
                        "description": "No Content"
                    }
                }
            }
        },
        "/groups": {
            "get": {
                "summary": "Fetch a list of Groups",
                "description": "Without any params, returns a list of the Groups the user belongs to",
                "parameters": [
                    {
                        "$ref": "#/parameters/all"
                    },
                    {
                        "$ref": "#/parameters/userId"
                    }
                ],
                "responses": {
                    "200": {
                        "description": "OK",
                        "schema": {
                            "type": "array",
                            "items": {
                                "$ref": "#/definitions/Group"
                            }
                        }
                    }
                }
            },
            "post": {
                "summary": "Create a Group",
                "parameters": [
                    {
                        "$ref": "#/parameters/Group"
                    }
                ],
                "responses": {
                    "200": {
                        "description": "OK",
                        "schema": {
                            "$ref": "#/definitions/Group"
                        }
                    },
                    "400": {
                      "description": "No permission"
                    }
                }
            }
        },
        "/groups/{id}": {
            "put": {
                "summary": "Update a Group",
                "parameters": [
                    {
                        "$ref": "#/parameters/entityId"
                    },
                    {
                        "$ref": "#/parameters/Group"
                    }
                ],
                "responses": {
                    "200": {
                        "description": "OK",
                        "schema": {
                            "$ref": "#/definitions/Group"
                        }
                    }
                }
            },
            "delete": {
                "summary": "Delete a Group",
                "parameters": [
                    {
                        "$ref": "#/parameters/entityId"
                    }
                ],
                "responses": {
                    "204": {
                        "description": "No Content"
                    }
                }
            }
        },
        "/permissions": {
            "post": {
                "summary": "Link an Object to another Object",
                "parameters": [
                    {
                        "$ref": "#/parameters/Permission"
                    }
                ],
                "responses": {
                    "200": {
                        "description": "OK",
                        "schema": {
                            "$ref": "#/definitions/Permission"
                        }
                    },
                    "400": {
                      "description": "No permission"
                    }
                }
            },
            "delete": {
                "summary": "Unlink an Object from another Object",
                "parameters": [
                    {
                        "$ref": "#/parameters/Permission"
                    }
                ],
                "responses": {
                    "204": {
                        "description": "No Content"
                    }
                }
            }
        },
        "/positions": {
            "get": {
                "summary" : "Fetches a list of Positions",
                "description" : "Without any params, it returns a list of last known positions for all the user's Devices. _from_ and _to_ fields are not required with _id_",
                "consumes": [
                    "application/json",
                    "text/csv",
                    "application/gpx+xml"
                ],
                "produces": [
                    "application/json",
                    "text/csv",
                    "application/gpx+xml"
                ],
                "parameters": [
                    {
                        "name": "deviceId",
                        "in": "query",
                        "description": "_deviceId_ is optional, but requires the _from_ and _to_ parameters when used",
                        "required": false,
                        "type": "integer"
                    },
                    {
                        "name": "from",
                        "in": "query",
                        "description": "in IS0 8601 format. eg. `1963-11-22T18:30:00Z`",
                        "required": false,
                        "type": "string",
                        "format": "date-time"
                    },
                    {
                        "name": "to",
                        "in": "query",
                        "description": "in IS0 8601 format. eg. `1963-11-22T18:30:00Z`",
                        "required": false,
                        "type": "string",
                        "format": "date-time"
                    },
                    {
                        "name" : "id",
                        "in" : "query",
                        "description" : "To fetch one or more positions. Multiple params can be passed like `id=31&id=42`",
                        "required" : false,
                        "type" : "integer",
                        "collectionFormat" : "multi"
                    }
                ],
                "responses": {
                    "200": {
                        "description": "OK",
                        "schema": {
                            "type": "array",
                            "items": {
                                "$ref": "#/definitions/Position"
                            }
                        }
                    }
                }
            }
        },
        "/server": {
            "get": {
                "summary": "Fetch Server information",
                "responses": {
                    "200": {
                        "description": "OK",
                        "schema": {
                            "$ref": "#/definitions/Server"
                        }
                    }
                }
            },
            "put": {
                "summary": "Update Server information",
                "parameters": [
                    {
                        "name": "body",
                        "in": "body",
                        "required": true,
                        "schema": {
                            "$ref": "#/definitions/Server"
                        }
                    }
                ],
                "responses": {
                    "200": {
                        "description": "OK",
                        "schema": {
                            "$ref": "#/definitions/Server"
                        }
                    }
                }
=======
  "openapi": "3.0.1",
  "info": {
    "title": "Traccar",
    "version": "4.11",
    "description": "Traccar GPS tracking server API documentation. To use the API you need to have a server instance. For testing purposes you can use one of free [demo servers](https://www.traccar.org/demo-server/). For production use you can install your own server or get a [subscription service](https://www.traccar.org/product/tracking-server/).",
    "contact": {
      "name": "Traccar Support",
      "url": "https://www.traccar.org/",
      "email": "support@traccar.org"
    },
    "license": {
      "name": "Apache 2.0",
      "url": "https://www.apache.org/licenses/LICENSE-2.0.html"
    }
  },
  "servers": [
    {
      "url": "https://demo.traccar.org/api",
      "description": "Demo Server 1"
    },
    {
      "url": "https://demo2.traccar.org/api",
      "description": "Demo Server 2"
    },
    {
      "url": "https://demo3.traccar.org/api",
      "description": "Demo Server 3"
    },
    {
      "url": "https://server.traccar.org/api",
      "description": "Subscription Server"
    },
    {
      "url": "http://{host}:{port}/api",
      "description": "Other Server",
      "variables": {
        "host": {
          "default": "localhost"
        },
        "port": {
          "enum": [
            "8082",
            "80"
          ],
          "default": "8082"
        }
      }
    }
  ],
  "security": [
    {
      "basicAuth": []
    }
  ],
  "tags": [
    {
      "name": "Server",
      "description": "Server information"
    },
    {
      "name": "Session",
      "description": "User session management"
    },
    {
      "name": "Devices",
      "description": "Device management"
    },
    {
      "name": "Groups",
      "description": "Group management"
    },
    {
      "name": "Users",
      "description": "User management"
    },
    {
      "name": "Permissions",
      "description": "User permissions and other object linking"
    },
    {
      "name": "Positions",
      "description": "Retrieving raw location information"
    },
    {
      "name": "Events",
      "description": "Retrieving event information"
    },
    {
      "name": "Reports",
      "description": "Reports generation"
    },
    {
      "name": "Notifications",
      "description": "User notifications management"
    },
    {
      "name": "Geofences",
      "description": "Geofence management"
    },
    {
      "name": "Commands",
      "description": "Sending commands to devices and stored command management"
    },
    {
      "name": "Attributes",
      "description": "Computed attributes management"
    },
    {
      "name": "Drivers",
      "description": "Drivers management"
    },
    {
      "name": "Maintenance",
      "description": "Maintenance management"
    },
    {
      "name": "Calendars",
      "description": "Calendar management"
    },
    {
      "name": "Statistics",
      "description": "Retrieving server statistics"
    }
  ],
  "paths": {
    "/commands": {
      "get": {
        "summary": "Fetch a list of Saved Commands",
        "tags": [
          "Commands"
        ],
        "description": "Without params, it returns a list of Drivers the user has access to",
        "parameters": [
          {
            "name": "all",
            "in": "query",
            "description": "Can only be used by admins or managers to fetch all entities",
            "schema": {
              "type": "boolean"
>>>>>>> 13801af7
            }
          },
          {
            "name": "userId",
            "in": "query",
            "description": "Standard users can use this only with their own _userId_",
            "schema": {
              "type": "integer"
            }
          },
          {
            "name": "deviceId",
            "in": "query",
            "description": "Standard users can use this only with _deviceId_s, they have access to",
            "schema": {
              "type": "integer"
            }
          },
          {
            "name": "groupId",
            "in": "query",
            "description": "Standard users can use this only with _groupId_s, they have access to",
            "schema": {
              "type": "integer"
            }
          },
          {
            "name": "refresh",
            "in": "query",
            "schema": {
              "type": "boolean"
            }
          }
        ],
        "responses": {
          "200": {
            "description": "OK",
            "content": {
              "application/json": {
                "schema": {
                  "type": "array",
                  "items": {
                    "$ref": "#/components/schemas/Command"
                  }
                }
              }
            }
          }
        }
      },
      "post": {
        "summary": "Create a Saved Command",
        "tags": [
          "Commands"
        ],
        "requestBody": {
          "content": {
            "application/json": {
              "schema": {
                "$ref": "#/components/schemas/Command"
              }
            }
          },
          "required": true
        },
        "responses": {
          "200": {
            "description": "OK",
            "content": {
              "application/json": {
                "schema": {
                  "$ref": "#/components/schemas/Command"
                }
              }
            }
          }
        },
        "x-codegen-request-body-name": "body"
      }
    },
    "/commands/{id}": {
      "put": {
        "summary": "Update a Saved Command",
        "tags": [
          "Commands"
        ],
        "parameters": [
          {
            "name": "id",
            "in": "path",
            "required": true,
            "schema": {
              "type": "integer"
            }
          }
        ],
        "requestBody": {
          "content": {
            "application/json": {
              "schema": {
                "$ref": "#/components/schemas/Command"
              }
            }
          },
          "required": true
        },
        "responses": {
          "200": {
            "description": "OK",
            "content": {
              "application/json": {
                "schema": {
                  "$ref": "#/components/schemas/Command"
                }
              }
            }
          }
        },
        "x-codegen-request-body-name": "body"
      },
      "delete": {
        "summary": "Delete a Saved Command",
        "tags": [
          "Commands"
        ],
        "parameters": [
          {
            "name": "id",
            "in": "path",
            "required": true,
            "schema": {
              "type": "integer"
            }
          }
        ],
        "responses": {
          "204": {
            "description": "No Content",
            "content": {}
          }
        }
      }
    },
    "/commands/send": {
      "get": {
        "summary": "Fetch a list of Saved Commands supported by Device at the moment",
        "description": "Return a list of saved commands linked to Device and its groups, filtered by current Device protocol support",
        "tags": [
          "Commands"
        ],
        "parameters": [
          {
            "name": "deviceId",
            "in": "query",
            "description": "Standard users can use this only with _deviceId_s, they have access to",
            "schema": {
              "type": "integer"
            }
          }
        ],
        "responses": {
          "200": {
            "description": "OK",
            "content": {
              "application/json": {
                "schema": {
                  "type": "array",
                  "items": {
                    "$ref": "#/components/schemas/Command"
                  }
                }
              }
            }
          },
          "400": {
            "description": "Could happen when the user doesn't have permission for the device",
            "content": {}
          }
        }
      },
      "post": {
        "summary": "Dispatch commands to device",
        "description": "Dispatch a new command or Saved Command if _body.id_ set",
        "tags": [
          "Commands"
        ],
        "requestBody": {
          "content": {
            "application/json": {
              "schema": {
                "$ref": "#/components/schemas/Command"
              }
            }
          },
          "required": true
        },
        "responses": {
          "200": {
            "description": "Command sent",
            "content": {
              "application/json": {
                "schema": {
                  "$ref": "#/components/schemas/Command"
                }
              }
            }
          },
          "202": {
            "description": "Command queued",
            "content": {
              "application/json": {
                "schema": {
                  "$ref": "#/components/schemas/Command"
                }
              }
            }
          },
          "400": {
            "description": "Could happen when the user doesn't have permission or an incorrect command _type_ for the device",
            "content": {}
          }
        },
        "x-codegen-request-body-name": "body"
      }
    },
    "/commands/types": {
      "get": {
        "summary": "Fetch a list of available Commands for the Device or all possible Commands if Device ommited",
        "tags": [
          "Commands"
        ],
        "parameters": [
          {
            "name": "deviceId",
            "in": "query",
            "description": "Internal device identifier. Only works if device has already reported some locations",
            "schema": {
              "type": "integer"
            }
          },
          {
            "name": "protocol",
            "in": "query",
            "description": "Protocol name. Can be used instead of device id",
            "schema": {
              "type": "string"
            }
          },
          {
            "name": "textChannel",
            "in": "query",
            "description": "When `true` return SMS commands. If not specified or `false` return data commands",
            "schema": {
              "type": "boolean"
            }
          }
        ],
        "responses": {
          "200": {
            "description": "OK",
            "content": {
              "application/json": {
                "schema": {
                  "type": "array",
                  "items": {
                    "$ref": "#/components/schemas/CommandType"
                  }
                }
              }
            }
          },
          "400": {
            "description": "Could happen when trying to fetch from a device the user does not have permission",
            "content": {}
          }
        }
      }
    },
    "/devices": {
      "get": {
        "summary": "Fetch a list of Devices",
        "description": "Without any params, returns a list of the user's devices",
        "tags": [
          "Devices"
        ],
        "parameters": [
          {
            "name": "all",
            "in": "query",
            "description": "Can only be used by admins or managers to fetch all entities",
            "schema": {
              "type": "boolean"
            }
          },
          {
            "name": "userId",
            "in": "query",
            "description": "Standard users can use this only with their own _userId_",
            "schema": {
              "type": "integer"
            }
          },
          {
            "name": "id",
            "in": "query",
            "description": "To fetch one or more devices. Multiple params can be passed like `id=31&id=42`",
            "schema": {
              "type": "integer"
            }
          },
          {
            "name": "uniqueId",
            "in": "query",
            "description": "To fetch one or more devices. Multiple params can be passed like `uniqueId=333331&uniqieId=44442`",
            "schema": {
              "type": "string"
            }
          }
        ],
        "responses": {
          "200": {
            "description": "OK",
            "content": {
              "application/json": {
                "schema": {
                  "type": "array",
                  "items": {
                    "$ref": "#/components/schemas/Device"
                  }
                }
              }
            }
          },
          "400": {
            "description": "No permission",
            "content": {}
          }
        }
      },
      "post": {
        "summary": "Create a Device",
        "tags": [
          "Devices"
        ],
        "requestBody": {
          "content": {
            "application/json": {
              "schema": {
                "$ref": "#/components/schemas/Device"
              }
            }
          },
          "required": true
        },
        "responses": {
          "200": {
            "description": "OK",
            "content": {
              "application/json": {
                "schema": {
                  "$ref": "#/components/schemas/Device"
                }
              }
            }
          }
        },
        "x-codegen-request-body-name": "body"
      }
    },
    "/devices/{id}": {
      "put": {
        "summary": "Update a Device",
        "tags": [
          "Devices"
        ],
        "parameters": [
          {
            "name": "id",
            "in": "path",
            "required": true,
            "schema": {
              "type": "integer"
            }
          }
        ],
        "requestBody": {
          "content": {
            "application/json": {
              "schema": {
                "$ref": "#/components/schemas/Device"
              }
            }
          },
          "required": true
        },
        "responses": {
          "200": {
            "description": "OK",
            "content": {
              "application/json": {
                "schema": {
                  "$ref": "#/components/schemas/Device"
                }
              }
            }
          }
        },
        "x-codegen-request-body-name": "body"
      },
      "delete": {
        "summary": "Delete a Device",
        "tags": [
          "Devices"
        ],
        "parameters": [
          {
            "name": "id",
            "in": "path",
            "required": true,
            "schema": {
              "type": "integer"
            }
          }
        ],
        "responses": {
          "204": {
            "description": "No Content",
            "content": {}
          }
        }
      }
    },
    "/devices/{id}/accumulators": {
      "put": {
        "summary": "Update total distance and hours of the Device",
        "tags": [
          "Devices"
        ],
        "parameters": [
          {
            "name": "id",
            "in": "path",
            "required": true,
            "schema": {
              "type": "integer"
            }
          }
        ],
        "requestBody": {
          "content": {
            "application/json": {
              "schema": {
                "$ref": "#/components/schemas/DeviceAccumulators"
              }
            }
          },
          "required": true
        },
        "responses": {
          "204": {
            "description": "No Content",
            "content": {}
          }
        },
        "x-codegen-request-body-name": "body"
      }
    },
    "/groups": {
      "get": {
        "summary": "Fetch a list of Groups",
        "description": "Without any params, returns a list of the Groups the user belongs to",
        "tags": [
          "Groups"
        ],
        "parameters": [
          {
            "name": "all",
            "in": "query",
            "description": "Can only be used by admins or managers to fetch all entities",
            "schema": {
              "type": "boolean"
            }
          },
          {
            "name": "userId",
            "in": "query",
            "description": "Standard users can use this only with their own _userId_",
            "schema": {
              "type": "integer"
            }
          }
        ],
        "responses": {
          "200": {
            "description": "OK",
            "content": {
              "application/json": {
                "schema": {
                  "type": "array",
                  "items": {
                    "$ref": "#/components/schemas/Group"
                  }
                }
              }
            }
          }
        }
      },
      "post": {
        "summary": "Create a Group",
        "tags": [
          "Groups"
        ],
        "requestBody": {
          "content": {
            "application/json": {
              "schema": {
                "$ref": "#/components/schemas/Group"
              }
            }
          },
          "required": true
        },
        "responses": {
          "200": {
            "description": "OK",
            "content": {
              "application/json": {
                "schema": {
                  "$ref": "#/components/schemas/Group"
                }
              }
            }
          },
          "400": {
            "description": "No permission",
            "content": {}
          }
        },
        "x-codegen-request-body-name": "body"
      }
    },
    "/groups/{id}": {
      "put": {
        "summary": "Update a Group",
        "tags": [
          "Groups"
        ],
        "parameters": [
          {
            "name": "id",
            "in": "path",
            "required": true,
            "schema": {
              "type": "integer"
            }
          }
        ],
        "requestBody": {
          "content": {
            "application/json": {
              "schema": {
                "$ref": "#/components/schemas/Group"
              }
            }
          },
          "required": true
        },
        "responses": {
          "200": {
            "description": "OK",
            "content": {
              "application/json": {
                "schema": {
                  "$ref": "#/components/schemas/Group"
                }
              }
            }
          }
        },
        "x-codegen-request-body-name": "body"
      },
      "delete": {
        "summary": "Delete a Group",
        "tags": [
          "Groups"
        ],
        "parameters": [
          {
            "name": "id",
            "in": "path",
            "required": true,
            "schema": {
              "type": "integer"
            }
          }
        ],
        "responses": {
          "204": {
            "description": "No Content",
            "content": {}
          }
        }
      }
    },
    "/permissions": {
      "post": {
        "summary": "Link an Object to another Object",
        "tags": [
          "Permissions"
        ],
        "requestBody": {
          "content": {
            "application/json": {
              "schema": {
                "$ref": "#/components/schemas/Permission"
              }
            }
          },
          "required": true
        },
        "responses": {
          "200": {
            "description": "OK",
            "content": {
              "application/json": {
                "schema": {
                  "$ref": "#/components/schemas/Permission"
                }
              }
            }
          },
          "400": {
            "description": "No permission",
            "content": {}
          }
        },
        "x-codegen-request-body-name": "body"
      },
      "delete": {
        "summary": "Unlink an Object from another Object",
        "tags": [
          "Permissions"
        ],
        "requestBody": {
          "content": {
            "application/json": {
              "schema": {
                "$ref": "#/components/schemas/Permission"
              }
            }
          },
          "required": true
        },
        "responses": {
          "204": {
            "description": "No Content",
            "content": {}
          }
        },
        "x-codegen-request-body-name": "body"
      }
    },
    "/positions": {
      "get": {
        "summary": "Fetches a list of Positions",
        "description": "We strongly recommend using [Traccar WebSocket API](https://www.traccar.org/traccar-api/) instead of periodically polling positions endpoint. Without any params, it returns a list of last known positions for all the user's Devices. _from_ and _to_ fields are not required with _id_.",
        "tags": [
          "Positions"
        ],
        "parameters": [
          {
            "name": "deviceId",
            "in": "query",
            "description": "_deviceId_ is optional, but requires the _from_ and _to_ parameters when used",
            "schema": {
              "type": "integer"
            }
          },
          {
            "name": "from",
            "in": "query",
            "description": "in IS0 8601 format. eg. `1963-11-22T18:30:00Z`",
            "schema": {
              "type": "string",
              "format": "date-time"
            }
          },
          {
            "name": "to",
            "in": "query",
            "description": "in IS0 8601 format. eg. `1963-11-22T18:30:00Z`",
            "schema": {
              "type": "string",
              "format": "date-time"
            }
          },
          {
            "name": "id",
            "in": "query",
            "description": "To fetch one or more positions. Multiple params can be passed like `id=31&id=42`",
            "schema": {
              "type": "integer"
            }
          }
        ],
        "responses": {
          "200": {
            "description": "OK",
            "content": {
              "application/json": {
                "schema": {
                  "type": "array",
                  "items": {
                    "$ref": "#/components/schemas/Position"
                  }
                }
              },
              "text/csv": {
                "schema": {
                  "type": "array",
                  "items": {
                    "$ref": "#/components/schemas/Position"
                  }
                }
              },
              "application/gpx+xml": {
                "schema": {
                  "type": "array",
                  "items": {
                    "$ref": "#/components/schemas/Position"
                  }
                }
              }
            }
          }
        }
      }
    },
    "/server": {
      "get": {
        "summary": "Fetch Server information",
        "tags": [
          "Server"
        ],
        "responses": {
          "200": {
            "description": "OK",
            "content": {
              "application/json": {
                "schema": {
                  "$ref": "#/components/schemas/Server"
                }
              }
            }
          }
        }
      },
      "put": {
        "summary": "Update Server information",
        "tags": [
          "Server"
        ],
        "requestBody": {
          "content": {
            "application/json": {
              "schema": {
                "$ref": "#/components/schemas/Server"
              }
            }
          },
          "required": true
        },
        "responses": {
          "200": {
            "description": "OK",
            "content": {
              "application/json": {
                "schema": {
                  "$ref": "#/components/schemas/Server"
                }
              }
            }
          }
        },
        "x-codegen-request-body-name": "body"
      }
    },
    "/session": {
      "get": {
        "summary": "Fetch Session information",
        "tags": [
          "Session"
        ],
        "parameters": [
          {
            "name": "token",
            "in": "query",
            "schema": {
              "type": "string"
            }
          }
        ],
        "responses": {
          "200": {
            "description": "OK",
            "content": {
              "application/json": {
                "schema": {
                  "$ref": "#/components/schemas/User"
                }
              }
            }
          },
          "404": {
            "description": "Not Found",
            "content": {}
          }
        }
      },
      "post": {
        "summary": "Create a new Session",
        "tags": [
          "Session"
        ],
        "requestBody": {
          "content": {
            "application/x-www-form-urlencoded": {
              "schema": {
                "required": [
                  "email",
                  "password"
                ],
                "properties": {
                  "email": {
                    "type": "string"
                  },
                  "password": {
                    "type": "string",
                    "format": "password"
                  }
                }
              }
            }
          },
          "required": true
        },
        "responses": {
          "200": {
            "description": "OK",
            "content": {
              "application/json": {
                "schema": {
                  "$ref": "#/components/schemas/User"
                }
              }
            }
          },
          "401": {
            "description": "Unauthorized",
            "content": {}
          }
        }
      },
      "delete": {
        "summary": "Close the Session",
        "tags": [
          "Session"
        ],
        "responses": {
          "204": {
            "description": "No Content",
            "content": {}
          }
        }
      }
    },
    "/users": {
      "get": {
        "summary": "Fetch a list of Users",
        "tags": [
          "Users"
        ],
        "parameters": [
          {
            "name": "userId",
            "in": "query",
            "description": "Can only be used by admin or manager users",
            "schema": {
              "type": "string"
            }
          }
        ],
        "responses": {
          "200": {
            "description": "OK",
            "content": {
              "application/json": {
                "schema": {
                  "type": "array",
                  "items": {
                    "$ref": "#/components/schemas/User"
                  }
                }
              }
            }
          },
          "400": {
            "description": "No Permission",
            "content": {}
          }
        }
      },
      "post": {
        "summary": "Create a User",
        "tags": [
          "Users"
        ],
        "requestBody": {
          "content": {
            "application/json": {
              "schema": {
                "$ref": "#/components/schemas/User"
              }
            }
          },
          "required": true
        },
        "responses": {
          "200": {
            "description": "OK",
            "content": {
              "application/json": {
                "schema": {
                  "$ref": "#/components/schemas/User"
                }
              }
            }
          }
        },
        "x-codegen-request-body-name": "body"
      }
    },
    "/users/{id}": {
      "put": {
        "summary": "Update a User",
        "tags": [
          "Users"
        ],
        "parameters": [
          {
            "name": "id",
            "in": "path",
            "required": true,
            "schema": {
              "type": "integer"
            }
          }
        ],
        "requestBody": {
          "content": {
            "application/json": {
              "schema": {
                "$ref": "#/components/schemas/User"
              }
            }
          },
          "required": true
        },
        "responses": {
          "200": {
            "description": "OK",
            "content": {
              "application/json": {
                "schema": {
                  "$ref": "#/components/schemas/User"
                }
              }
            }
          }
        },
        "x-codegen-request-body-name": "body"
      },
      "delete": {
        "summary": "Delete a User",
        "tags": [
          "Users"
        ],
        "parameters": [
          {
            "name": "id",
            "in": "path",
            "required": true,
            "schema": {
              "type": "integer"
            }
          }
        ],
        "responses": {
          "204": {
            "description": "No Content",
            "content": {}
          }
        }
      }
    },
    "/notifications": {
      "get": {
        "summary": "Fetch a list of Notifications",
        "description": "Without params, it returns a list of Notifications the user has access to",
        "tags": [
          "Notifications"
        ],
        "parameters": [
          {
            "name": "all",
            "in": "query",
            "description": "Can only be used by admins or managers to fetch all entities",
            "schema": {
              "type": "boolean"
            }
          },
          {
            "name": "userId",
            "in": "query",
            "description": "Standard users can use this only with their own _userId_",
            "schema": {
              "type": "integer"
            }
          },
          {
            "name": "deviceId",
            "in": "query",
            "description": "Standard users can use this only with _deviceId_s, they have access to",
            "schema": {
              "type": "integer"
            }
          },
          {
            "name": "groupId",
            "in": "query",
            "description": "Standard users can use this only with _groupId_s, they have access to",
            "schema": {
              "type": "integer"
            }
          },
          {
            "name": "refresh",
            "in": "query",
            "schema": {
              "type": "boolean"
            }
          }
        ],
        "responses": {
          "200": {
            "description": "OK",
            "content": {
              "application/json": {
                "schema": {
                  "type": "array",
                  "items": {
                    "$ref": "#/components/schemas/Notification"
                  }
                }
              }
            }
          }
        }
      },
      "post": {
        "summary": "Create a Notification",
        "tags": [
          "Notifications"
        ],
        "requestBody": {
          "content": {
            "application/json": {
              "schema": {
                "$ref": "#/components/schemas/Notification"
              }
            }
          },
          "required": true
        },
        "responses": {
          "200": {
            "description": "OK",
            "content": {
              "application/json": {
                "schema": {
                  "$ref": "#/components/schemas/Notification"
                }
              }
            }
          }
        },
        "x-codegen-request-body-name": "body"
      }
    },
    "/notifications/{id}": {
      "put": {
        "summary": "Update a Notification",
        "tags": [
          "Notifications"
        ],
        "parameters": [
          {
            "name": "id",
            "in": "path",
            "required": true,
            "schema": {
              "type": "integer"
            }
          }
        ],
        "requestBody": {
          "content": {
            "application/json": {
              "schema": {
                "$ref": "#/components/schemas/Notification"
              }
            }
          },
          "required": true
        },
        "responses": {
          "200": {
            "description": "OK",
            "content": {
              "application/json": {
                "schema": {
                  "$ref": "#/components/schemas/Notification"
                }
              }
            }
          }
        },
        "x-codegen-request-body-name": "body"
      },
      "delete": {
        "summary": "Delete a Notification",
        "tags": [
          "Notifications"
        ],
        "parameters": [
          {
            "name": "id",
            "in": "path",
            "required": true,
            "schema": {
              "type": "integer"
            }
          }
        ],
        "responses": {
          "204": {
            "description": "No Content",
            "content": {}
          }
        }
      }
    },
    "/notifications/types": {
      "get": {
        "summary": "Fetch a list of available Notification types",
        "tags": [
          "Notifications"
        ],
        "responses": {
          "200": {
            "description": "OK",
            "content": {
              "application/json": {
                "schema": {
                  "type": "array",
                  "items": {
                    "$ref": "#/components/schemas/NotificationType"
                  }
                }
              }
            }
          }
        }
      }
    },
    "/notifications/test": {
      "post": {
        "summary": "Send test notification to current user via Email and SMS",
        "tags": [
          "Notifications"
        ],
        "responses": {
          "204": {
            "description": "Successful sending",
            "content": {}
          },
          "400": {
            "description": "Could happen if sending has failed",
            "content": {}
          }
        }
      }
    },
    "/geofences": {
      "get": {
        "summary": "Fetch a list of Geofences",
        "description": "Without params, it returns a list of Geofences the user has access to",
        "tags": [
          "Geofences"
        ],
        "parameters": [
          {
            "name": "all",
            "in": "query",
            "description": "Can only be used by admins or managers to fetch all entities",
            "schema": {
              "type": "boolean"
            }
          },
          {
            "name": "userId",
            "in": "query",
            "description": "Standard users can use this only with their own _userId_",
            "schema": {
              "type": "integer"
            }
          },
          {
            "name": "deviceId",
            "in": "query",
            "description": "Standard users can use this only with _deviceId_s, they have access to",
            "schema": {
              "type": "integer"
            }
          },
          {
            "name": "groupId",
            "in": "query",
            "description": "Standard users can use this only with _groupId_s, they have access to",
            "schema": {
              "type": "integer"
            }
          },
          {
            "name": "refresh",
            "in": "query",
            "schema": {
              "type": "boolean"
            }
          }
        ],
        "responses": {
          "200": {
            "description": "OK",
            "content": {
              "application/json": {
                "schema": {
                  "type": "array",
                  "items": {
                    "$ref": "#/components/schemas/Geofence"
                  }
                }
              }
            }
          }
        }
      },
      "post": {
        "summary": "Create a Geofence",
        "tags": [
          "Geofences"
        ],
        "requestBody": {
          "content": {
            "application/json": {
              "schema": {
                "$ref": "#/components/schemas/Geofence"
              }
            }
          },
          "required": true
        },
        "responses": {
          "200": {
            "description": "OK",
            "content": {
              "application/json": {
                "schema": {
                  "$ref": "#/components/schemas/Geofence"
                }
              }
            }
          }
        },
        "x-codegen-request-body-name": "body"
      }
    },
    "/geofences/{id}": {
      "put": {
        "summary": "Update a Geofence",
        "tags": [
          "Geofences"
        ],
        "parameters": [
          {
            "name": "id",
            "in": "path",
            "required": true,
            "schema": {
              "type": "integer"
            }
          }
        ],
        "requestBody": {
          "content": {
            "application/json": {
              "schema": {
                "$ref": "#/components/schemas/Geofence"
              }
            }
          },
          "required": true
        },
        "responses": {
          "200": {
            "description": "OK",
            "content": {
              "application/json": {
                "schema": {
                  "$ref": "#/components/schemas/Geofence"
                }
              }
            }
          }
        },
        "x-codegen-request-body-name": "body"
      },
      "delete": {
        "summary": "Delete a Geofence",
        "tags": [
          "Geofences"
        ],
        "parameters": [
          {
            "name": "id",
            "in": "path",
            "required": true,
            "schema": {
              "type": "integer"
            }
          }
        ],
        "responses": {
          "204": {
            "description": "No Content",
            "content": {}
          }
        }
      }
    },
    "/events/{id}": {
      "get": {
        "tags": [
          "Events"
        ],
        "parameters": [
          {
            "name": "id",
            "in": "path",
            "required": true,
            "schema": {
              "type": "integer"
            }
          }
        ],
        "responses": {
          "200": {
            "description": "OK",
            "content": {
              "application/json": {
                "schema": {
                  "$ref": "#/components/schemas/Event"
                }
              }
            }
          }
        }
      }
    },
<<<<<<< HEAD
    "definitions": {
        "Position": {
            "properties": {
                "id": {
                    "type": "integer"
                },
                "deviceId": {
                    "type": "integer"
                },
                "protocol": {
                    "type": "string"
                },
                "deviceTime": {
                    "type": "string",
                    "format": "date-time",
                    "description": "in IS0 8601 format. eg. `1963-11-22T18:30:00Z`"
                },
                "fixTime": {
                    "type": "string",
                    "format": "date-time",
                    "description": "in IS0 8601 format. eg. `1963-11-22T18:30:00Z`"
                },
                "serverTime": {
                    "type": "string",
                    "format": "date-time",
                    "description": "in IS0 8601 format. eg. `1963-11-22T18:30:00Z`"
                },
                "outdated": {
                    "type": "boolean"
                },
                "valid": {
                    "type": "boolean"
                },
                "latitude": {
                    "type": "number"
                },
                "longitude": {
                    "type": "number"
                },
                "altitude": {
                    "type": "number"
                },
                "speed": {
                    "type": "number",
                    "description": "in knots"
                },
                "course": {
                    "type": "number"
                },
                "address": {
                    "type": "string"
                },
                "accuracy": {
                    "type": "number"
                },
                "network": {
                    "type": "object",
                    "additionalProperties": true
                },
                "attributes": {
                    "type": "object",
                    "additionalProperties": true
                }
=======
    "/reports/route": {
      "get": {
        "summary": "Fetch a list of Positions within the time period for the Devices or Groups",
        "description": "At least one _deviceId_ or one _groupId_ must be passed",
        "tags": [
          "Reports"
        ],
        "parameters": [
          {
            "name": "deviceId",
            "in": "query",
            "style": "form",
            "explode": true,
            "schema": {
              "type": "array",
              "items": {
                "type": "integer"
              }
>>>>>>> 13801af7
            }
          },
          {
            "name": "groupId",
            "in": "query",
            "style": "form",
            "explode": true,
            "schema": {
              "type": "array",
              "items": {
                "type": "integer"
              }
            }
          },
          {
            "name": "from",
            "in": "query",
            "description": "in IS0 8601 format. eg. `1963-11-22T18:30:00Z`",
            "required": true,
            "schema": {
              "type": "string",
              "format": "date-time"
            }
          },
          {
            "name": "to",
            "in": "query",
            "description": "in IS0 8601 format. eg. `1963-11-22T18:30:00Z`",
            "required": true,
            "schema": {
              "type": "string",
              "format": "date-time"
            }
          }
        ],
        "responses": {
          "200": {
            "description": "OK",
            "content": {
              "application/json": {
                "schema": {
                  "type": "array",
                  "items": {
                    "$ref": "#/components/schemas/Position"
                  }
                }
              },
              "application/vnd.openxmlformats-officedocument.spreadsheetml.sheet": {
                "schema": {
                  "type": "array",
                  "items": {
                    "$ref": "#/components/schemas/Position"
                  }
                }
              }
            }
          }
        }
      }
    },
    "/reports/events": {
      "get": {
        "summary": "Fetch a list of Events within the time period for the Devices or Groups",
        "description": "At least one _deviceId_ or one _groupId_ must be passed",
        "tags": [
          "Reports"
        ],
        "parameters": [
          {
            "name": "deviceId",
            "in": "query",
            "style": "form",
            "explode": true,
            "schema": {
              "type": "array",
              "items": {
                "type": "integer"
              }
            }
<<<<<<< HEAD
        },
        "Device": {
            "properties": {
                "id": {
                    "type": "integer"
                },
                "name": {
                    "type": "string"
                },
                "uniqueId": {
                    "type": "string"
                },
                "status": {
                    "type": "string"
                },
                "movement": {
                    "type": "string"
                },
                "disabled": {
                    "type": "boolean"
                },
                "expiration": {
                    "type": "string",
                    "format": "date-time",
                    "description": "in IS0 8601 format. eg. `1963-11-22T18:30:00Z`"
                },
                "lastUpdate": {
                    "type": "string",
                    "format": "date-time",
                    "description": "in IS0 8601 format. eg. `1963-11-22T18:30:00Z`"
                },
                "positionId": {
                    "type": "integer"
                },
                "groupId": {
                    "type": "integer"
                },
                "phone": {
                    "type": "string"
                },
                "model": {
                    "type": "string"
                },
                "contact": {
                    "type": "string"
                },
                "category": {
                    "type": "string"
                },
                "geofenceIds": {
                    "type": "array",
                    "items": {
                        "type": "integer"
                    }
                },
                "attributes": {
                    "type": "object",
                    "additionalProperties": true
                }
=======
          },
          {
            "name": "groupId",
            "in": "query",
            "style": "form",
            "explode": true,
            "schema": {
              "type": "array",
              "items": {
                "type": "integer"
              }
>>>>>>> 13801af7
            }
          },
          {
            "name": "type",
            "in": "query",
            "description": "% can be used to return events of all types",
            "style": "form",
            "explode": false,
            "schema": {
              "type": "array",
              "items": {
                "type": "string"
              }
            }
<<<<<<< HEAD
        },
        "Permission": {
            "description": "This is a permission map that contain two object indexes. It is used to link/unlink objects. Order is important. Example: { deviceId:8, geofenceId: 16 }",
            "properties": {
                "userId": {
                    "description": "User Id, can be only first parameter",
                    "type": "integer"
                },
                "deviceId": {
                    "description": "Device Id, can be first parameter or second only in combination with userId",
                    "type": "integer"
                },
                "groupId": {
                    "description": "Group Id, can be first parameter or second only in combination with userId",
                    "type": "integer"
                },
                "geofenceId": {
                    "description": "Geofence Id, can be second parameter only",
                    "type": "integer"
                },
                "calendarId": {
                    "description": "Calendar Id, can be second parameter only and only in combination with userId",
                    "type": "integer"
                },
                "attributeId": {
                    "description": "Computed Attribute Id, can be second parameter only",
                    "type": "integer"
                },
                "driverId": {
                    "description": "Driver Id, can be second parameter only",
                    "type": "integer"
                },
                "managedUserId": {
                    "description": "User Id, can be second parameter only and only in combination with userId",
                    "type": "integer"
                }
=======
          },
          {
            "name": "from",
            "in": "query",
            "description": "in IS0 8601 format. eg. `1963-11-22T18:30:00Z`",
            "required": true,
            "schema": {
              "type": "string",
              "format": "date-time"
>>>>>>> 13801af7
            }
          },
          {
            "name": "to",
            "in": "query",
            "description": "in IS0 8601 format. eg. `1963-11-22T18:30:00Z`",
            "required": true,
            "schema": {
              "type": "string",
              "format": "date-time"
            }
          }
        ],
        "responses": {
          "200": {
            "description": "OK",
            "content": {
              "application/json": {
                "schema": {
                  "type": "array",
                  "items": {
                    "$ref": "#/components/schemas/Event"
                  }
                }
              },
              "application/vnd.openxmlformats-officedocument.spreadsheetml.sheet": {
                "schema": {
                  "type": "array",
                  "items": {
                    "$ref": "#/components/schemas/Event"
                  }
                }
              }
            }
          }
        }
      }
    },
    "/reports/summary": {
      "get": {
        "summary": "Fetch a list of ReportSummary within the time period for the Devices or Groups",
        "description": "At least one _deviceId_ or one _groupId_ must be passed",
        "tags": [
          "Reports"
        ],
        "parameters": [
          {
            "name": "deviceId",
            "in": "query",
            "style": "form",
            "explode": true,
            "schema": {
              "type": "array",
              "items": {
                "type": "integer"
              }
            }
          },
          {
            "name": "groupId",
            "in": "query",
            "style": "form",
            "explode": true,
            "schema": {
              "type": "array",
              "items": {
                "type": "integer"
              }
            }
          },
          {
            "name": "from",
            "in": "query",
            "description": "in IS0 8601 format. eg. `1963-11-22T18:30:00Z`",
            "required": true,
            "schema": {
              "type": "string",
              "format": "date-time"
            }
          },
          {
            "name": "to",
            "in": "query",
            "description": "in IS0 8601 format. eg. `1963-11-22T18:30:00Z`",
            "required": true,
            "schema": {
              "type": "string",
              "format": "date-time"
            }
          }
        ],
        "responses": {
          "200": {
            "description": "OK",
            "content": {
              "application/json": {
                "schema": {
                  "type": "array",
                  "items": {
                    "$ref": "#/components/schemas/ReportSummary"
                  }
                }
              },
              "application/vnd.openxmlformats-officedocument.spreadsheetml.sheet": {
                "schema": {
                  "type": "array",
                  "items": {
                    "$ref": "#/components/schemas/ReportSummary"
                  }
                }
              }
            }
          }
        }
      }
    },
    "/reports/trips": {
      "get": {
        "summary": "Fetch a list of ReportTrips within the time period for the Devices or Groups",
        "description": "At least one _deviceId_ or one _groupId_ must be passed",
        "tags": [
          "Reports"
        ],
        "parameters": [
          {
            "name": "deviceId",
            "in": "query",
            "style": "form",
            "explode": true,
            "schema": {
              "type": "array",
              "items": {
                "type": "integer"
              }
            }
          },
          {
            "name": "groupId",
            "in": "query",
            "style": "form",
            "explode": true,
            "schema": {
              "type": "array",
              "items": {
                "type": "integer"
              }
            }
          },
          {
            "name": "from",
            "in": "query",
            "description": "in IS0 8601 format. eg. `1963-11-22T18:30:00Z`",
            "required": true,
            "schema": {
              "type": "string",
              "format": "date-time"
            }
          },
          {
            "name": "to",
            "in": "query",
            "description": "in IS0 8601 format. eg. `1963-11-22T18:30:00Z`",
            "required": true,
            "schema": {
              "type": "string",
              "format": "date-time"
            }
          }
        ],
        "responses": {
          "200": {
            "description": "OK",
            "content": {
              "application/json": {
                "schema": {
                  "type": "array",
                  "items": {
                    "$ref": "#/components/schemas/ReportTrips"
                  }
                }
              },
              "application/vnd.openxmlformats-officedocument.spreadsheetml.sheet": {
                "schema": {
                  "type": "array",
                  "items": {
                    "$ref": "#/components/schemas/ReportTrips"
                  }
                }
              }
            }
          }
        }
      }
    },
    "/reports/stops": {
      "get": {
        "summary": "Fetch a list of ReportStops within the time period for the Devices or Groups",
        "description": "At least one _deviceId_ or one _groupId_ must be passed",
        "tags": [
          "Reports"
        ],
        "parameters": [
          {
            "name": "deviceId",
            "in": "query",
            "style": "form",
            "explode": true,
            "schema": {
              "type": "array",
              "items": {
                "type": "integer"
              }
            }
          },
          {
            "name": "groupId",
            "in": "query",
            "style": "form",
            "explode": true,
            "schema": {
              "type": "array",
              "items": {
                "type": "integer"
              }
            }
          },
          {
            "name": "from",
            "in": "query",
            "description": "in IS0 8601 format. eg. `1963-11-22T18:30:00Z`",
            "required": true,
            "schema": {
              "type": "string",
              "format": "date-time"
            }
          },
          {
            "name": "to",
            "in": "query",
            "description": "in IS0 8601 format. eg. `1963-11-22T18:30:00Z`",
            "required": true,
            "schema": {
              "type": "string",
              "format": "date-time"
            }
          }
        ],
        "responses": {
          "200": {
            "description": "OK",
            "content": {
              "application/json": {
                "schema": {
                  "type": "array",
                  "items": {
                    "$ref": "#/components/schemas/ReportStops"
                  }
                }
              },
              "application/vnd.openxmlformats-officedocument.spreadsheetml.sheet": {
                "schema": {
                  "type": "array",
                  "items": {
                    "$ref": "#/components/schemas/ReportStops"
                  }
                }
              }
            }
          }
        }
      }
    },
    "/statistics": {
      "get": {
        "summary": "Fetch server Statistics",
        "tags": [
          "Statistics"
        ],
        "parameters": [
          {
            "name": "from",
            "in": "query",
            "description": "in IS0 8601 format. eg. `1963-11-22T18:30:00Z`",
            "required": true,
            "schema": {
              "type": "string",
              "format": "date-time"
            }
          },
          {
            "name": "to",
            "in": "query",
            "description": "in IS0 8601 format. eg. `1963-11-22T18:30:00Z`",
            "required": true,
            "schema": {
              "type": "string",
              "format": "date-time"
            }
          }
        ],
        "responses": {
          "200": {
            "description": "OK",
            "content": {
              "application/json": {
                "schema": {
                  "type": "array",
                  "items": {
                    "$ref": "#/components/schemas/Statistics"
                  }
                }
              }
            }
          }
        }
      }
    },
    "/calendars": {
      "get": {
        "summary": "Fetch a list of Calendars",
        "description": "Without params, it returns a list of Calendars the user has access to",
        "tags": [
          "Calendars"
        ],
        "parameters": [
          {
            "name": "all",
            "in": "query",
            "description": "Can only be used by admins or managers to fetch all entities",
            "schema": {
              "type": "boolean"
            }
          },
          {
            "name": "userId",
            "in": "query",
            "description": "Standard users can use this only with their own _userId_",
            "schema": {
              "type": "integer"
            }
          }
        ],
        "responses": {
          "200": {
            "description": "OK",
            "content": {
              "application/json": {
                "schema": {
                  "type": "array",
                  "items": {
                    "$ref": "#/components/schemas/Calendar"
                  }
                }
              }
            }
          }
        }
      },
      "post": {
        "summary": "Create a Calendar",
        "tags": [
          "Calendars"
        ],
        "requestBody": {
          "content": {
            "application/json": {
              "schema": {
                "$ref": "#/components/schemas/Calendar"
              }
            }
          },
          "required": true
        },
        "responses": {
          "200": {
            "description": "OK",
            "content": {
              "application/json": {
                "schema": {
                  "$ref": "#/components/schemas/Calendar"
                }
              }
            }
          }
        },
        "x-codegen-request-body-name": "body"
      }
    },
    "/calendars/{id}": {
      "put": {
        "summary": "Update a Calendar",
        "tags": [
          "Calendars"
        ],
        "parameters": [
          {
            "name": "id",
            "in": "path",
            "required": true,
            "schema": {
              "type": "integer"
            }
          }
        ],
        "requestBody": {
          "content": {
            "application/json": {
              "schema": {
                "$ref": "#/components/schemas/Calendar"
              }
            }
          },
          "required": true
        },
        "responses": {
          "200": {
            "description": "OK",
            "content": {
              "application/json": {
                "schema": {
                  "$ref": "#/components/schemas/Calendar"
                }
              }
            }
          }
        },
        "x-codegen-request-body-name": "body"
      },
      "delete": {
        "summary": "Delete a Calendar",
        "tags": [
          "Calendars"
        ],
        "parameters": [
          {
            "name": "id",
            "in": "path",
            "required": true,
            "schema": {
              "type": "integer"
            }
          }
        ],
        "responses": {
          "204": {
            "description": "No Content",
            "content": {}
          }
        }
      }
    },
    "/attributes/computed": {
      "get": {
        "summary": "Fetch a list of Attributes",
        "description": "Without params, it returns a list of Attributes the user has access to",
        "tags": [
          "Attributes"
        ],
        "parameters": [
          {
            "name": "all",
            "in": "query",
            "description": "Can only be used by admins or managers to fetch all entities",
            "schema": {
              "type": "boolean"
            }
          },
          {
            "name": "userId",
            "in": "query",
            "description": "Standard users can use this only with their own _userId_",
            "schema": {
              "type": "integer"
            }
          },
          {
            "name": "deviceId",
            "in": "query",
            "description": "Standard users can use this only with _deviceId_s, they have access to",
            "schema": {
              "type": "integer"
            }
          },
          {
            "name": "groupId",
            "in": "query",
            "description": "Standard users can use this only with _groupId_s, they have access to",
            "schema": {
              "type": "integer"
            }
          },
          {
            "name": "refresh",
            "in": "query",
            "schema": {
              "type": "boolean"
            }
          }
        ],
        "responses": {
          "200": {
            "description": "OK",
            "content": {
              "application/json": {
                "schema": {
                  "type": "array",
                  "items": {
                    "$ref": "#/components/schemas/Attribute"
                  }
                }
              }
            }
          }
        }
      },
      "post": {
        "summary": "Create an Attribute",
        "tags": [
          "Attributes"
        ],
        "requestBody": {
          "content": {
            "application/json": {
              "schema": {
                "$ref": "#/components/schemas/Attribute"
              }
            }
          },
          "required": true
        },
        "responses": {
          "200": {
            "description": "OK",
            "content": {
              "application/json": {
                "schema": {
                  "$ref": "#/components/schemas/Attribute"
                }
              }
            }
          }
        },
        "x-codegen-request-body-name": "body"
      }
    },
    "/attributes/computed/{id}": {
      "put": {
        "summary": "Update an Attribute",
        "tags": [
          "Attributes"
        ],
        "parameters": [
          {
            "name": "id",
            "in": "path",
            "required": true,
            "schema": {
              "type": "integer"
            }
          }
        ],
        "requestBody": {
          "content": {
            "application/json": {
              "schema": {
                "$ref": "#/components/schemas/Attribute"
              }
            }
          },
          "required": true
        },
        "responses": {
          "200": {
            "description": "OK",
            "content": {
              "application/json": {
                "schema": {
                  "$ref": "#/components/schemas/Attribute"
                }
              }
            }
          }
        },
        "x-codegen-request-body-name": "body"
      },
      "delete": {
        "summary": "Delete an Attribute",
        "tags": [
          "Attributes"
        ],
        "parameters": [
          {
            "name": "id",
            "in": "path",
            "required": true,
            "schema": {
              "type": "integer"
            }
          }
        ],
        "responses": {
          "204": {
            "description": "No Content",
            "content": {}
          }
        }
      }
    },
    "/drivers": {
      "get": {
        "summary": "Fetch a list of Drivers",
        "description": "Without params, it returns a list of Drivers the user has access to",
        "tags": [
          "Drivers"
        ],
        "parameters": [
          {
            "name": "all",
            "in": "query",
            "description": "Can only be used by admins or managers to fetch all entities",
            "schema": {
              "type": "boolean"
            }
          },
          {
            "name": "userId",
            "in": "query",
            "description": "Standard users can use this only with their own _userId_",
            "schema": {
              "type": "integer"
            }
<<<<<<< HEAD
        },
        "Driver": {
            "properties": {
                "id": {
                    "type": "integer"
                },
                "name": {
                    "type": "string"
                },
                "uniqueId": {
                    "type": "string"
                },
                "employment": {
                    "type": "date-time"
                },
                "driverPhone": {
                    "type": "string"
                },
                "driverEmail": {
                    "type": "string"
                },
                "disabled": {
                    "type": "boolean"
                },
                "attributes": {
                    "type": "object",
                    "additionalProperties": true
                }
=======
          },
          {
            "name": "deviceId",
            "in": "query",
            "description": "Standard users can use this only with _deviceId_s, they have access to",
            "schema": {
              "type": "integer"
>>>>>>> 13801af7
            }
          },
          {
            "name": "groupId",
            "in": "query",
            "description": "Standard users can use this only with _groupId_s, they have access to",
            "schema": {
              "type": "integer"
            }
          },
          {
            "name": "refresh",
            "in": "query",
            "schema": {
              "type": "boolean"
            }
          }
        ],
        "responses": {
          "200": {
            "description": "OK",
            "content": {
              "application/json": {
                "schema": {
                  "type": "array",
                  "items": {
                    "$ref": "#/components/schemas/Driver"
                  }
                }
              }
            }
          }
        }
      },
      "post": {
        "summary": "Create a Driver",
        "tags": [
          "Drivers"
        ],
        "requestBody": {
          "content": {
            "application/json": {
              "schema": {
                "$ref": "#/components/schemas/Driver"
              }
            }
          },
          "required": true
        },
        "responses": {
          "200": {
            "description": "OK",
            "content": {
              "application/json": {
                "schema": {
                  "$ref": "#/components/schemas/Driver"
                }
              }
            }
          }
        },
        "x-codegen-request-body-name": "body"
      }
    },
    "/drivers/{id}": {
      "put": {
        "summary": "Update a Driver",
        "tags": [
          "Drivers"
        ],
        "parameters": [
          {
            "name": "id",
            "in": "path",
            "required": true,
            "schema": {
              "type": "integer"
            }
          }
        ],
        "requestBody": {
          "content": {
            "application/json": {
              "schema": {
                "$ref": "#/components/schemas/Driver"
              }
            }
          },
          "required": true
        },
        "responses": {
          "200": {
            "description": "OK",
            "content": {
              "application/json": {
                "schema": {
                  "$ref": "#/components/schemas/Driver"
                }
              }
            }
          }
        },
        "x-codegen-request-body-name": "body"
      },
      "delete": {
        "summary": "Delete a Driver",
        "tags": [
          "Drivers"
        ],
        "parameters": [
          {
            "name": "id",
            "in": "path",
            "required": true,
            "schema": {
              "type": "integer"
            }
          }
        ],
        "responses": {
          "204": {
            "description": "No Content",
            "content": {}
          }
        }
      }
    },
    "/maintenance": {
      "get": {
        "summary": "Fetch a list of Maintenance",
        "description": "Without params, it returns a list of Maintenance the user has access to",
        "tags": [
          "Maintenance"
        ],
        "parameters": [
          {
            "name": "all",
            "in": "query",
            "description": "Can only be used by admins or managers to fetch all entities",
            "schema": {
              "type": "boolean"
            }
          },
          {
            "name": "userId",
            "in": "query",
            "description": "Standard users can use this only with their own _userId_",
            "schema": {
              "type": "integer"
            }
          },
          {
            "name": "deviceId",
            "in": "query",
            "description": "Standard users can use this only with _deviceId_s, they have access to",
            "schema": {
              "type": "integer"
            }
          },
          {
            "name": "groupId",
            "in": "query",
            "description": "Standard users can use this only with _groupId_s, they have access to",
            "schema": {
              "type": "integer"
            }
          },
          {
            "name": "refresh",
            "in": "query",
            "schema": {
              "type": "boolean"
            }
          }
        ],
        "responses": {
          "200": {
            "description": "OK",
            "content": {
              "application/json": {
                "schema": {
                  "type": "array",
                  "items": {
                    "$ref": "#/components/schemas/Maintenance"
                  }
                }
              }
            }
          }
        }
      },
      "post": {
        "summary": "Create a Maintenance",
        "tags": [
          "Maintenance"
        ],
        "requestBody": {
          "content": {
            "application/json": {
              "schema": {
                "$ref": "#/components/schemas/Maintenance"
              }
            }
          },
          "required": true
        },
        "responses": {
          "200": {
            "description": "OK",
            "content": {
              "application/json": {
                "schema": {
                  "$ref": "#/components/schemas/Maintenance"
                }
              }
            }
          }
        },
        "x-codegen-request-body-name": "body"
      }
    },
    "/maintenance/{id}": {
      "put": {
        "summary": "Update a Maintenance",
        "tags": [
          "Maintenance"
        ],
        "parameters": [
          {
            "name": "id",
            "in": "path",
            "required": true,
            "schema": {
              "type": "integer"
            }
          }
        ],
        "requestBody": {
          "content": {
            "application/json": {
              "schema": {
                "$ref": "#/components/schemas/Maintenance"
              }
            }
          },
          "required": true
        },
        "responses": {
          "200": {
            "description": "OK",
            "content": {
              "application/json": {
                "schema": {
                  "$ref": "#/components/schemas/Maintenance"
                }
              }
            }
          }
        },
        "x-codegen-request-body-name": "body"
      },
      "delete": {
        "summary": "Delete a Maintenance",
        "tags": [
          "Maintenance"
        ],
        "parameters": [
          {
            "name": "id",
            "in": "path",
            "required": true,
            "schema": {
              "type": "integer"
            }
          }
        ],
        "responses": {
          "204": {
            "description": "No Content",
            "content": {}
          }
        }
      }
    }
  },
  "components": {
    "schemas": {
      "Position": {
        "type": "object",
        "properties": {
          "id": {
            "type": "integer"
          },
          "deviceId": {
            "type": "integer"
          },
          "protocol": {
            "type": "string"
          },
          "deviceTime": {
            "type": "string",
            "description": "in IS0 8601 format. eg. `1963-11-22T18:30:00Z`",
            "format": "date-time"
          },
          "fixTime": {
            "type": "string",
            "description": "in IS0 8601 format. eg. `1963-11-22T18:30:00Z`",
            "format": "date-time"
          },
          "serverTime": {
            "type": "string",
            "description": "in IS0 8601 format. eg. `1963-11-22T18:30:00Z`",
            "format": "date-time"
          },
          "outdated": {
            "type": "boolean"
          },
          "valid": {
            "type": "boolean"
          },
          "latitude": {
            "type": "number"
          },
          "longitude": {
            "type": "number"
          },
          "altitude": {
            "type": "number"
          },
          "speed": {
            "type": "number",
            "description": "in knots"
          },
          "course": {
            "type": "number"
          },
          "address": {
            "type": "string"
          },
          "accuracy": {
            "type": "number"
          },
          "network": {
            "type": "object",
            "properties": {}
          },
          "attributes": {
            "type": "object",
            "properties": {}
          }
        }
      },
      "User": {
        "type": "object",
        "properties": {
          "id": {
            "type": "integer"
          },
          "name": {
            "type": "string"
          },
          "email": {
            "type": "string"
          },
          "phone": {
            "type": "string"
          },
          "readonly": {
            "type": "boolean"
          },
          "administrator": {
            "type": "boolean"
          },
          "map": {
            "type": "string"
          },
          "latitude": {
            "type": "number"
          },
          "longitude": {
            "type": "number"
          },
          "zoom": {
            "type": "integer"
          },
          "password": {
            "type": "string"
          },
          "twelveHourFormat": {
            "type": "boolean"
          },
          "coordinateFormat": {
            "type": "string"
          },
          "disabled": {
            "type": "boolean"
          },
          "expirationTime": {
            "type": "string",
            "description": "in IS0 8601 format. eg. `1963-11-22T18:30:00Z`",
            "format": "date-time"
          },
          "deviceLimit": {
            "type": "integer"
          },
          "userLimit": {
            "type": "integer"
          },
          "deviceReadonly": {
            "type": "boolean"
          },
          "limitCommands": {
            "type": "boolean"
          },
          "poiLayer": {
            "type": "string"
          },
          "token": {
            "type": "string"
          },
          "attributes": {
            "type": "object",
            "properties": {}
          }
        }
      },
      "Server": {
        "type": "object",
        "properties": {
          "id": {
            "type": "integer"
          },
          "registration": {
            "type": "boolean"
          },
          "readonly": {
            "type": "boolean"
          },
          "deviceReadonly": {
            "type": "boolean"
          },
          "limitCommands": {
            "type": "boolean"
          },
          "map": {
            "type": "string"
          },
          "bingKey": {
            "type": "string"
          },
          "mapUrl": {
            "type": "string"
          },
          "poiLayer": {
            "type": "string"
          },
          "latitude": {
            "type": "number"
          },
          "longitude": {
            "type": "number"
          },
          "zoom": {
            "type": "integer"
          },
          "twelveHourFormat": {
            "type": "boolean"
          },
          "version": {
            "type": "string"
          },
          "forceSettings": {
            "type": "boolean"
          },
          "coordinateFormat": {
            "type": "string"
          },
          "attributes": {
            "type": "object",
            "properties": {}
          }
        }
      },
      "Command": {
        "type": "object",
        "properties": {
          "id": {
            "type": "integer"
          },
          "deviceId": {
            "type": "integer"
          },
          "description": {
            "type": "string"
          },
          "type": {
            "type": "string"
          },
          "attributes": {
            "type": "object",
            "properties": {}
          }
        }
      },
      "Device": {
        "type": "object",
        "properties": {
          "id": {
            "type": "integer"
          },
          "name": {
            "type": "string"
          },
          "uniqueId": {
            "type": "string"
          },
          "status": {
            "type": "string"
          },
          "disabled": {
            "type": "boolean"
          },
          "lastUpdate": {
            "type": "string",
            "description": "in IS0 8601 format. eg. `1963-11-22T18:30:00Z`",
            "format": "date-time"
          },
          "positionId": {
            "type": "integer"
          },
          "groupId": {
            "type": "integer"
          },
          "phone": {
            "type": "string"
          },
          "model": {
            "type": "string"
          },
          "contact": {
            "type": "string"
          },
          "category": {
            "type": "string"
          },
          "geofenceIds": {
            "type": "array",
            "items": {
              "type": "integer"
            }
          },
          "attributes": {
            "type": "object",
            "properties": {}
          }
        }
      },
      "Group": {
        "type": "object",
        "properties": {
          "id": {
            "type": "integer"
          },
          "name": {
            "type": "string"
          },
          "groupId": {
            "type": "integer"
          },
          "attributes": {
            "type": "object",
            "properties": {}
          }
        }
      },
      "Permission": {
        "type": "object",
        "properties": {
          "userId": {
            "type": "integer",
            "description": "User Id, can be only first parameter"
          },
          "deviceId": {
            "type": "integer",
            "description": "Device Id, can be first parameter or second only in combination with userId"
          },
          "groupId": {
            "type": "integer",
            "description": "Group Id, can be first parameter or second only in combination with userId"
          },
          "geofenceId": {
            "type": "integer",
            "description": "Geofence Id, can be second parameter only"
          },
          "calendarId": {
            "type": "integer",
            "description": "Calendar Id, can be second parameter only and only in combination with userId"
          },
          "attributeId": {
            "type": "integer",
            "description": "Computed Attribute Id, can be second parameter only"
          },
          "driverId": {
            "type": "integer",
            "description": "Driver Id, can be second parameter only"
          },
          "managedUserId": {
            "type": "integer",
            "description": "User Id, can be second parameter only and only in combination with userId"
          }
        },
        "description": "This is a permission map that contain two object indexes. It is used to link/unlink objects. Order is important. Example: { deviceId:8, geofenceId: 16 }"
      },
      "CommandType": {
        "type": "object",
        "properties": {
          "type": {
            "type": "string"
          }
        }
      },
      "Geofence": {
        "type": "object",
        "properties": {
          "id": {
            "type": "integer"
          },
          "name": {
            "type": "string"
          },
          "description": {
            "type": "string"
          },
          "area": {
            "type": "string"
          },
          "calendarId": {
            "type": "integer"
          },
          "attributes": {
            "type": "object",
            "properties": {}
          }
        }
      },
      "Notification": {
        "type": "object",
        "properties": {
          "id": {
            "type": "integer"
          },
          "type": {
            "type": "string"
          },
          "always": {
            "type": "boolean"
          },
          "web": {
            "type": "boolean"
          },
          "mail": {
            "type": "boolean"
          },
          "sms": {
            "type": "boolean"
          },
          "calendarId": {
            "type": "integer"
          },
          "attributes": {
            "type": "object",
            "properties": {}
          }
        }
      },
      "NotificationType": {
        "type": "object",
        "properties": {
          "type": {
            "type": "string"
          }
        }
      },
      "Event": {
        "type": "object",
        "properties": {
          "id": {
            "type": "integer"
          },
          "type": {
            "type": "string"
          },
          "serverTime": {
            "type": "string",
            "description": "in IS0 8601 format. eg. `1963-11-22T18:30:00Z`",
            "format": "date-time"
          },
          "deviceId": {
            "type": "integer"
          },
          "positionId": {
            "type": "integer"
          },
          "geofenceId": {
            "type": "integer"
          },
          "maintenanceId": {
            "type": "integer"
          },
          "attributes": {
            "type": "object",
            "properties": {}
          }
        }
      },
      "ReportSummary": {
        "type": "object",
        "properties": {
          "deviceId": {
            "type": "integer"
          },
          "deviceName": {
            "type": "string"
          },
          "maxSpeed": {
            "type": "number",
            "description": "in knots"
          },
          "averageSpeed": {
            "type": "number",
            "description": "in knots"
          },
          "distance": {
            "type": "number",
            "description": "in meters"
          },
          "spentFuel": {
            "type": "number",
            "description": "in liters"
          },
          "engineHours": {
            "type": "integer"
          }
        }
      },
      "ReportTrips": {
        "type": "object",
        "properties": {
          "deviceId": {
            "type": "integer"
          },
          "deviceName": {
            "type": "string"
          },
          "maxSpeed": {
            "type": "number",
            "description": "in knots"
          },
          "averageSpeed": {
            "type": "number",
            "description": "in knots"
          },
          "distance": {
            "type": "number",
            "description": "in meters"
          },
          "spentFuel": {
            "type": "number",
            "description": "in liters"
          },
          "duration": {
            "type": "integer"
          },
          "startTime": {
            "type": "string",
            "description": "in IS0 8601 format. eg. `1963-11-22T18:30:00Z`",
            "format": "date-time"
          },
          "startAddress": {
            "type": "string"
          },
          "startLat": {
            "type": "number"
          },
          "startLon": {
            "type": "number"
          },
          "endTime": {
            "type": "string",
            "description": "in IS0 8601 format. eg. `1963-11-22T18:30:00Z`",
            "format": "date-time"
          },
          "endAddress": {
            "type": "string"
          },
          "endLat": {
            "type": "number"
          },
          "endLon": {
            "type": "number"
          },
          "driverUniqueId": {
            "type": "integer"
          },
          "driverName": {
            "type": "string"
          }
        }
      },
      "ReportStops": {
        "type": "object",
        "properties": {
          "deviceId": {
            "type": "integer"
          },
          "deviceName": {
            "type": "string"
          },
          "duration": {
            "type": "integer"
          },
          "startTime": {
            "type": "string",
            "description": "in IS0 8601 format. eg. `1963-11-22T18:30:00Z`",
            "format": "date-time"
          },
          "address": {
            "type": "string"
          },
          "lat": {
            "type": "number"
          },
          "lon": {
            "type": "number"
          },
          "endTime": {
            "type": "string",
            "description": "in IS0 8601 format. eg. `1963-11-22T18:30:00Z`",
            "format": "date-time"
          },
          "spentFuel": {
            "type": "number",
            "description": "in liters"
          },
          "engineHours": {
            "type": "integer"
          }
        }
      },
      "Statistics": {
        "type": "object",
        "properties": {
          "captureTime": {
            "type": "string",
            "description": "in IS0 8601 format. eg. `1963-11-22T18:30:00Z`",
            "format": "date-time"
          },
          "activeUsers": {
            "type": "integer"
          },
          "activeDevices": {
            "type": "integer"
          },
          "requests": {
            "type": "integer"
          },
          "messagesReceived": {
            "type": "integer"
          },
          "messagesStored": {
            "type": "integer"
          }
        }
      },
      "DeviceAccumulators": {
        "type": "object",
        "properties": {
          "deviceId": {
            "type": "integer"
          },
          "totalDistance": {
            "type": "number",
            "description": "in meters"
          },
          "hours": {
            "type": "number"
          }
        }
      },
      "Calendar": {
        "type": "object",
        "properties": {
          "id": {
            "type": "integer"
          },
          "name": {
            "type": "string"
          },
          "data": {
            "type": "string",
            "description": "base64 encoded in iCalendar format"
          },
          "attributes": {
            "type": "object",
            "properties": {}
          }
        }
      },
      "Attribute": {
        "type": "object",
        "properties": {
          "id": {
            "type": "integer"
          },
          "description": {
            "type": "string"
          },
          "attribute": {
            "type": "string"
          },
          "expression": {
            "type": "string"
          },
          "type": {
            "type": "string",
            "description": "String|Number|Boolean"
          }
        }
      },
      "Driver": {
        "type": "object",
        "properties": {
          "id": {
            "type": "integer"
          },
          "name": {
            "type": "string"
          },
          "uniqueId": {
            "type": "string"
          },
          "attributes": {
            "type": "object",
            "properties": {}
          }
        }
      },
      "Maintenance": {
        "type": "object",
        "properties": {
          "id": {
            "type": "integer"
          },
          "name": {
            "type": "string"
          },
          "type": {
            "type": "string"
          },
          "start": {
            "type": "number"
          },
          "period": {
            "type": "number"
          },
          "attributes": {
            "type": "object",
            "properties": {}
          }
        }
      }
    },
    "parameters": {
      "entityId": {
        "name": "id",
        "in": "path",
        "required": true,
        "schema": {
          "type": "integer"
        }
      },
      "all": {
        "name": "all",
        "in": "query",
        "description": "Can only be used by admins or managers to fetch all entities",
        "schema": {
          "type": "boolean"
        }
      },
      "refresh": {
        "name": "refresh",
        "in": "query",
        "schema": {
          "type": "boolean"
        }
      },
      "userId": {
        "name": "userId",
        "in": "query",
        "description": "Standard users can use this only with their own _userId_",
        "schema": {
          "type": "integer"
        }
      },
      "deviceId": {
        "name": "deviceId",
        "in": "query",
        "description": "Standard users can use this only with _deviceId_s, they have access to",
        "schema": {
          "type": "integer"
        }
      },
      "groupId": {
        "name": "groupId",
        "in": "query",
        "description": "Standard users can use this only with _groupId_s, they have access to",
        "schema": {
          "type": "integer"
        }
      },
      "deviceIdArray": {
        "name": "deviceId",
        "in": "query",
        "style": "form",
        "explode": true,
        "schema": {
          "type": "array",
          "items": {
            "type": "integer"
          }
        }
      },
      "groupIdArray": {
        "name": "groupId",
        "in": "query",
        "style": "form",
        "explode": true,
        "schema": {
          "type": "array",
          "items": {
            "type": "integer"
          }
        }
      },
      "fromTime": {
        "name": "from",
        "in": "query",
        "description": "in IS0 8601 format. eg. `1963-11-22T18:30:00Z`",
        "required": true,
        "schema": {
          "type": "string",
          "format": "date-time"
        }
      },
      "toTime": {
        "name": "to",
        "in": "query",
        "description": "in IS0 8601 format. eg. `1963-11-22T18:30:00Z`",
        "required": true,
        "schema": {
          "type": "string",
          "format": "date-time"
        }
      }
    },
    "requestBodies": {
      "Device": {
        "content": {
          "application/json": {
            "schema": {
              "$ref": "#/components/schemas/Device"
            }
          }
        },
        "required": true
      },
      "Permission": {
        "content": {
          "application/json": {
            "schema": {
              "$ref": "#/components/schemas/Permission"
            }
          }
        },
        "required": true
      },
      "Group": {
        "content": {
          "application/json": {
            "schema": {
              "$ref": "#/components/schemas/Group"
            }
          }
        },
        "required": true
      },
      "User": {
        "content": {
          "application/json": {
            "schema": {
              "$ref": "#/components/schemas/User"
            }
          }
        },
        "required": true
      },
      "Geofence": {
        "content": {
          "application/json": {
            "schema": {
              "$ref": "#/components/schemas/Geofence"
            }
          }
        },
        "required": true
      },
      "Calendar": {
        "content": {
          "application/json": {
            "schema": {
              "$ref": "#/components/schemas/Calendar"
            }
          }
        },
        "required": true
      },
      "Attribute": {
        "content": {
          "application/json": {
            "schema": {
              "$ref": "#/components/schemas/Attribute"
            }
          }
        },
        "required": true
      },
      "Driver": {
        "content": {
          "application/json": {
            "schema": {
              "$ref": "#/components/schemas/Driver"
            }
          }
        },
        "required": true
      },
      "Command": {
        "content": {
          "application/json": {
            "schema": {
              "$ref": "#/components/schemas/Command"
            }
          }
        },
        "required": true
      },
      "Notification": {
        "content": {
          "application/json": {
            "schema": {
              "$ref": "#/components/schemas/Notification"
            }
          }
        },
        "required": true
      },
      "Maintenance": {
        "content": {
          "application/json": {
            "schema": {
              "$ref": "#/components/schemas/Maintenance"
            }
          }
        },
        "required": true
      }
    },
    "securitySchemes": {
      "basicAuth": {
        "type": "http",
        "description": "Basic HTTP authorization with _email_ and _password_",
        "scheme": "basic"
      }
    }
  }
}<|MERGE_RESOLUTION|>--- conflicted
+++ resolved
@@ -1,531 +1,4 @@
 {
-<<<<<<< HEAD
-    "swagger": "2.0",
-    "info": {
-        "version": "4.8",
-        "title": "gpstrack"
-    },
-    "host": "gpstrack.com.ng",
-    "basePath": "/api",
-    "schemes": [
-        "http"
-    ],
-    "security": [
-        {
-            "basicAuth": []
-        }
-    ],
-    "consumes": [
-        "application/json"
-    ],
-    "produces": [
-        "application/json"
-    ],
-    "paths": {
-        "/commands": {
-            "get": {
-                "summary": "Fetch a list of Saved Commands",
-                "description": "Without params, it returns a list of Drivers the user has access to",
-                "parameters": [
-                    {
-                        "$ref": "#/parameters/all"
-                    },
-                    {
-                        "$ref": "#/parameters/userId"
-                    },
-                    {
-                        "$ref": "#/parameters/deviceId"
-                    },
-                    {
-                        "$ref": "#/parameters/groupId"
-                    },
-                    {
-                        "$ref": "#/parameters/refresh"
-                    }
-                ],
-                "responses": {
-                    "200": {
-                        "description": "OK",
-                        "schema": {
-                            "type": "array",
-                            "items": {
-                                "$ref": "#/definitions/Command"
-                            }
-                        }
-                    }
-                }
-            },
-            "post": {
-                "summary": "Create a Saved Command",
-                "parameters": [
-                    {
-                        "$ref": "#/parameters/Command"
-                    }
-                ],
-                "responses": {
-                    "200": {
-                        "description": "OK",
-                        "schema": {
-                            "$ref": "#/definitions/Command"
-                        }
-                    }
-                }
-            }
-        },
-        "/commands/{id}": {
-            "put": {
-                "summary": "Update a Saved Command",
-                "parameters": [
-                    {
-                        "$ref": "#/parameters/entityId"
-                    },
-                    {
-                        "$ref": "#/parameters/Command"
-                    }
-                ],
-                "responses": {
-                    "200": {
-                        "description": "OK",
-                        "schema": {
-                            "$ref": "#/definitions/Command"
-                        }
-                    }
-                }
-            },
-            "delete": {
-                "summary": "Delete a Saved Command",
-                "parameters": [
-                    {
-                        "$ref": "#/parameters/entityId"
-                    }
-                ],
-                "responses": {
-                    "204": {
-                        "description": "No Content"
-                    }
-                }
-            }
-        },
-        "/commands/send": {
-            "get": {
-                "summary": "Fetch a list of Saved Commands supported by Device at the moment",
-                "description": "Return a list of saved commands linked to Device and its groups, filtered by current Device protocol support",
-                "parameters": [
-                    {
-                        "$ref": "#/parameters/deviceId"
-                    }
-                ],
-                "responses": {
-                    "200": {
-                        "description": "OK",
-                        "schema": {
-                            "type": "array",
-                            "items": {
-                                "$ref": "#/definitions/Command"
-                            }
-                        }
-                    },
-                    "400": {
-                        "description": "Could happen when the user doesn't have permission for the device"
-                    }
-                }
-            },
-            "post": {
-                "summary": "Dispatch commands to device",
-                "description": "Dispatch a new command or Saved Command if _body.id_ set",
-                "parameters": [
-                    {
-                        "name": "body",
-                        "in": "body",
-                        "required": true,
-                        "schema": {
-                            "$ref": "#/definitions/Command"
-                        }
-                    }
-                ],
-                "responses": {
-                    "200": {
-                        "description": "Command sent",
-                        "schema": {
-                            "$ref": "#/definitions/Command"
-                        }
-                    },
-                    "202": {
-                        "description": "Command queued",
-                        "schema": {
-                            "$ref": "#/definitions/Command"
-                        }
-                    },
-                    "400": {
-                        "description": "Could happen when the user doesn't have permission or an incorrect command _type_ for the device"
-                    }
-                }
-            }
-        },
-        "/commands/types": {
-            "get": {
-                "summary": "Fetch a list of available Commands for the Device or all possible Commands if Device ommited",
-                "parameters": [
-                    {
-                        "name": "deviceId",
-                        "in": "query",
-                        "description" : "Internal device identifier. Only works if device has already reported some locations",
-                        "required" : false,
-                        "type": "integer"
-                    },
-                    {
-                        "name": "protocol",
-                        "in": "query",
-                        "description" : "Protocol name. Can be used instead of device id",
-                        "required" : false,
-                        "type": "string"
-                    },
-                    {
-                        "name": "textChannel",
-                        "in": "query",
-                        "description" : "When `true` return SMS commands. If not specified or `false` return data commands",
-                        "required" : false,
-                        "type": "boolean"
-                    }
-                ],
-                "responses": {
-                    "200": {
-                        "description": "OK",
-                        "schema": {
-                            "type": "array",
-                            "items": {
-                                "$ref": "#/definitions/CommandType"
-                            }
-                        }
-                    },
-                    "400": {
-                        "description": "Could happen when trying to fetch from a device the user does not have permission"
-                    }
-                }
-            }
-        },
-        "/devices": {
-            "get": {
-                "summary": "Fetch a list of Devices",
-                "description": "Without any params, returns a list of the user's devices",
-                "parameters": [
-                    {
-                        "$ref": "#/parameters/all"
-                    },
-                    {
-                        "$ref": "#/parameters/userId"
-                    },
-                    {
-                        "name" : "id",
-                        "in" : "query",
-                        "description" : "To fetch one or more devices. Multiple params can be passed like `id=31&id=42`",
-                        "required" : false,
-                        "type" : "integer",
-                        "collectionFormat" : "multi"
-                    },
-                    {
-                        "name" : "uniqueId",
-                        "in" : "query",
-                        "description" : "To fetch one or more devices. Multiple params can be passed like `uniqueId=333331&uniqieId=44442`",
-                        "required" : false,
-                        "type" : "string",
-                        "collectionFormat" : "multi"
-                    }
-                ],
-                "responses": {
-                    "200": {
-                        "description": "OK",
-                        "schema": {
-                            "type": "array",
-                            "items": {
-                                "$ref": "#/definitions/Device"
-                            }
-                        }
-                    },
-                    "400": {
-                      "description": "No permission"
-                    }
-                }
-            },
-            "post": {
-                "summary": "Create a Device",
-                "parameters": [
-                    {
-                        "$ref": "#/parameters/Device"
-                    }
-                ],
-                "responses": {
-                    "200": {
-                        "description": "OK",
-                        "schema": {
-                            "$ref": "#/definitions/Device"
-                        }
-                    }
-                }
-            }
-        },
-        "/devices/{id}": {
-            "put": {
-                "summary": "Update a Device",
-                "parameters": [
-                    {
-                        "$ref": "#/parameters/entityId"
-                    },
-                    {
-                        "$ref": "#/parameters/Device"
-                    }
-                ],
-                "responses": {
-                    "200": {
-                        "description": "OK",
-                        "schema": {
-                            "$ref": "#/definitions/Device"
-                        }
-                    }
-                }
-            },
-            "delete": {
-                "summary": "Delete a Device",
-                "parameters": [
-                    {
-                        "$ref": "#/parameters/entityId"
-                    }
-                ],
-                "responses": {
-                    "204": {
-                        "description": "No Content"
-                    }
-                }
-            }
-        },
-        "/devices/{id}/accumulators": {
-            "put": {
-                "summary": "Update total distance and hours of the Device",
-                "parameters": [
-                    {
-                        "$ref": "#/parameters/entityId"
-                    },
-                    {
-                        "name": "body",
-                        "in": "body",
-                        "required": true,
-                        "schema": {
-                            "$ref": "#/definitions/DeviceAccumulators"
-                        }
-                    }
-                ],
-                "responses": {
-                    "204": {
-                        "description": "No Content"
-                    }
-                }
-            }
-        },
-        "/groups": {
-            "get": {
-                "summary": "Fetch a list of Groups",
-                "description": "Without any params, returns a list of the Groups the user belongs to",
-                "parameters": [
-                    {
-                        "$ref": "#/parameters/all"
-                    },
-                    {
-                        "$ref": "#/parameters/userId"
-                    }
-                ],
-                "responses": {
-                    "200": {
-                        "description": "OK",
-                        "schema": {
-                            "type": "array",
-                            "items": {
-                                "$ref": "#/definitions/Group"
-                            }
-                        }
-                    }
-                }
-            },
-            "post": {
-                "summary": "Create a Group",
-                "parameters": [
-                    {
-                        "$ref": "#/parameters/Group"
-                    }
-                ],
-                "responses": {
-                    "200": {
-                        "description": "OK",
-                        "schema": {
-                            "$ref": "#/definitions/Group"
-                        }
-                    },
-                    "400": {
-                      "description": "No permission"
-                    }
-                }
-            }
-        },
-        "/groups/{id}": {
-            "put": {
-                "summary": "Update a Group",
-                "parameters": [
-                    {
-                        "$ref": "#/parameters/entityId"
-                    },
-                    {
-                        "$ref": "#/parameters/Group"
-                    }
-                ],
-                "responses": {
-                    "200": {
-                        "description": "OK",
-                        "schema": {
-                            "$ref": "#/definitions/Group"
-                        }
-                    }
-                }
-            },
-            "delete": {
-                "summary": "Delete a Group",
-                "parameters": [
-                    {
-                        "$ref": "#/parameters/entityId"
-                    }
-                ],
-                "responses": {
-                    "204": {
-                        "description": "No Content"
-                    }
-                }
-            }
-        },
-        "/permissions": {
-            "post": {
-                "summary": "Link an Object to another Object",
-                "parameters": [
-                    {
-                        "$ref": "#/parameters/Permission"
-                    }
-                ],
-                "responses": {
-                    "200": {
-                        "description": "OK",
-                        "schema": {
-                            "$ref": "#/definitions/Permission"
-                        }
-                    },
-                    "400": {
-                      "description": "No permission"
-                    }
-                }
-            },
-            "delete": {
-                "summary": "Unlink an Object from another Object",
-                "parameters": [
-                    {
-                        "$ref": "#/parameters/Permission"
-                    }
-                ],
-                "responses": {
-                    "204": {
-                        "description": "No Content"
-                    }
-                }
-            }
-        },
-        "/positions": {
-            "get": {
-                "summary" : "Fetches a list of Positions",
-                "description" : "Without any params, it returns a list of last known positions for all the user's Devices. _from_ and _to_ fields are not required with _id_",
-                "consumes": [
-                    "application/json",
-                    "text/csv",
-                    "application/gpx+xml"
-                ],
-                "produces": [
-                    "application/json",
-                    "text/csv",
-                    "application/gpx+xml"
-                ],
-                "parameters": [
-                    {
-                        "name": "deviceId",
-                        "in": "query",
-                        "description": "_deviceId_ is optional, but requires the _from_ and _to_ parameters when used",
-                        "required": false,
-                        "type": "integer"
-                    },
-                    {
-                        "name": "from",
-                        "in": "query",
-                        "description": "in IS0 8601 format. eg. `1963-11-22T18:30:00Z`",
-                        "required": false,
-                        "type": "string",
-                        "format": "date-time"
-                    },
-                    {
-                        "name": "to",
-                        "in": "query",
-                        "description": "in IS0 8601 format. eg. `1963-11-22T18:30:00Z`",
-                        "required": false,
-                        "type": "string",
-                        "format": "date-time"
-                    },
-                    {
-                        "name" : "id",
-                        "in" : "query",
-                        "description" : "To fetch one or more positions. Multiple params can be passed like `id=31&id=42`",
-                        "required" : false,
-                        "type" : "integer",
-                        "collectionFormat" : "multi"
-                    }
-                ],
-                "responses": {
-                    "200": {
-                        "description": "OK",
-                        "schema": {
-                            "type": "array",
-                            "items": {
-                                "$ref": "#/definitions/Position"
-                            }
-                        }
-                    }
-                }
-            }
-        },
-        "/server": {
-            "get": {
-                "summary": "Fetch Server information",
-                "responses": {
-                    "200": {
-                        "description": "OK",
-                        "schema": {
-                            "$ref": "#/definitions/Server"
-                        }
-                    }
-                }
-            },
-            "put": {
-                "summary": "Update Server information",
-                "parameters": [
-                    {
-                        "name": "body",
-                        "in": "body",
-                        "required": true,
-                        "schema": {
-                            "$ref": "#/definitions/Server"
-                        }
-                    }
-                ],
-                "responses": {
-                    "200": {
-                        "description": "OK",
-                        "schema": {
-                            "$ref": "#/definitions/Server"
-                        }
-                    }
-                }
-=======
   "openapi": "3.0.1",
   "info": {
     "title": "Traccar",
@@ -665,7 +138,6 @@
             "description": "Can only be used by admins or managers to fetch all entities",
             "schema": {
               "type": "boolean"
->>>>>>> 13801af7
             }
           },
           {
@@ -2056,71 +1528,6 @@
         }
       }
     },
-<<<<<<< HEAD
-    "definitions": {
-        "Position": {
-            "properties": {
-                "id": {
-                    "type": "integer"
-                },
-                "deviceId": {
-                    "type": "integer"
-                },
-                "protocol": {
-                    "type": "string"
-                },
-                "deviceTime": {
-                    "type": "string",
-                    "format": "date-time",
-                    "description": "in IS0 8601 format. eg. `1963-11-22T18:30:00Z`"
-                },
-                "fixTime": {
-                    "type": "string",
-                    "format": "date-time",
-                    "description": "in IS0 8601 format. eg. `1963-11-22T18:30:00Z`"
-                },
-                "serverTime": {
-                    "type": "string",
-                    "format": "date-time",
-                    "description": "in IS0 8601 format. eg. `1963-11-22T18:30:00Z`"
-                },
-                "outdated": {
-                    "type": "boolean"
-                },
-                "valid": {
-                    "type": "boolean"
-                },
-                "latitude": {
-                    "type": "number"
-                },
-                "longitude": {
-                    "type": "number"
-                },
-                "altitude": {
-                    "type": "number"
-                },
-                "speed": {
-                    "type": "number",
-                    "description": "in knots"
-                },
-                "course": {
-                    "type": "number"
-                },
-                "address": {
-                    "type": "string"
-                },
-                "accuracy": {
-                    "type": "number"
-                },
-                "network": {
-                    "type": "object",
-                    "additionalProperties": true
-                },
-                "attributes": {
-                    "type": "object",
-                    "additionalProperties": true
-                }
-=======
     "/reports/route": {
       "get": {
         "summary": "Fetch a list of Positions within the time period for the Devices or Groups",
@@ -2139,7 +1546,6 @@
               "items": {
                 "type": "integer"
               }
->>>>>>> 13801af7
             }
           },
           {
@@ -2219,67 +1625,6 @@
                 "type": "integer"
               }
             }
-<<<<<<< HEAD
-        },
-        "Device": {
-            "properties": {
-                "id": {
-                    "type": "integer"
-                },
-                "name": {
-                    "type": "string"
-                },
-                "uniqueId": {
-                    "type": "string"
-                },
-                "status": {
-                    "type": "string"
-                },
-                "movement": {
-                    "type": "string"
-                },
-                "disabled": {
-                    "type": "boolean"
-                },
-                "expiration": {
-                    "type": "string",
-                    "format": "date-time",
-                    "description": "in IS0 8601 format. eg. `1963-11-22T18:30:00Z`"
-                },
-                "lastUpdate": {
-                    "type": "string",
-                    "format": "date-time",
-                    "description": "in IS0 8601 format. eg. `1963-11-22T18:30:00Z`"
-                },
-                "positionId": {
-                    "type": "integer"
-                },
-                "groupId": {
-                    "type": "integer"
-                },
-                "phone": {
-                    "type": "string"
-                },
-                "model": {
-                    "type": "string"
-                },
-                "contact": {
-                    "type": "string"
-                },
-                "category": {
-                    "type": "string"
-                },
-                "geofenceIds": {
-                    "type": "array",
-                    "items": {
-                        "type": "integer"
-                    }
-                },
-                "attributes": {
-                    "type": "object",
-                    "additionalProperties": true
-                }
-=======
           },
           {
             "name": "groupId",
@@ -2291,7 +1636,6 @@
               "items": {
                 "type": "integer"
               }
->>>>>>> 13801af7
             }
           },
           {
@@ -2306,44 +1650,6 @@
                 "type": "string"
               }
             }
-<<<<<<< HEAD
-        },
-        "Permission": {
-            "description": "This is a permission map that contain two object indexes. It is used to link/unlink objects. Order is important. Example: { deviceId:8, geofenceId: 16 }",
-            "properties": {
-                "userId": {
-                    "description": "User Id, can be only first parameter",
-                    "type": "integer"
-                },
-                "deviceId": {
-                    "description": "Device Id, can be first parameter or second only in combination with userId",
-                    "type": "integer"
-                },
-                "groupId": {
-                    "description": "Group Id, can be first parameter or second only in combination with userId",
-                    "type": "integer"
-                },
-                "geofenceId": {
-                    "description": "Geofence Id, can be second parameter only",
-                    "type": "integer"
-                },
-                "calendarId": {
-                    "description": "Calendar Id, can be second parameter only and only in combination with userId",
-                    "type": "integer"
-                },
-                "attributeId": {
-                    "description": "Computed Attribute Id, can be second parameter only",
-                    "type": "integer"
-                },
-                "driverId": {
-                    "description": "Driver Id, can be second parameter only",
-                    "type": "integer"
-                },
-                "managedUserId": {
-                    "description": "User Id, can be second parameter only and only in combination with userId",
-                    "type": "integer"
-                }
-=======
           },
           {
             "name": "from",
@@ -2353,7 +1659,6 @@
             "schema": {
               "type": "string",
               "format": "date-time"
->>>>>>> 13801af7
             }
           },
           {
@@ -2985,36 +2290,6 @@
             "schema": {
               "type": "integer"
             }
-<<<<<<< HEAD
-        },
-        "Driver": {
-            "properties": {
-                "id": {
-                    "type": "integer"
-                },
-                "name": {
-                    "type": "string"
-                },
-                "uniqueId": {
-                    "type": "string"
-                },
-                "employment": {
-                    "type": "date-time"
-                },
-                "driverPhone": {
-                    "type": "string"
-                },
-                "driverEmail": {
-                    "type": "string"
-                },
-                "disabled": {
-                    "type": "boolean"
-                },
-                "attributes": {
-                    "type": "object",
-                    "additionalProperties": true
-                }
-=======
           },
           {
             "name": "deviceId",
@@ -3022,7 +2297,6 @@
             "description": "Standard users can use this only with _deviceId_s, they have access to",
             "schema": {
               "type": "integer"
->>>>>>> 13801af7
             }
           },
           {
