{
  "openapi": "3.0.1",
  "info": {
<<<<<<< HEAD
    "title": "FOX GPS",
    "version": "5.8",
    "description": "Documentação da API do servidor de rastreamento FOX GPS. Para usar a API, você precisa ter uma conta válida no servidor [criar conta](http://app.foxgps.com.br:8082/register).",
=======
    "title": "Traccar",
    "version": "6.1",
    "description": "Traccar GPS tracking server API documentation. To use the API you need to have a server instance. For testing purposes you can use one of free [demo servers](https://www.traccar.org/demo-server/). For production use you can install your own server or get a [subscription service](https://www.traccar.org/product/tracking-server/).",
>>>>>>> bc2faa14
    "contact": {
      "name": "FOX GPS Support",
      "url": "https://www.foxgps.com.br/",
      "email": "sac@foxgps.com.br"
    },
    "license": {
      "name": "Apache 2.0",
      "url": "https://www.apache.org/licenses/LICENSE-2.0.html"
    }
  },
  "servers": [
    {
      "url": "https://api.foxgps.com.br/api",
      "description": "FOX GPS Server"
    }
  ],
  "security": [
    {
      "basicAuth": []
    }
  ],
  "tags": [
    {
      "name": "Server",
      "description": "Server information"
    },
    {
      "name": "Session",
      "description": "User session management"
    },
    {
      "name": "Devices",
      "description": "Device management"
    },
    {
      "name": "Groups",
      "description": "Group management"
    },
    {
      "name": "Users",
      "description": "User management"
    },
    {
      "name": "Permissions",
      "description": "User permissions and other object linking"
    },
    {
      "name": "Positions",
      "description": "Retrieving raw location information"
    },
    {
      "name": "Events",
      "description": "Retrieving event information"
    },
    {
      "name": "Reports",
      "description": "Reports generation"
    },
    {
      "name": "Notifications",
      "description": "User notifications management"
    },
    {
      "name": "Geofences",
      "description": "Geofence management"
    },
    {
      "name": "Commands",
      "description": "Sending commands to devices and stored command management"
    },
    {
      "name": "Attributes",
      "description": "Computed attributes management"
    },
    {
      "name": "Drivers",
      "description": "Drivers management"
    },
    {
      "name": "Maintenance",
      "description": "Maintenance management"
    },
    {
      "name": "Calendars",
      "description": "Calendar management"
    },
    {
      "name": "Statistics",
      "description": "Retrieving server statistics"
    }
  ],
  "paths": {
    "/commands": {
      "get": {
        "summary": "Fetch a list of Saved Commands",
        "operationId": "getSavedCommands",
        "tags": [
          "Commands"
        ],
        "description": "Without params, it returns a list of Saved Commands the user has access to",
        "parameters": [
          {
            "name": "all",
            "in": "query",
            "description": "Can only be used by admins or managers to fetch all entities",
            "schema": {
              "type": "boolean"
            }
          },
          {
            "name": "userId",
            "in": "query",
            "description": "Standard users can use this only with their own _userId_",
            "schema": {
              "type": "integer"
            }
          },
          {
            "name": "deviceId",
            "in": "query",
            "description": "Standard users can use this only with _deviceId_s, they have access to",
            "schema": {
              "type": "integer"
            }
          },
          {
            "name": "groupId",
            "in": "query",
            "description": "Standard users can use this only with _groupId_s, they have access to",
            "schema": {
              "type": "integer"
            }
          },
          {
            "name": "refresh",
            "in": "query",
            "schema": {
              "type": "boolean"
            }
          }
        ],
        "responses": {
          "200": {
            "description": "OK",
            "content": {
              "application/json": {
                "schema": {
                  "type": "array",
                  "items": {
                    "$ref": "#/components/schemas/Command"
                  }
                }
              }
            }
          }
        }
      },
      "post": {
        "summary": "Create a Saved Command",
        "operationId": "postSavedCommands",
        "tags": [
          "Commands"
        ],
        "requestBody": {
          "content": {
            "application/json": {
              "schema": {
                "$ref": "#/components/schemas/Command"
              }
            }
          },
          "required": true
        },
        "responses": {
          "200": {
            "description": "OK",
            "content": {
              "application/json": {
                "schema": {
                  "$ref": "#/components/schemas/Command"
                }
              }
            }
          }
        },
        "x-codegen-request-body-name": "body"
      }
    },
    "/commands/{id}": {
      "put": {
        "summary": "Update a Saved Command",
        "operationId": "putSavedCommands",
        "tags": [
          "Commands"
        ],
        "parameters": [
          {
            "name": "id",
            "in": "path",
            "required": true,
            "schema": {
              "type": "integer"
            }
          }
        ],
        "requestBody": {
          "content": {
            "application/json": {
              "schema": {
                "$ref": "#/components/schemas/Command"
              }
            }
          },
          "required": true
        },
        "responses": {
          "200": {
            "description": "OK",
            "content": {
              "application/json": {
                "schema": {
                  "$ref": "#/components/schemas/Command"
                }
              }
            }
          }
        },
        "x-codegen-request-body-name": "body"
      },
      "delete": {
        "summary": "Delete a Saved Command",
        "operationId": "deleteSavedCommands",
        "tags": [
          "Commands"
        ],
        "parameters": [
          {
            "name": "id",
            "in": "path",
            "required": true,
            "schema": {
              "type": "integer"
            }
          }
        ],
        "responses": {
          "204": {
            "description": "No Content",
            "content": {}
          }
        }
      }
    },
    "/commands/send": {
      "get": {
        "summary": "Fetch a list of Saved Commands supported by Device at the moment",
        "operationId": "getSavedCommandsByDevice",
        "description": "Return a list of saved commands linked to Device and its groups, filtered by current Device protocol support",
        "tags": [
          "Commands"
        ],
        "parameters": [
          {
            "name": "deviceId",
            "in": "query",
            "description": "Standard users can use this only with _deviceId_s, they have access to",
            "schema": {
              "type": "integer"
            }
          }
        ],
        "responses": {
          "200": {
            "description": "OK",
            "content": {
              "application/json": {
                "schema": {
                  "type": "array",
                  "items": {
                    "$ref": "#/components/schemas/Command"
                  }
                }
              }
            }
          },
          "400": {
            "description": "Could happen when the user doesn't have permission for the device",
            "content": {}
          }
        }
      },
      "post": {
        "summary": "Dispatch commands to device",
        "operationId": "postSavedCommandsByDevice",
        "description": "Dispatch a new command or Saved Command if _body.id_ set",
        "tags": [
          "Commands"
        ],
        "requestBody": {
          "content": {
            "application/json": {
              "schema": {
                "$ref": "#/components/schemas/Command"
              }
            }
          },
          "required": true
        },
        "responses": {
          "200": {
            "description": "Command sent",
            "content": {
              "application/json": {
                "schema": {
                  "$ref": "#/components/schemas/Command"
                }
              }
            }
          },
          "202": {
            "description": "Command queued",
            "content": {
              "application/json": {
                "schema": {
                  "$ref": "#/components/schemas/Command"
                }
              }
            }
          },
          "400": {
            "description": "Could happen when the user doesn't have permission or an incorrect command _type_ for the device",
            "content": {}
          }
        },
        "x-codegen-request-body-name": "body"
      }
    },
    "/commands/types": {
      "get": {
        "summary": "Fetch a list of available Commands for the Device or all possible Commands if Device ommited",
        "operationId": "getSavedCommandsByAll",
        "tags": [
          "Commands"
        ],
        "parameters": [
          {
            "name": "deviceId",
            "in": "query",
            "description": "Internal device identifier. Only works if device has already reported some locations",
            "schema": {
              "type": "integer"
            }
          },
          {
            "name": "protocol",
            "in": "query",
            "description": "Protocol name. Can be used instead of device id",
            "schema": {
              "type": "string"
            }
          },
          {
            "name": "textChannel",
            "in": "query",
            "description": "When `true` return SMS commands. If not specified or `false` return data commands",
            "schema": {
              "type": "boolean"
            }
          }
        ],
        "responses": {
          "200": {
            "description": "OK",
            "content": {
              "application/json": {
                "schema": {
                  "type": "array",
                  "items": {
                    "$ref": "#/components/schemas/CommandType"
                  }
                }
              }
            }
          },
          "400": {
            "description": "Could happen when trying to fetch from a device the user does not have permission",
            "content": {}
          }
        }
      }
    },
    "/devices": {
      "get": {
        "summary": "Fetch a list of Devices",
        "operationId": "getDevices",
        "description": "Without any params, returns a list of the user's devices",
        "tags": [
          "Devices"
        ],
        "parameters": [
          {
            "name": "all",
            "in": "query",
            "description": "Can only be used by admins or managers to fetch all entities",
            "schema": {
              "type": "boolean"
            }
          },
          {
            "name": "userId",
            "in": "query",
            "description": "Standard users can use this only with their own _userId_",
            "schema": {
              "type": "integer"
            }
          },
          {
            "name": "id",
            "in": "query",
            "description": "To fetch one or more devices. Multiple params can be passed like `id=31&id=42`",
            "schema": {
              "type": "integer"
            }
          },
          {
            "name": "uniqueId",
            "in": "query",
            "description": "To fetch one or more devices. Multiple params can be passed like `uniqueId=333331&uniqieId=44442`",
            "schema": {
              "type": "string"
            }
          }
        ],
        "responses": {
          "200": {
            "description": "OK",
            "content": {
              "application/json": {
                "schema": {
                  "type": "array",
                  "items": {
                    "$ref": "#/components/schemas/Device"
                  }
                }
              }
            }
          },
          "400": {
            "description": "No permission",
            "content": {}
          }
        }
      },
      "post": {
        "summary": "Create a Device",
        "operationId": "postDevices",
        "tags": [
          "Devices"
        ],
        "requestBody": {
          "content": {
            "application/json": {
              "schema": {
                "$ref": "#/components/schemas/Device"
              }
            }
          },
          "required": true
        },
        "responses": {
          "200": {
            "description": "OK",
            "content": {
              "application/json": {
                "schema": {
                  "$ref": "#/components/schemas/Device"
                }
              }
            }
          }
        },
        "x-codegen-request-body-name": "body"
      }
    },
    "/devices/{id}": {
      "put": {
        "summary": "Update a Device",
        "operationId": "putDevices",
        "tags": [
          "Devices"
        ],
        "parameters": [
          {
            "name": "id",
            "in": "path",
            "required": true,
            "schema": {
              "type": "integer"
            }
          }
        ],
        "requestBody": {
          "content": {
            "application/json": {
              "schema": {
                "$ref": "#/components/schemas/Device"
              }
            }
          },
          "required": true
        },
        "responses": {
          "200": {
            "description": "OK",
            "content": {
              "application/json": {
                "schema": {
                  "$ref": "#/components/schemas/Device"
                }
              }
            }
          }
        },
        "x-codegen-request-body-name": "body"
      },
      "delete": {
        "summary": "Delete a Device",
        "operationId": "deleteDevices",
        "tags": [
          "Devices"
        ],
        "parameters": [
          {
            "name": "id",
            "in": "path",
            "required": true,
            "schema": {
              "type": "integer"
            }
          }
        ],
        "responses": {
          "204": {
            "description": "No Content",
            "content": {}
          }
        }
      }
    },
    "/devices/{id}/accumulators": {
      "put": {
        "summary": "Update total distance and hours of the Device",
        "operationId": "putDevicesDistance",
        "tags": [
          "Devices"
        ],
        "parameters": [
          {
            "name": "id",
            "in": "path",
            "required": true,
            "schema": {
              "type": "integer"
            }
          }
        ],
        "requestBody": {
          "content": {
            "application/json": {
              "schema": {
                "$ref": "#/components/schemas/DeviceAccumulators"
              }
            }
          },
          "required": true
        },
        "responses": {
          "204": {
            "description": "No Content",
            "content": {}
          }
        },
        "x-codegen-request-body-name": "body"
      }
    },
    "/groups": {
      "get": {
        "summary": "Fetch a list of Groups",
        "operationId": "getGroups",
        "description": "Without any params, returns a list of the Groups the user belongs to",
        "tags": [
          "Groups"
        ],
        "parameters": [
          {
            "name": "all",
            "in": "query",
            "description": "Can only be used by admins or managers to fetch all entities",
            "schema": {
              "type": "boolean"
            }
          },
          {
            "name": "userId",
            "in": "query",
            "description": "Standard users can use this only with their own _userId_",
            "schema": {
              "type": "integer"
            }
          }
        ],
        "responses": {
          "200": {
            "description": "OK",
            "content": {
              "application/json": {
                "schema": {
                  "type": "array",
                  "items": {
                    "$ref": "#/components/schemas/Group"
                  }
                }
              }
            }
          }
        }
      },
      "post": {
        "summary": "Create a Group",
        "operationId": "postGroup",
        "tags": [
          "Groups"
        ],
        "requestBody": {
          "content": {
            "application/json": {
              "schema": {
                "$ref": "#/components/schemas/Group"
              }
            }
          },
          "required": true
        },
        "responses": {
          "200": {
            "description": "OK",
            "content": {
              "application/json": {
                "schema": {
                  "$ref": "#/components/schemas/Group"
                }
              }
            }
          },
          "400": {
            "description": "No permission",
            "content": {}
          }
        },
        "x-codegen-request-body-name": "body"
      }
    },
    "/groups/{id}": {
      "put": {
        "summary": "Update a Group",
        "operationId": "putGroup",
        "tags": [
          "Groups"
        ],
        "parameters": [
          {
            "name": "id",
            "in": "path",
            "required": true,
            "schema": {
              "type": "integer"
            }
          }
        ],
        "requestBody": {
          "content": {
            "application/json": {
              "schema": {
                "$ref": "#/components/schemas/Group"
              }
            }
          },
          "required": true
        },
        "responses": {
          "200": {
            "description": "OK",
            "content": {
              "application/json": {
                "schema": {
                  "$ref": "#/components/schemas/Group"
                }
              }
            }
          }
        },
        "x-codegen-request-body-name": "body"
      },
      "delete": {
        "summary": "Delete a Group",
        "operationId": "deleteGroup",
        "tags": [
          "Groups"
        ],
        "parameters": [
          {
            "name": "id",
            "in": "path",
            "required": true,
            "schema": {
              "type": "integer"
            }
          }
        ],
        "responses": {
          "204": {
            "description": "No Content",
            "content": {}
          }
        }
      }
    },
    "/permissions": {
      "post": {
        "summary": "Link an Object to another Object",
        "operationId": "postObject",
        "tags": [
          "Permissions"
        ],
        "requestBody": {
          "content": {
            "application/json": {
              "schema": {
                "$ref": "#/components/schemas/Permission"
              }
            }
          },
          "required": true
        },
        "responses": {
          "204": {
            "description": "No Content",
            "content": {}
          },
          "400": {
            "description": "No permission",
            "content": {}
          }
        },
        "x-codegen-request-body-name": "body"
      },
      "delete": {
        "summary": "Unlink an Object from another Object",
        "operationId": "deleteObject",
        "tags": [
          "Permissions"
        ],
        "requestBody": {
          "content": {
            "application/json": {
              "schema": {
                "$ref": "#/components/schemas/Permission"
              }
            }
          },
          "required": true
        },
        "responses": {
          "204": {
            "description": "No Content",
            "content": {}
          }
        },
        "x-codegen-request-body-name": "body"
      }
    },
    "/positions": {
      "get": {
        "summary": "Fetches a list of Positions",
        "operationId": "getPosition",
        "description": "We strongly recommend using [WebSocket API](https://www.foxgps.com.br/api/) instead of periodically polling positions endpoint. Without any params, it returns a list of last known positions for all the user's Devices. _from_ and _to_ fields are not required with _id_.",
        "tags": [
          "Positions"
        ],
        "parameters": [
          {
            "name": "deviceId",
            "in": "query",
            "description": "_deviceId_ is optional, but requires the _from_ and _to_ parameters when used",
            "schema": {
              "type": "integer"
            }
          },
          {
            "name": "from",
            "in": "query",
            "description": "in IS0 8601 format. eg. `1963-11-22T18:30:00Z`",
            "schema": {
              "type": "string",
              "format": "date-time"
            }
          },
          {
            "name": "to",
            "in": "query",
            "description": "in IS0 8601 format. eg. `1963-11-22T18:30:00Z`",
            "schema": {
              "type": "string",
              "format": "date-time"
            }
          },
          {
            "name": "id",
            "in": "query",
            "description": "To fetch one or more positions. Multiple params can be passed like `id=31&id=42`",
            "schema": {
              "type": "integer"
            }
          }
        ],
        "responses": {
          "200": {
            "description": "OK",
            "content": {
              "application/json": {
                "schema": {
                  "type": "array",
                  "items": {
                    "$ref": "#/components/schemas/Position"
                  }
                }
              },
              "text/csv": {
                "schema": {
                  "type": "array",
                  "items": {
                    "$ref": "#/components/schemas/Position"
                  }
                }
              },
              "application/gpx+xml": {
                "schema": {
                  "type": "array",
                  "items": {
                    "$ref": "#/components/schemas/Position"
                  }
                }
              }
            }
          }
        }
      },
      "delete": {
        "summary": "Deletes all the Positions of a device in the time span specified",
        "operationId": "deletePositions",
        "description": "",
        "tags": [
          "Positions"
        ],
        "parameters": [
          {
            "name": "deviceId",
            "in": "query",
            "description": "",
            "schema": {
              "type": "integer"
            },
            "required": true
          },
          {
            "name": "from",
            "in": "query",
            "description": "in IS0 8601 format. eg. `1963-11-22T18:30:00Z`",
            "schema": {
              "type": "string",
              "format": "date-time"
            },
            "required": true
          },
          {
            "name": "to",
            "in": "query",
            "description": "in IS0 8601 format. eg. `1963-11-22T18:30:00Z`",
            "schema": {
              "type": "string",
              "format": "date-time"
            },
            "required": true
          }
        ],
        "responses": {
          "204": {
            "description": "No Content",
            "content": {}
          },
          "400": {
            "description": "Bad Request",
            "content": {}
          }
        }
      }
    },
    "/server": {
      "get": {
        "summary": "Fetch Server information",
        "operationId": "getServer",
        "tags": [
          "Server"
        ],
        "responses": {
          "200": {
            "description": "OK",
            "content": {
              "application/json": {
                "schema": {
                  "$ref": "#/components/schemas/Server"
                }
              }
            }
          }
        }
      },
      "put": {
        "summary": "Update Server information",
        "operationId": "putServer",
        "tags": [
          "Server"
        ],
        "requestBody": {
          "content": {
            "application/json": {
              "schema": {
                "$ref": "#/components/schemas/Server"
              }
            }
          },
          "required": true
        },
        "responses": {
          "200": {
            "description": "OK",
            "content": {
              "application/json": {
                "schema": {
                  "$ref": "#/components/schemas/Server"
                }
              }
            }
          }
        },
        "x-codegen-request-body-name": "body"
      }
    },
    "/session": {
      "get": {
        "summary": "Fetch Session information",
        "operationId": "getSession",
        "tags": [
          "Session"
        ],
        "parameters": [
          {
            "name": "token",
            "in": "query",
            "schema": {
              "type": "string"
            }
          }
        ],
        "responses": {
          "200": {
            "description": "OK",
            "content": {
              "application/json": {
                "schema": {
                  "$ref": "#/components/schemas/User"
                }
              }
            }
          },
          "404": {
            "description": "Not Found",
            "content": {}
          }
        }
      },
      "post": {
        "summary": "Create a new Session",
        "operationId": "postSession",
        "tags": [
          "Session"
        ],
        "requestBody": {
          "content": {
            "application/x-www-form-urlencoded": {
              "schema": {
                "required": [
                  "email",
                  "password"
                ],
                "properties": {
                  "email": {
                    "type": "string"
                  },
                  "password": {
                    "type": "string",
                    "format": "password"
                  }
                }
              }
            }
          },
          "required": true
        },
        "responses": {
          "200": {
            "description": "OK",
            "content": {
              "application/json": {
                "schema": {
                  "$ref": "#/components/schemas/User"
                }
              }
            }
          },
          "401": {
            "description": "Unauthorized",
            "content": {}
          }
        }
      },
      "delete": {
        "summary": "Close the Session",
        "operationId": "deleteSession",
        "tags": [
          "Session"
        ],
        "responses": {
          "204": {
            "description": "No Content",
            "content": {}
          }
        }
      }
    },
    "/session/openid/auth": {
      "get": {
        "summary": "Fetch Session information",
        "operationId": "getSessionInfo",
        "tags": [
          "Session"
        ],
        "parameters": [
          {
          }
        ],
        "responses": {
          "303": {
            "description": "Redirect to OpenID Connect identity provider",
            "content": { }
          }
        }
      }
    },
    "/session/openid/callback": {
      "get": {
        "summary": "OpenID Callback",
        "tags": [
          "Session"
        ],
        "parameters": [
          {
          }
        ],
        "responses": {
          "303": {
            "description": "Successful authentication, redirect to homepage",
            "content": { }
          }
        }
      }
    },
    "/users": {
      "get": {
        "summary": "Fetch a list of Users",
        "tags": [
          "Users"
        ],
        "parameters": [
          {
            "name": "userId",
            "in": "query",
            "description": "Can only be used by admin or manager users",
            "schema": {
              "type": "string"
            }
          }
        ],
        "responses": {
          "200": {
            "description": "OK",
            "content": {
              "application/json": {
                "schema": {
                  "type": "array",
                  "items": {
                    "$ref": "#/components/schemas/User"
                  }
                }
              }
            }
          },
          "400": {
            "description": "No Permission",
            "content": {}
          }
        }
      },
      "post": {
        "summary": "Create a User",
        "tags": [
          "Users"
        ],
        "requestBody": {
          "content": {
            "application/json": {
              "schema": {
                "$ref": "#/components/schemas/User"
              }
            }
          },
          "required": true
        },
        "responses": {
          "200": {
            "description": "OK",
            "content": {
              "application/json": {
                "schema": {
                  "$ref": "#/components/schemas/User"
                }
              }
            }
          }
        },
        "x-codegen-request-body-name": "body"
      }
    },
    "/users/{id}": {
      "put": {
        "summary": "Update a User",
        "tags": [
          "Users"
        ],
        "parameters": [
          {
            "name": "id",
            "in": "path",
            "required": true,
            "schema": {
              "type": "integer"
            }
          }
        ],
        "requestBody": {
          "content": {
            "application/json": {
              "schema": {
                "$ref": "#/components/schemas/User"
              }
            }
          },
          "required": true
        },
        "responses": {
          "200": {
            "description": "OK",
            "content": {
              "application/json": {
                "schema": {
                  "$ref": "#/components/schemas/User"
                }
              }
            }
          }
        },
        "x-codegen-request-body-name": "body"
      },
      "delete": {
        "summary": "Delete a User",
        "tags": [
          "Users"
        ],
        "parameters": [
          {
            "name": "id",
            "in": "path",
            "required": true,
            "schema": {
              "type": "integer"
            }
          }
        ],
        "responses": {
          "204": {
            "description": "No Content",
            "content": {}
          }
        }
      }
    },
    "/notifications": {
      "get": {
        "summary": "Fetch a list of Notifications",
        "description": "Without params, it returns a list of Notifications the user has access to",
        "tags": [
          "Notifications"
        ],
        "parameters": [
          {
            "name": "all",
            "in": "query",
            "description": "Can only be used by admins or managers to fetch all entities",
            "schema": {
              "type": "boolean"
            }
          },
          {
            "name": "userId",
            "in": "query",
            "description": "Standard users can use this only with their own _userId_",
            "schema": {
              "type": "integer"
            }
          },
          {
            "name": "deviceId",
            "in": "query",
            "description": "Standard users can use this only with _deviceId_s, they have access to",
            "schema": {
              "type": "integer"
            }
          },
          {
            "name": "groupId",
            "in": "query",
            "description": "Standard users can use this only with _groupId_s, they have access to",
            "schema": {
              "type": "integer"
            }
          },
          {
            "name": "refresh",
            "in": "query",
            "schema": {
              "type": "boolean"
            }
          }
        ],
        "responses": {
          "200": {
            "description": "OK",
            "content": {
              "application/json": {
                "schema": {
                  "type": "array",
                  "items": {
                    "$ref": "#/components/schemas/Notification"
                  }
                }
              }
            }
          }
        }
      },
      "post": {
        "summary": "Create a Notification",
        "tags": [
          "Notifications"
        ],
        "requestBody": {
          "content": {
            "application/json": {
              "schema": {
                "$ref": "#/components/schemas/Notification"
              }
            }
          },
          "required": true
        },
        "responses": {
          "200": {
            "description": "OK",
            "content": {
              "application/json": {
                "schema": {
                  "$ref": "#/components/schemas/Notification"
                }
              }
            }
          }
        },
        "x-codegen-request-body-name": "body"
      }
    },
    "/notifications/{id}": {
      "put": {
        "summary": "Update a Notification",
        "tags": [
          "Notifications"
        ],
        "parameters": [
          {
            "name": "id",
            "in": "path",
            "required": true,
            "schema": {
              "type": "integer"
            }
          }
        ],
        "requestBody": {
          "content": {
            "application/json": {
              "schema": {
                "$ref": "#/components/schemas/Notification"
              }
            }
          },
          "required": true
        },
        "responses": {
          "200": {
            "description": "OK",
            "content": {
              "application/json": {
                "schema": {
                  "$ref": "#/components/schemas/Notification"
                }
              }
            }
          }
        },
        "x-codegen-request-body-name": "body"
      },
      "delete": {
        "summary": "Delete a Notification",
        "tags": [
          "Notifications"
        ],
        "parameters": [
          {
            "name": "id",
            "in": "path",
            "required": true,
            "schema": {
              "type": "integer"
            }
          }
        ],
        "responses": {
          "204": {
            "description": "No Content",
            "content": {}
          }
        }
      }
    },
    "/notifications/types": {
      "get": {
        "summary": "Fetch a list of available Notification types",
        "tags": [
          "Notifications"
        ],
        "responses": {
          "200": {
            "description": "OK",
            "content": {
              "application/json": {
                "schema": {
                  "type": "array",
                  "items": {
                    "$ref": "#/components/schemas/NotificationType"
                  }
                }
              }
            }
          }
        }
      }
    },
    "/notifications/test": {
      "post": {
        "summary": "Send test notification to current user via Email and SMS",
        "tags": [
          "Notifications"
        ],
        "responses": {
          "204": {
            "description": "Successful sending",
            "content": {}
          },
          "400": {
            "description": "Could happen if sending has failed",
            "content": {}
          }
        }
      }
    },
    "/geofences": {
      "get": {
        "summary": "Fetch a list of Geofences",
        "description": "Without params, it returns a list of Geofences the user has access to",
        "tags": [
          "Geofences"
        ],
        "parameters": [
          {
            "name": "all",
            "in": "query",
            "description": "Can only be used by admins or managers to fetch all entities",
            "schema": {
              "type": "boolean"
            }
          },
          {
            "name": "userId",
            "in": "query",
            "description": "Standard users can use this only with their own _userId_",
            "schema": {
              "type": "integer"
            }
          },
          {
            "name": "deviceId",
            "in": "query",
            "description": "Standard users can use this only with _deviceId_s, they have access to",
            "schema": {
              "type": "integer"
            }
          },
          {
            "name": "groupId",
            "in": "query",
            "description": "Standard users can use this only with _groupId_s, they have access to",
            "schema": {
              "type": "integer"
            }
          },
          {
            "name": "refresh",
            "in": "query",
            "schema": {
              "type": "boolean"
            }
          }
        ],
        "responses": {
          "200": {
            "description": "OK",
            "content": {
              "application/json": {
                "schema": {
                  "type": "array",
                  "items": {
                    "$ref": "#/components/schemas/Geofence"
                  }
                }
              }
            }
          }
        }
      },
      "post": {
        "summary": "Create a Geofence",
        "tags": [
          "Geofences"
        ],
        "requestBody": {
          "content": {
            "application/json": {
              "schema": {
                "$ref": "#/components/schemas/Geofence"
              }
            }
          },
          "required": true
        },
        "responses": {
          "200": {
            "description": "OK",
            "content": {
              "application/json": {
                "schema": {
                  "$ref": "#/components/schemas/Geofence"
                }
              }
            }
          }
        },
        "x-codegen-request-body-name": "body"
      }
    },
    "/geofences/{id}": {
      "put": {
        "summary": "Update a Geofence",
        "tags": [
          "Geofences"
        ],
        "parameters": [
          {
            "name": "id",
            "in": "path",
            "required": true,
            "schema": {
              "type": "integer"
            }
          }
        ],
        "requestBody": {
          "content": {
            "application/json": {
              "schema": {
                "$ref": "#/components/schemas/Geofence"
              }
            }
          },
          "required": true
        },
        "responses": {
          "200": {
            "description": "OK",
            "content": {
              "application/json": {
                "schema": {
                  "$ref": "#/components/schemas/Geofence"
                }
              }
            }
          }
        },
        "x-codegen-request-body-name": "body"
      },
      "delete": {
        "summary": "Delete a Geofence",
        "tags": [
          "Geofences"
        ],
        "parameters": [
          {
            "name": "id",
            "in": "path",
            "required": true,
            "schema": {
              "type": "integer"
            }
          }
        ],
        "responses": {
          "204": {
            "description": "No Content",
            "content": {}
          }
        }
      }
    },
    "/events/{id}": {
      "get": {
        "tags": [
          "Events"
        ],
        "parameters": [
          {
            "name": "id",
            "in": "path",
            "required": true,
            "schema": {
              "type": "integer"
            }
          }
        ],
        "responses": {
          "200": {
            "description": "OK",
            "content": {
              "application/json": {
                "schema": {
                  "$ref": "#/components/schemas/Event"
                }
              }
            }
          }
        }
      }
    },
    "/reports/route": {
      "get": {
        "summary": "Fetch a list of Positions within the time period for the Devices or Groups",
        "description": "At least one _deviceId_ or one _groupId_ must be passed",
        "tags": [
          "Reports"
        ],
        "parameters": [
          {
            "name": "deviceId",
            "in": "query",
            "style": "form",
            "explode": true,
            "schema": {
              "type": "array",
              "items": {
                "type": "integer"
              }
            }
          },
          {
            "name": "groupId",
            "in": "query",
            "style": "form",
            "explode": true,
            "schema": {
              "type": "array",
              "items": {
                "type": "integer"
              }
            }
          },
          {
            "name": "from",
            "in": "query",
            "description": "in IS0 8601 format. eg. `1963-11-22T18:30:00Z`",
            "required": true,
            "schema": {
              "type": "string",
              "format": "date-time"
            }
          },
          {
            "name": "to",
            "in": "query",
            "description": "in IS0 8601 format. eg. `1963-11-22T18:30:00Z`",
            "required": true,
            "schema": {
              "type": "string",
              "format": "date-time"
            }
          }
        ],
        "responses": {
          "200": {
            "description": "OK",
            "content": {
              "application/json": {
                "schema": {
                  "type": "array",
                  "items": {
                    "$ref": "#/components/schemas/Position"
                  }
                }
              },
              "application/vnd.openxmlformats-officedocument.spreadsheetml.sheet": {
                "schema": {
                  "type": "array",
                  "items": {
                    "$ref": "#/components/schemas/Position"
                  }
                }
              }
            }
          }
        }
      }
    },
    "/reports/events": {
      "get": {
        "summary": "Fetch a list of Events within the time period for the Devices or Groups",
        "description": "At least one _deviceId_ or one _groupId_ must be passed",
        "tags": [
          "Reports"
        ],
        "parameters": [
          {
            "name": "deviceId",
            "in": "query",
            "style": "form",
            "explode": true,
            "schema": {
              "type": "array",
              "items": {
                "type": "integer"
              }
            }
          },
          {
            "name": "groupId",
            "in": "query",
            "style": "form",
            "explode": true,
            "schema": {
              "type": "array",
              "items": {
                "type": "integer"
              }
            }
          },
          {
            "name": "type",
            "in": "query",
            "description": "% can be used to return events of all types",
            "style": "form",
            "explode": false,
            "schema": {
              "type": "array",
              "items": {
                "type": "string"
              }
            }
          },
          {
            "name": "from",
            "in": "query",
            "description": "in IS0 8601 format. eg. `1963-11-22T18:30:00Z`",
            "required": true,
            "schema": {
              "type": "string",
              "format": "date-time"
            }
          },
          {
            "name": "to",
            "in": "query",
            "description": "in IS0 8601 format. eg. `1963-11-22T18:30:00Z`",
            "required": true,
            "schema": {
              "type": "string",
              "format": "date-time"
            }
          }
        ],
        "responses": {
          "200": {
            "description": "OK",
            "content": {
              "application/json": {
                "schema": {
                  "type": "array",
                  "items": {
                    "$ref": "#/components/schemas/Event"
                  }
                }
              },
              "application/vnd.openxmlformats-officedocument.spreadsheetml.sheet": {
                "schema": {
                  "type": "array",
                  "items": {
                    "$ref": "#/components/schemas/Event"
                  }
                }
              }
            }
          }
        }
      }
    },
    "/reports/summary": {
      "get": {
        "summary": "Fetch a list of ReportSummary within the time period for the Devices or Groups",
        "description": "At least one _deviceId_ or one _groupId_ must be passed",
        "tags": [
          "Reports"
        ],
        "parameters": [
          {
            "name": "deviceId",
            "in": "query",
            "style": "form",
            "explode": true,
            "schema": {
              "type": "array",
              "items": {
                "type": "integer"
              }
            }
          },
          {
            "name": "groupId",
            "in": "query",
            "style": "form",
            "explode": true,
            "schema": {
              "type": "array",
              "items": {
                "type": "integer"
              }
            }
          },
          {
            "name": "from",
            "in": "query",
            "description": "in IS0 8601 format. eg. `1963-11-22T18:30:00Z`",
            "required": true,
            "schema": {
              "type": "string",
              "format": "date-time"
            }
          },
          {
            "name": "to",
            "in": "query",
            "description": "in IS0 8601 format. eg. `1963-11-22T18:30:00Z`",
            "required": true,
            "schema": {
              "type": "string",
              "format": "date-time"
            }
          }
        ],
        "responses": {
          "200": {
            "description": "OK",
            "content": {
              "application/json": {
                "schema": {
                  "type": "array",
                  "items": {
                    "$ref": "#/components/schemas/ReportSummary"
                  }
                }
              },
              "application/vnd.openxmlformats-officedocument.spreadsheetml.sheet": {
                "schema": {
                  "type": "array",
                  "items": {
                    "$ref": "#/components/schemas/ReportSummary"
                  }
                }
              }
            }
          }
        }
      }
    },
    "/reports/trips": {
      "get": {
        "summary": "Fetch a list of ReportTrips within the time period for the Devices or Groups",
        "description": "At least one _deviceId_ or one _groupId_ must be passed",
        "tags": [
          "Reports"
        ],
        "parameters": [
          {
            "name": "deviceId",
            "in": "query",
            "style": "form",
            "explode": true,
            "schema": {
              "type": "array",
              "items": {
                "type": "integer"
              }
            }
          },
          {
            "name": "groupId",
            "in": "query",
            "style": "form",
            "explode": true,
            "schema": {
              "type": "array",
              "items": {
                "type": "integer"
              }
            }
          },
          {
            "name": "from",
            "in": "query",
            "description": "in IS0 8601 format. eg. `1963-11-22T18:30:00Z`",
            "required": true,
            "schema": {
              "type": "string",
              "format": "date-time"
            }
          },
          {
            "name": "to",
            "in": "query",
            "description": "in IS0 8601 format. eg. `1963-11-22T18:30:00Z`",
            "required": true,
            "schema": {
              "type": "string",
              "format": "date-time"
            }
          }
        ],
        "responses": {
          "200": {
            "description": "OK",
            "content": {
              "application/json": {
                "schema": {
                  "type": "array",
                  "items": {
                    "$ref": "#/components/schemas/ReportTrips"
                  }
                }
              },
              "application/vnd.openxmlformats-officedocument.spreadsheetml.sheet": {
                "schema": {
                  "type": "array",
                  "items": {
                    "$ref": "#/components/schemas/ReportTrips"
                  }
                }
              }
            }
          }
        }
      }
    },
    "/reports/stops": {
      "get": {
        "summary": "Fetch a list of ReportStops within the time period for the Devices or Groups",
        "description": "At least one _deviceId_ or one _groupId_ must be passed",
        "tags": [
          "Reports"
        ],
        "parameters": [
          {
            "name": "deviceId",
            "in": "query",
            "style": "form",
            "explode": true,
            "schema": {
              "type": "array",
              "items": {
                "type": "integer"
              }
            }
          },
          {
            "name": "groupId",
            "in": "query",
            "style": "form",
            "explode": true,
            "schema": {
              "type": "array",
              "items": {
                "type": "integer"
              }
            }
          },
          {
            "name": "from",
            "in": "query",
            "description": "in IS0 8601 format. eg. `1963-11-22T18:30:00Z`",
            "required": true,
            "schema": {
              "type": "string",
              "format": "date-time"
            }
          },
          {
            "name": "to",
            "in": "query",
            "description": "in IS0 8601 format. eg. `1963-11-22T18:30:00Z`",
            "required": true,
            "schema": {
              "type": "string",
              "format": "date-time"
            }
          }
        ],
        "responses": {
          "200": {
            "description": "OK",
            "content": {
              "application/json": {
                "schema": {
                  "type": "array",
                  "items": {
                    "$ref": "#/components/schemas/ReportStops"
                  }
                }
              },
              "application/vnd.openxmlformats-officedocument.spreadsheetml.sheet": {
                "schema": {
                  "type": "array",
                  "items": {
                    "$ref": "#/components/schemas/ReportStops"
                  }
                }
              }
            }
          }
        }
      }
    },
    "/statistics": {
      "get": {
        "summary": "Fetch server Statistics",
        "tags": [
          "Statistics"
        ],
        "parameters": [
          {
            "name": "from",
            "in": "query",
            "description": "in IS0 8601 format. eg. `1963-11-22T18:30:00Z`",
            "required": true,
            "schema": {
              "type": "string",
              "format": "date-time"
            }
          },
          {
            "name": "to",
            "in": "query",
            "description": "in IS0 8601 format. eg. `1963-11-22T18:30:00Z`",
            "required": true,
            "schema": {
              "type": "string",
              "format": "date-time"
            }
          }
        ],
        "responses": {
          "200": {
            "description": "OK",
            "content": {
              "application/json": {
                "schema": {
                  "type": "array",
                  "items": {
                    "$ref": "#/components/schemas/Statistics"
                  }
                }
              }
            }
          }
        }
      }
    },
    "/calendars": {
      "get": {
        "summary": "Fetch a list of Calendars",
        "description": "Without params, it returns a list of Calendars the user has access to",
        "tags": [
          "Calendars"
        ],
        "parameters": [
          {
            "name": "all",
            "in": "query",
            "description": "Can only be used by admins or managers to fetch all entities",
            "schema": {
              "type": "boolean"
            }
          },
          {
            "name": "userId",
            "in": "query",
            "description": "Standard users can use this only with their own _userId_",
            "schema": {
              "type": "integer"
            }
          }
        ],
        "responses": {
          "200": {
            "description": "OK",
            "content": {
              "application/json": {
                "schema": {
                  "type": "array",
                  "items": {
                    "$ref": "#/components/schemas/Calendar"
                  }
                }
              }
            }
          }
        }
      },
      "post": {
        "summary": "Create a Calendar",
        "tags": [
          "Calendars"
        ],
        "requestBody": {
          "content": {
            "application/json": {
              "schema": {
                "$ref": "#/components/schemas/Calendar"
              }
            }
          },
          "required": true
        },
        "responses": {
          "200": {
            "description": "OK",
            "content": {
              "application/json": {
                "schema": {
                  "$ref": "#/components/schemas/Calendar"
                }
              }
            }
          }
        },
        "x-codegen-request-body-name": "body"
      }
    },
    "/calendars/{id}": {
      "put": {
        "summary": "Update a Calendar",
        "tags": [
          "Calendars"
        ],
        "parameters": [
          {
            "name": "id",
            "in": "path",
            "required": true,
            "schema": {
              "type": "integer"
            }
          }
        ],
        "requestBody": {
          "content": {
            "application/json": {
              "schema": {
                "$ref": "#/components/schemas/Calendar"
              }
            }
          },
          "required": true
        },
        "responses": {
          "200": {
            "description": "OK",
            "content": {
              "application/json": {
                "schema": {
                  "$ref": "#/components/schemas/Calendar"
                }
              }
            }
          }
        },
        "x-codegen-request-body-name": "body"
      },
      "delete": {
        "summary": "Delete a Calendar",
        "tags": [
          "Calendars"
        ],
        "parameters": [
          {
            "name": "id",
            "in": "path",
            "required": true,
            "schema": {
              "type": "integer"
            }
          }
        ],
        "responses": {
          "204": {
            "description": "No Content",
            "content": {}
          }
        }
      }
    },
    "/attributes/computed": {
      "get": {
        "summary": "Fetch a list of Attributes",
        "description": "Without params, it returns a list of Attributes the user has access to",
        "tags": [
          "Attributes"
        ],
        "parameters": [
          {
            "name": "all",
            "in": "query",
            "description": "Can only be used by admins or managers to fetch all entities",
            "schema": {
              "type": "boolean"
            }
          },
          {
            "name": "userId",
            "in": "query",
            "description": "Standard users can use this only with their own _userId_",
            "schema": {
              "type": "integer"
            }
          },
          {
            "name": "deviceId",
            "in": "query",
            "description": "Standard users can use this only with _deviceId_s, they have access to",
            "schema": {
              "type": "integer"
            }
          },
          {
            "name": "groupId",
            "in": "query",
            "description": "Standard users can use this only with _groupId_s, they have access to",
            "schema": {
              "type": "integer"
            }
          },
          {
            "name": "refresh",
            "in": "query",
            "schema": {
              "type": "boolean"
            }
          }
        ],
        "responses": {
          "200": {
            "description": "OK",
            "content": {
              "application/json": {
                "schema": {
                  "type": "array",
                  "items": {
                    "$ref": "#/components/schemas/Attribute"
                  }
                }
              }
            }
          }
        }
      },
      "post": {
        "summary": "Create an Attribute",
        "tags": [
          "Attributes"
        ],
        "requestBody": {
          "content": {
            "application/json": {
              "schema": {
                "$ref": "#/components/schemas/Attribute"
              }
            }
          },
          "required": true
        },
        "responses": {
          "200": {
            "description": "OK",
            "content": {
              "application/json": {
                "schema": {
                  "$ref": "#/components/schemas/Attribute"
                }
              }
            }
          }
        },
        "x-codegen-request-body-name": "body"
      }
    },
    "/attributes/computed/{id}": {
      "put": {
        "summary": "Update an Attribute",
        "tags": [
          "Attributes"
        ],
        "parameters": [
          {
            "name": "id",
            "in": "path",
            "required": true,
            "schema": {
              "type": "integer"
            }
          }
        ],
        "requestBody": {
          "content": {
            "application/json": {
              "schema": {
                "$ref": "#/components/schemas/Attribute"
              }
            }
          },
          "required": true
        },
        "responses": {
          "200": {
            "description": "OK",
            "content": {
              "application/json": {
                "schema": {
                  "$ref": "#/components/schemas/Attribute"
                }
              }
            }
          }
        },
        "x-codegen-request-body-name": "body"
      },
      "delete": {
        "summary": "Delete an Attribute",
        "tags": [
          "Attributes"
        ],
        "parameters": [
          {
            "name": "id",
            "in": "path",
            "required": true,
            "schema": {
              "type": "integer"
            }
          }
        ],
        "responses": {
          "204": {
            "description": "No Content",
            "content": {}
          }
        }
      }
    },
    "/drivers": {
      "get": {
        "summary": "Fetch a list of Drivers",
        "description": "Without params, it returns a list of Drivers the user has access to",
        "tags": [
          "Drivers"
        ],
        "parameters": [
          {
            "name": "all",
            "in": "query",
            "description": "Can only be used by admins or managers to fetch all entities",
            "schema": {
              "type": "boolean"
            }
          },
          {
            "name": "userId",
            "in": "query",
            "description": "Standard users can use this only with their own _userId_",
            "schema": {
              "type": "integer"
            }
          },
          {
            "name": "deviceId",
            "in": "query",
            "description": "Standard users can use this only with _deviceId_s, they have access to",
            "schema": {
              "type": "integer"
            }
          },
          {
            "name": "groupId",
            "in": "query",
            "description": "Standard users can use this only with _groupId_s, they have access to",
            "schema": {
              "type": "integer"
            }
          },
          {
            "name": "refresh",
            "in": "query",
            "schema": {
              "type": "boolean"
            }
          }
        ],
        "responses": {
          "200": {
            "description": "OK",
            "content": {
              "application/json": {
                "schema": {
                  "type": "array",
                  "items": {
                    "$ref": "#/components/schemas/Driver"
                  }
                }
              }
            }
          }
        }
      },
      "post": {
        "summary": "Create a Driver",
        "tags": [
          "Drivers"
        ],
        "requestBody": {
          "content": {
            "application/json": {
              "schema": {
                "$ref": "#/components/schemas/Driver"
              }
            }
          },
          "required": true
        },
        "responses": {
          "200": {
            "description": "OK",
            "content": {
              "application/json": {
                "schema": {
                  "$ref": "#/components/schemas/Driver"
                }
              }
            }
          }
        },
        "x-codegen-request-body-name": "body"
      }
    },
    "/drivers/{id}": {
      "put": {
        "summary": "Update a Driver",
        "tags": [
          "Drivers"
        ],
        "parameters": [
          {
            "name": "id",
            "in": "path",
            "required": true,
            "schema": {
              "type": "integer"
            }
          }
        ],
        "requestBody": {
          "content": {
            "application/json": {
              "schema": {
                "$ref": "#/components/schemas/Driver"
              }
            }
          },
          "required": true
        },
        "responses": {
          "200": {
            "description": "OK",
            "content": {
              "application/json": {
                "schema": {
                  "$ref": "#/components/schemas/Driver"
                }
              }
            }
          }
        },
        "x-codegen-request-body-name": "body"
      },
      "delete": {
        "summary": "Delete a Driver",
        "tags": [
          "Drivers"
        ],
        "parameters": [
          {
            "name": "id",
            "in": "path",
            "required": true,
            "schema": {
              "type": "integer"
            }
          }
        ],
        "responses": {
          "204": {
            "description": "No Content",
            "content": {}
          }
        }
      }
    },
    "/maintenance": {
      "get": {
        "summary": "Fetch a list of Maintenance",
        "description": "Without params, it returns a list of Maintenance the user has access to",
        "tags": [
          "Maintenance"
        ],
        "parameters": [
          {
            "name": "all",
            "in": "query",
            "description": "Can only be used by admins or managers to fetch all entities",
            "schema": {
              "type": "boolean"
            }
          },
          {
            "name": "userId",
            "in": "query",
            "description": "Standard users can use this only with their own _userId_",
            "schema": {
              "type": "integer"
            }
          },
          {
            "name": "deviceId",
            "in": "query",
            "description": "Standard users can use this only with _deviceId_s, they have access to",
            "schema": {
              "type": "integer"
            }
          },
          {
            "name": "groupId",
            "in": "query",
            "description": "Standard users can use this only with _groupId_s, they have access to",
            "schema": {
              "type": "integer"
            }
          },
          {
            "name": "refresh",
            "in": "query",
            "schema": {
              "type": "boolean"
            }
          }
        ],
        "responses": {
          "200": {
            "description": "OK",
            "content": {
              "application/json": {
                "schema": {
                  "type": "array",
                  "items": {
                    "$ref": "#/components/schemas/Maintenance"
                  }
                }
              }
            }
          }
        }
      },
      "post": {
        "summary": "Create a Maintenance",
        "tags": [
          "Maintenance"
        ],
        "requestBody": {
          "content": {
            "application/json": {
              "schema": {
                "$ref": "#/components/schemas/Maintenance"
              }
            }
          },
          "required": true
        },
        "responses": {
          "200": {
            "description": "OK",
            "content": {
              "application/json": {
                "schema": {
                  "$ref": "#/components/schemas/Maintenance"
                }
              }
            }
          }
        },
        "x-codegen-request-body-name": "body"
      }
    },
    "/maintenance/{id}": {
      "put": {
        "summary": "Update a Maintenance",
        "tags": [
          "Maintenance"
        ],
        "parameters": [
          {
            "name": "id",
            "in": "path",
            "required": true,
            "schema": {
              "type": "integer"
            }
          }
        ],
        "requestBody": {
          "content": {
            "application/json": {
              "schema": {
                "$ref": "#/components/schemas/Maintenance"
              }
            }
          },
          "required": true
        },
        "responses": {
          "200": {
            "description": "OK",
            "content": {
              "application/json": {
                "schema": {
                  "$ref": "#/components/schemas/Maintenance"
                }
              }
            }
          }
        },
        "x-codegen-request-body-name": "body"
      },
      "delete": {
        "summary": "Delete a Maintenance",
        "tags": [
          "Maintenance"
        ],
        "parameters": [
          {
            "name": "id",
            "in": "path",
            "required": true,
            "schema": {
              "type": "integer"
            }
          }
        ],
        "responses": {
          "204": {
            "description": "No Content",
            "content": {}
          }
        }
      }
    }
  },
  "components": {
    "schemas": {
      "Position": {
        "type": "object",
        "properties": {
          "id": {
            "type": "integer"
          },
          "deviceId": {
            "type": "integer"
          },
          "protocol": {
            "type": "string"
          },
          "deviceTime": {
            "type": "string",
            "description": "in IS0 8601 format. eg. `1963-11-22T18:30:00Z`",
            "format": "date-time"
          },
          "fixTime": {
            "type": "string",
            "description": "in IS0 8601 format. eg. `1963-11-22T18:30:00Z`",
            "format": "date-time"
          },
          "serverTime": {
            "type": "string",
            "description": "in IS0 8601 format. eg. `1963-11-22T18:30:00Z`",
            "format": "date-time"
          },
          "outdated": {
            "type": "boolean"
          },
          "valid": {
            "type": "boolean"
          },
          "latitude": {
            "type": "number"
          },
          "longitude": {
            "type": "number"
          },
          "altitude": {
            "type": "number"
          },
          "speed": {
            "type": "number",
            "description": "in knots"
          },
          "course": {
            "type": "number"
          },
          "address": {
            "type": "string"
          },
          "accuracy": {
            "type": "number"
          },
          "network": {
            "type": "object",
            "properties": {}
          },
          "geofenceIds": {
            "type": "array",
            "items": {
              "type": "integer"
            }
          },
          "attributes": {
            "type": "object",
            "properties": {}
          }
        }
      },
      "User": {
        "type": "object",
        "properties": {
          "id": {
            "type": "integer"
          },
          "name": {
            "type": "string"
          },
          "email": {
            "type": "string"
          },
          "phone": {
            "type": "string"
          },
          "readonly": {
            "type": "boolean"
          },
          "administrator": {
            "type": "boolean"
          },
          "map": {
            "type": "string"
          },
          "latitude": {
            "type": "number"
          },
          "longitude": {
            "type": "number"
          },
          "zoom": {
            "type": "integer"
          },
          "password": {
            "type": "string"
          },
          "twelveHourFormat": {
            "type": "boolean"
          },
          "coordinateFormat": {
            "type": "string"
          },
          "disabled": {
            "type": "boolean"
          },
          "expirationTime": {
            "type": "string",
            "description": "in IS0 8601 format. eg. `1963-11-22T18:30:00Z`",
            "format": "date-time"
          },
          "deviceLimit": {
            "type": "integer"
          },
          "userLimit": {
            "type": "integer"
          },
          "deviceReadonly": {
            "type": "boolean"
          },
          "limitCommands": {
            "type": "boolean"
          },
          "fixedEmail": {
            "type": "boolean"
          },
          "poiLayer": {
            "type": "string"
          },
          "attributes": {
            "type": "object",
            "properties": {}
          }
        }
      },
      "Server": {
        "type": "object",
        "properties": {
          "id": {
            "type": "integer"
          },
          "registration": {
            "type": "boolean"
          },
          "readonly": {
            "type": "boolean"
          },
          "deviceReadonly": {
            "type": "boolean"
          },
          "limitCommands": {
            "type": "boolean"
          },
          "map": {
            "type": "string"
          },
          "bingKey": {
            "type": "string"
          },
          "mapUrl": {
            "type": "string"
          },
          "poiLayer": {
            "type": "string"
          },
          "latitude": {
            "type": "number"
          },
          "longitude": {
            "type": "number"
          },
          "zoom": {
            "type": "integer"
          },
          "twelveHourFormat": {
            "type": "boolean"
          },
          "version": {
            "type": "string"
          },
          "forceSettings": {
            "type": "boolean"
          },
          "coordinateFormat": {
            "type": "string"
          },
          "openIdEnabled": {
            "type": "boolean"
          },
          "openIdForce": {
            "type": "boolean"
          },
          "attributes": {
            "type": "object",
            "properties": {}
          }
        }
      },
      "Command": {
        "type": "object",
        "properties": {
          "id": {
            "type": "integer"
          },
          "deviceId": {
            "type": "integer"
          },
          "description": {
            "type": "string"
          },
          "type": {
            "type": "string"
          },
          "attributes": {
            "type": "object",
            "properties": {}
          }
        }
      },
      "Device": {
        "type": "object",
        "properties": {
          "id": {
            "type": "integer"
          },
          "name": {
            "type": "string"
          },
          "uniqueId": {
            "type": "string"
          },
          "status": {
            "type": "string"
          },
          "disabled": {
            "type": "boolean"
          },
          "lastUpdate": {
            "type": "string",
            "description": "in IS0 8601 format. eg. `1963-11-22T18:30:00Z`",
            "format": "date-time"
          },
          "positionId": {
            "type": "integer"
          },
          "groupId": {
            "type": "integer"
          },
          "phone": {
            "type": "string"
          },
          "model": {
            "type": "string"
          },
          "contact": {
            "type": "string"
          },
          "category": {
            "type": "string"
          },
          "attributes": {
            "type": "object",
            "properties": {}
          }
        }
      },
      "Group": {
        "type": "object",
        "properties": {
          "id": {
            "type": "integer"
          },
          "name": {
            "type": "string"
          },
          "groupId": {
            "type": "integer"
          },
          "attributes": {
            "type": "object",
            "properties": {}
          }
        }
      },
      "Permission": {
        "type": "object",
        "properties": {
          "userId": {
            "type": "integer",
            "description": "User id, can be only first parameter"
          },
          "deviceId": {
            "type": "integer",
            "description": "Device id, can be first parameter or second only in combination with userId"
          },
          "groupId": {
            "type": "integer",
            "description": "Group id, can be first parameter or second only in combination with userId"
          },
          "geofenceId": {
            "type": "integer",
            "description": "Geofence id, can be second parameter only"
          },
          "notificationId": {
            "type": "integer",
            "description": "Notification id, can be second parameter only"
          },
          "calendarId": {
            "type": "integer",
            "description": "Calendar id, can be second parameter only and only in combination with userId"
          },
          "attributeId": {
            "type": "integer",
            "description": "Computed attribute id, can be second parameter only"
          },
          "driverId": {
            "type": "integer",
            "description": "Driver id, can be second parameter only"
          },
          "managedUserId": {
            "type": "integer",
            "description": "User id, can be second parameter only and only in combination with userId"
          },
          "commandId": {
            "type": "integer",
            "description": "Saved command id, can be second parameter only"
          }
        },
        "description": "This is a permission map that contain two object indexes. It is used to link/unlink objects. Order is important. Example: { deviceId:8, geofenceId: 16 }"
      },
      "CommandType": {
        "type": "object",
        "properties": {
          "type": {
            "type": "string"
          }
        }
      },
      "Geofence": {
        "type": "object",
        "properties": {
          "id": {
            "type": "integer"
          },
          "name": {
            "type": "string"
          },
          "description": {
            "type": "string"
          },
          "area": {
            "type": "string"
          },
          "calendarId": {
            "type": "integer"
          },
          "attributes": {
            "type": "object",
            "properties": {}
          }
        }
      },
      "Notification": {
        "type": "object",
        "properties": {
          "id": {
            "type": "integer"
          },
          "type": {
            "type": "string"
          },
          "always": {
            "type": "boolean"
          },
          "web": {
            "type": "boolean"
          },
          "mail": {
            "type": "boolean"
          },
          "sms": {
            "type": "boolean"
          },
          "calendarId": {
            "type": "integer"
          },
          "attributes": {
            "type": "object",
            "properties": {}
          }
        }
      },
      "NotificationType": {
        "type": "object",
        "properties": {
          "type": {
            "type": "string"
          }
        }
      },
      "Event": {
        "type": "object",
        "properties": {
          "id": {
            "type": "integer"
          },
          "type": {
            "type": "string"
          },
          "eventTime": {
            "type": "string",
            "description": "in IS0 8601 format. eg. `1963-11-22T18:30:00Z`",
            "format": "date-time"
          },
          "deviceId": {
            "type": "integer"
          },
          "positionId": {
            "type": "integer"
          },
          "geofenceId": {
            "type": "integer"
          },
          "maintenanceId": {
            "type": "integer"
          },
          "attributes": {
            "type": "object",
            "properties": {}
          }
        }
      },
      "ReportSummary": {
        "type": "object",
        "properties": {
          "deviceId": {
            "type": "integer"
          },
          "deviceName": {
            "type": "string"
          },
          "maxSpeed": {
            "type": "number",
            "description": "in knots"
          },
          "averageSpeed": {
            "type": "number",
            "description": "in knots"
          },
          "distance": {
            "type": "number",
            "description": "in meters"
          },
          "spentFuel": {
            "type": "number",
            "description": "in liters"
          },
          "engineHours": {
            "type": "integer"
          }
        }
      },
      "ReportTrips": {
        "type": "object",
        "properties": {
          "deviceId": {
            "type": "integer"
          },
          "deviceName": {
            "type": "string"
          },
          "maxSpeed": {
            "type": "number",
            "description": "in knots"
          },
          "averageSpeed": {
            "type": "number",
            "description": "in knots"
          },
          "distance": {
            "type": "number",
            "description": "in meters"
          },
          "spentFuel": {
            "type": "number",
            "description": "in liters"
          },
          "duration": {
            "type": "integer"
          },
          "startTime": {
            "type": "string",
            "description": "in IS0 8601 format. eg. `1963-11-22T18:30:00Z`",
            "format": "date-time"
          },
          "startAddress": {
            "type": "string"
          },
          "startLat": {
            "type": "number"
          },
          "startLon": {
            "type": "number"
          },
          "endTime": {
            "type": "string",
            "description": "in IS0 8601 format. eg. `1963-11-22T18:30:00Z`",
            "format": "date-time"
          },
          "endAddress": {
            "type": "string"
          },
          "endLat": {
            "type": "number"
          },
          "endLon": {
            "type": "number"
          },
          "driverUniqueId": {
            "type": "integer"
          },
          "driverName": {
            "type": "string"
          }
        }
      },
      "ReportStops": {
        "type": "object",
        "properties": {
          "deviceId": {
            "type": "integer"
          },
          "deviceName": {
            "type": "string"
          },
          "duration": {
            "type": "integer"
          },
          "startTime": {
            "type": "string",
            "description": "in IS0 8601 format. eg. `1963-11-22T18:30:00Z`",
            "format": "date-time"
          },
          "address": {
            "type": "string"
          },
          "lat": {
            "type": "number"
          },
          "lon": {
            "type": "number"
          },
          "endTime": {
            "type": "string",
            "description": "in IS0 8601 format. eg. `1963-11-22T18:30:00Z`",
            "format": "date-time"
          },
          "spentFuel": {
            "type": "number",
            "description": "in liters"
          },
          "engineHours": {
            "type": "integer"
          }
        }
      },
      "Statistics": {
        "type": "object",
        "properties": {
          "captureTime": {
            "type": "string",
            "description": "in IS0 8601 format. eg. `1963-11-22T18:30:00Z`",
            "format": "date-time"
          },
          "activeUsers": {
            "type": "integer"
          },
          "activeDevices": {
            "type": "integer"
          },
          "requests": {
            "type": "integer"
          },
          "messagesReceived": {
            "type": "integer"
          },
          "messagesStored": {
            "type": "integer"
          }
        }
      },
      "DeviceAccumulators": {
        "type": "object",
        "properties": {
          "deviceId": {
            "type": "integer"
          },
          "totalDistance": {
            "type": "number",
            "description": "in meters"
          },
          "hours": {
            "type": "number"
          }
        }
      },
      "Calendar": {
        "type": "object",
        "properties": {
          "id": {
            "type": "integer"
          },
          "name": {
            "type": "string"
          },
          "data": {
            "type": "string",
            "description": "base64 encoded in iCalendar format"
          },
          "attributes": {
            "type": "object",
            "properties": {}
          }
        }
      },
      "Attribute": {
        "type": "object",
        "properties": {
          "id": {
            "type": "integer"
          },
          "description": {
            "type": "string"
          },
          "attribute": {
            "type": "string"
          },
          "expression": {
            "type": "string"
          },
          "type": {
            "type": "string",
            "description": "String|Number|Boolean"
          }
        }
      },
      "Driver": {
        "type": "object",
        "properties": {
          "id": {
            "type": "integer"
          },
          "name": {
            "type": "string"
          },
          "uniqueId": {
            "type": "string"
          },
          "attributes": {
            "type": "object",
            "properties": {}
          }
        }
      },
      "Maintenance": {
        "type": "object",
        "properties": {
          "id": {
            "type": "integer"
          },
          "name": {
            "type": "string"
          },
          "type": {
            "type": "string"
          },
          "start": {
            "type": "number"
          },
          "period": {
            "type": "number"
          },
          "attributes": {
            "type": "object",
            "properties": {}
          }
        }
      }
    },
    "parameters": {
      "entityId": {
        "name": "id",
        "in": "path",
        "required": true,
        "schema": {
          "type": "integer"
        }
      },
      "all": {
        "name": "all",
        "in": "query",
        "description": "Can only be used by admins or managers to fetch all entities",
        "schema": {
          "type": "boolean"
        }
      },
      "refresh": {
        "name": "refresh",
        "in": "query",
        "schema": {
          "type": "boolean"
        }
      },
      "userId": {
        "name": "userId",
        "in": "query",
        "description": "Standard users can use this only with their own _userId_",
        "schema": {
          "type": "integer"
        }
      },
      "deviceId": {
        "name": "deviceId",
        "in": "query",
        "description": "Standard users can use this only with _deviceId_s, they have access to",
        "schema": {
          "type": "integer"
        }
      },
      "groupId": {
        "name": "groupId",
        "in": "query",
        "description": "Standard users can use this only with _groupId_s, they have access to",
        "schema": {
          "type": "integer"
        }
      },
      "deviceIdArray": {
        "name": "deviceId",
        "in": "query",
        "style": "form",
        "explode": true,
        "schema": {
          "type": "array",
          "items": {
            "type": "integer"
          }
        }
      },
      "groupIdArray": {
        "name": "groupId",
        "in": "query",
        "style": "form",
        "explode": true,
        "schema": {
          "type": "array",
          "items": {
            "type": "integer"
          }
        }
      },
      "fromTime": {
        "name": "from",
        "in": "query",
        "description": "in IS0 8601 format. eg. `1963-11-22T18:30:00Z`",
        "required": true,
        "schema": {
          "type": "string",
          "format": "date-time"
        }
      },
      "toTime": {
        "name": "to",
        "in": "query",
        "description": "in IS0 8601 format. eg. `1963-11-22T18:30:00Z`",
        "required": true,
        "schema": {
          "type": "string",
          "format": "date-time"
        }
      }
    },
    "requestBodies": {
      "Device": {
        "content": {
          "application/json": {
            "schema": {
              "$ref": "#/components/schemas/Device"
            }
          }
        },
        "required": true
      },
      "Permission": {
        "content": {
          "application/json": {
            "schema": {
              "$ref": "#/components/schemas/Permission"
            }
          }
        },
        "required": true
      },
      "Group": {
        "content": {
          "application/json": {
            "schema": {
              "$ref": "#/components/schemas/Group"
            }
          }
        },
        "required": true
      },
      "User": {
        "content": {
          "application/json": {
            "schema": {
              "$ref": "#/components/schemas/User"
            }
          }
        },
        "required": true
      },
      "Geofence": {
        "content": {
          "application/json": {
            "schema": {
              "$ref": "#/components/schemas/Geofence"
            }
          }
        },
        "required": true
      },
      "Calendar": {
        "content": {
          "application/json": {
            "schema": {
              "$ref": "#/components/schemas/Calendar"
            }
          }
        },
        "required": true
      },
      "Attribute": {
        "content": {
          "application/json": {
            "schema": {
              "$ref": "#/components/schemas/Attribute"
            }
          }
        },
        "required": true
      },
      "Driver": {
        "content": {
          "application/json": {
            "schema": {
              "$ref": "#/components/schemas/Driver"
            }
          }
        },
        "required": true
      },
      "Command": {
        "content": {
          "application/json": {
            "schema": {
              "$ref": "#/components/schemas/Command"
            }
          }
        },
        "required": true
      },
      "Notification": {
        "content": {
          "application/json": {
            "schema": {
              "$ref": "#/components/schemas/Notification"
            }
          }
        },
        "required": true
      },
      "Maintenance": {
        "content": {
          "application/json": {
            "schema": {
              "$ref": "#/components/schemas/Maintenance"
            }
          }
        },
        "required": true
      }
    },
    "securitySchemes": {
      "basicAuth": {
        "type": "http",
        "description": "Basic HTTP authorization with _email_ and _password_",
        "scheme": "basic"
      }
    }
  }
}<|MERGE_RESOLUTION|>--- conflicted
+++ resolved
@@ -1,15 +1,9 @@
 {
   "openapi": "3.0.1",
   "info": {
-<<<<<<< HEAD
-    "title": "FOX GPS",
-    "version": "5.8",
-    "description": "Documentação da API do servidor de rastreamento FOX GPS. Para usar a API, você precisa ter uma conta válida no servidor [criar conta](http://app.foxgps.com.br:8082/register).",
-=======
     "title": "Traccar",
     "version": "6.1",
     "description": "Traccar GPS tracking server API documentation. To use the API you need to have a server instance. For testing purposes you can use one of free [demo servers](https://www.traccar.org/demo-server/). For production use you can install your own server or get a [subscription service](https://www.traccar.org/product/tracking-server/).",
->>>>>>> bc2faa14
     "contact": {
       "name": "FOX GPS Support",
       "url": "https://www.foxgps.com.br/",
