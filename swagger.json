--- conflicted
+++ resolved
@@ -2075,7 +2075,6 @@
                 "uniqueId": {
                     "type": "string"
                 },
-<<<<<<< HEAD
                 "employment": {
                     "type": "date-time"
                 },
@@ -2088,13 +2087,10 @@
                 "disabled": {
                     "type": "boolean"
                 },
-                "atributes": {}
-=======
                 "attributes": {
                     "type": "object",
                     "additionalProperties": true
                 }
->>>>>>> e4e06e87
             }
         },
         "Maintenance": {
