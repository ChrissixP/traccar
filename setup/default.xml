<?xml version='1.0' encoding='UTF-8'?>

<!DOCTYPE properties SYSTEM 'http://java.sun.com/dtd/properties.dtd'>

<properties>

    <!-- SERVER CONFIG -->

    <entry key='web.origin'>*</entry>
    <entry key='web.enable'>true</entry>
    <entry key='web.port'>8082</entry>
    <entry key='web.path'>./web</entry>
    <entry key='web.cacheControl'>max-age=3600,public</entry>

    <entry key='geocoder.enable'>true</entry>
    <entry key='geocoder.type'>google</entry>

    <entry key='logger.enable'>true</entry>
    <entry key='logger.level'>all</entry>
    <entry key='logger.file'>./logs/tracker-server.log</entry>

    <entry key='filter.enable'>true</entry>
    <entry key='filter.future'>3600</entry>

    <entry key='event.enable'>true</entry>
    <entry key='event.ignoreDuplicateAlerts'>true</entry>
    <entry key='processing.computedAttributes.enable'>true</entry>

    <entry key='media.path'>./media</entry>

    <entry key='server.statistics'>https://www.traccar.org/analytics/</entry>

    <entry key='commands.queueing'>true</entry>

    <!-- DATABASE CONFIG -->

    <entry key='database.ignoreUnknown'>true</entry>

    <entry key='database.generateQueries'>true</entry>

    <entry key='database.changelog'>./schema/changelog-master.xml</entry>
 
    <entry key='database.loginUser'>
        SELECT * FROM users
        WHERE email = :email OR login = :email
    </entry>

    <entry key='database.selectPositions'>
        SELECT * FROM positions WHERE deviceId = :deviceId AND fixTime BETWEEN :from AND :to ORDER BY fixTime
    </entry>

    <entry key='database.selectPeripheralSensors'>
        SELECT p.id AS peripheralSensorId, d.id AS deviceId, dt.typename as typeName, p.calibrationdata as calibrationData
        FROM peripheralsensors AS p
        JOIN peripheralsensortypes AS dt ON p.sensortypeid = dt.id
        JOIN device_peripheralsensors AS dp ON p.id = dp.peripheralsensorid
        JOIN devices AS d ON dp.deviceid = d.id;
    </entry>

    <entry key='database.selectFCMPushNotificationsByUserId'>
        SELECT deviceId, eventTypeId, enabled FROM fcmpushnotifications WHERE userId = :userId
    </entry>

    <entry key="database.insertFCMPushNotification">
        INSERT INTO fcmPushNotifications(deviceId, userId, eventTypeId, enabled)
        VALUES (:deviceId, :userId, :eventTypeId, :enabled)
        ON DUPLICATE KEY UPDATE enabled = :enabled
    </entry>

    <entry key="database.insertFCMUserToken">
        INSERT INTO FCMUserTokens(userId, clientToken)
        VALUES (:userId, :clientToken)
        ON DUPLICATE KEY UPDATE clientToken = :clientToken
    </entry>

    <entry key='database.selectLatestPositions'>
        SELECT positions.* FROM positions INNER JOIN devices ON positions.id = devices.positionid;
    </entry>

    <entry key='database.updateLatestPosition'>
        UPDATE devices SET positionId = :id WHERE id = :deviceId
    </entry>

    <entry key='database.selectEvents'>
        SELECT * FROM events WHERE deviceId = :deviceId AND serverTime BETWEEN :from AND :to ORDER BY serverTime
    </entry>

    <entry key='database.deletePositions'>
        DELETE FROM positions WHERE serverTime &lt; :serverTime AND id NOT IN (SELECT positionId FROM devices WHERE positionId IS NOT NULL)
    </entry>

    <entry key='database.deleteEvents'>
        DELETE FROM events WHERE serverTime &lt; :serverTime
    </entry>

    <entry key='database.selectStatistics'>
        SELECT * FROM statistics WHERE captureTime BETWEEN :from AND :to ORDER BY captureTime
    </entry>

    <!-- PROTOCOL CONFIG -->

<<<<<<< HEAD
    <!--<entry key='gps103.port'>5001</entry>-->
    <!--<entry key='tk103.port'>5002</entry>-->
    <!--<entry key='gl100.port'>5003</entry>-->
    <!--<entry key='gl200.port'>5004</entry>-->
    <!--<entry key='t55.port'>5005</entry>-->
    <!--<entry key='xexun.port'>5006</entry>-->
    <!--<entry key='xexun.extended'>false</entry>-->
    <!--<entry key='totem.port'>5007</entry>-->
    <!--<entry key='enfora.port'>5008</entry>-->
    <!--<entry key='meiligao.port'>5009</entry>-->
    <!--<entry key='trv.port'>5010</entry>-->
    <!--<entry key='suntech.port'>5011</entry>-->
    <!--<entry key='progress.port'>5012</entry>-->
    <!--<entry key='h02.port'>5013</entry>-->
    <!--<entry key='jt600.port'>5014</entry>-->
    <!--<entry key='huabao.port'>5015</entry>-->
    <!--<entry key='v680.port'>5016</entry>-->
    <!--<entry key='pt502.port'>5017</entry>-->
    <!--<entry key='tr20.port'>5018</entry>-->
    <!--<entry key='navis.port'>5019</entry>-->
    <!--<entry key='meitrack.port'>5020</entry>-->
    <!--<entry key='skypatrol.port'>5021</entry>-->
    <!--<entry key='gt02.port'>5022</entry>-->
    <!--<entry key='gt06.port'>5023</entry>-->
    <!--<entry key='megastek.port'>5024</entry>-->
    <!--<entry key='navigil.port'>5025</entry>-->
    <!--<entry key='gpsgate.port'>5026</entry>-->
    <!--<entry key='teltonika.port'>5027</entry>-->
    <!--<entry key='mta6.port'>5028</entry>-->
    <!--<entry key='tzone.port'>5029</entry>-->
    <!--<entry key='tlt2h.port'>5030</entry>-->
    <!--<entry key='taip.port'>5031</entry>-->
    <!--<entry key='wondex.port'>5032</entry>-->
    <!--<entry key='cellocator.port'>5033</entry>-->
    <!--<entry key='galileo.port'>5034</entry>-->
    <!--<entry key='ywt.port'>5035</entry>-->
    <!--<entry key='tk102.port'>5036</entry>-->
    <!--<entry key='intellitrac.port'>5037</entry>-->
    <!--<entry key='gpsmta.port'>5038</entry>-->
    <!--<entry key='wialon.port'>5039</entry>-->
    <!--<entry key='carscop.port'>5040</entry>-->
    <!--<entry key='apel.port'>5041</entry>-->
    <!--<entry key='manpower.port'>5042</entry>-->
    <!--<entry key='globalsat.port'>5043</entry>-->
    <!--<entry key='atrack.port'>5044</entry>-->
    <!--<entry key='pt3000.port'>5045</entry>-->
    <!--<entry key='ruptela.port'>5046</entry>-->
    <!--<entry key='topflytech.port'>5047</entry>-->
    <!--<entry key='laipac.port'>5048</entry>-->
    <!--<entry key='aplicom.port'>5049</entry>-->
    <!--<entry key='gotop.port'>5050</entry>-->
    <!--<entry key='sanav.port'>5051</entry>-->
    <!--<entry key='gator.port'>5052</entry>-->
    <!--<entry key='noran.port'>5053</entry>-->
    <!--<entry key='m2m.port'>5054</entry>-->
    <!--<entry key='osmand.port'>5055</entry>-->
    <!--<entry key='easytrack.port'>5056</entry>-->
    <!--<entry key='gpsmarker.port'>5057</entry>-->
    <!--<entry key='khd.port'>5058</entry>-->
    <!--<entry key='piligrim.port'>5059</entry>-->
    <!--<entry key='stl060.port'>5060</entry>-->
    <!--<entry key='cartrack.port'>5061</entry>-->
    <!--<entry key='minifinder.port'>5062</entry>-->
    <!--<entry key='haicom.port'>5063</entry>-->
    <!--<entry key='eelink.port'>5064</entry>-->
    <!--<entry key='box.port'>5065</entry>-->
    <!--<entry key='freedom.port'>5066</entry>-->
    <!--<entry key='telic.port'>5067</entry>-->
    <!--<entry key='trackbox.port'>5068</entry>-->
    <!--<entry key='visiontek.port'>5069</entry>-->
    <!--<entry key='orion.port'>5070</entry>-->
    <!--<entry key='riti.port'>5071</entry>-->
    <!--<entry key='ulbotech.port'>5072</entry>-->
    <!--<entry key='tramigo.port'>5073</entry>-->
    <!--<entry key='tr900.port'>5074</entry>-->
    <!--<entry key='ardi01.port'>5075</entry>-->
    <!--<entry key='xt013.port'>5076</entry>-->
    <!--<entry key='autofon.port'>5077</entry>-->
    <!--<entry key='gosafe.port'>5078</entry>-->
    <!--<entry key='tt8850.port'>5079</entry>-->
    <!--<entry key='bce.port'>5080</entry>-->
    <!--<entry key='xirgo.port'>5081</entry>-->
    <!--<entry key='calamp.port'>5082</entry>-->
    <!--<entry key='mtx.port'>5083</entry>-->
    <!--<entry key='tytan.port'>5084</entry>-->
    <!--<entry key='avl301.port'>5085</entry>-->
    <!--<entry key='castel.port'>5086</entry>-->
    <!--<entry key='mxt.port'>5087</entry>-->
    <!--<entry key='cityeasy.port'>5088</entry>-->
    <!--<entry key='aquila.port'>5089</entry>-->
    <!--<entry key='flextrack.port'>5090</entry>-->
    <!--<entry key='blackkite.port'>5091</entry>-->
    <!--<entry key='adm.port'>5092</entry>-->
    <!--<entry key='watch.port'>5093</entry>-->
    <!--<entry key='t800x.port'>5094</entry>-->
    <!--<entry key='upro.port'>5095</entry>-->
    <!--<entry key='auro.port'>5096</entry>-->
    <!--<entry key='disha.port'>5097</entry>-->
    <!--<entry key='thinkrace.port'>5098</entry>-->
    <!--<entry key='pathaway.port'>5099</entry>-->
    <!--<entry key='arnavi.port'>5100</entry>-->
    <!--<entry key='nvs.port'>5101</entry>-->
    <!--<entry key='kenji.port'>5102</entry>-->
    <!--<entry key='astra.port'>5103</entry>-->
    <!--<entry key='homtecs.port'>5104</entry>-->
    <!--<entry key='fox.port'>5105</entry>-->
    <!--<entry key='gnx.port'>5106</entry>-->
    <!--<entry key='arknav.port'>5107</entry>-->
    <!--<entry key='supermate.port'>5108</entry>-->
    <!--<entry key='appello.port'>5109</entry>-->
    <!--<entry key='idpl.port'>5110</entry>-->
    <!--<entry key='huasheng.port'>5111</entry>-->
    <!--<entry key='l100.port'>5112</entry>-->
    <!--<entry key='granit.port'>5113</entry>-->
    <!--<entry key='carcell.port'>5114</entry>-->
    <!--<entry key='obddongle.port'>5115</entry>-->
    <!--<entry key='hunterpro.port'>5116</entry>-->
    <!--<entry key='raveon.port'>5117</entry>-->
    <!--<entry key='cradlepoint.port'>5118</entry>-->
    <!--<entry key='arknavx8.port'>5119</entry>-->
    <!--<entry key='autograde.port'>5120</entry>-->
    <!--<entry key='oigo.port'>5121</entry>-->
    <!--<entry key='jpkorjar.port'>5122</entry>-->
    <!--<entry key='cguard.port'>5123</entry>-->
    <!--<entry key='fifotrack.port'>5124</entry>-->
    <!--<entry key='smokey.port'>5125</entry>-->
    <!--<entry key='extremtrac.port'>5126</entry>-->
    <!--<entry key='trakmate.port'>5127</entry>-->
    <!--<entry key='at2000.port'>5128</entry>-->
    <!--<entry key='maestro.port'>5129</entry>-->
    <!--<entry key='ais.port'>5130</entry>-->
    <!--<entry key='gt30.port'>5131</entry>-->
    <!--<entry key='tmg.port'>5132</entry>-->
    <!--<entry key='pretrace.port'>5133</entry>-->
    <!--<entry key='pricol.port'>5134</entry>-->
    <!--<entry key='siwi.port'>5135</entry>-->
    <!--<entry key='starlink.port'>5136</entry>-->
    <!--<entry key='dmt.port'>5137</entry>-->
    <!--<entry key='xt2400.port'>5138</entry>-->
    <!--<entry key='dmthttp.port'>5139</entry>-->
    <!--<entry key='alematics.port'>5140</entry>-->
    <!--<entry key='gps056.port'>5141</entry>-->
    <!--<entry key='flexcomm.port'>5142</entry>-->
    <!--<entry key='vt200.port'>5143</entry>-->
    <!--<entry key='owntracks.port'>5144</entry>-->
    <!--<entry key='vtfms.port'>5145</entry>-->
    <!--<entry key='tlv.port'>5146</entry>-->
    <!--<entry key='esky.port'>5147</entry>-->
    <!--<entry key='genx.port'>5148</entry>-->
    <!--<entry key='flespi.port'>5149</entry>-->
    <!--<entry key='dway.port'>5150</entry>-->
    <!--<entry key='recoda.port'>5151</entry>-->
    <!--<entry key='oko.port'>5152</entry>-->
    <!--<entry key='ivt401.port'>5153</entry>-->
    <!--<entry key='sigfox.port'>5154</entry>-->
    <!--<entry key='t57.port'>5155</entry>-->
    <!--<entry key='spot.port'>5156</entry>-->
    <!--<entry key='m2c.port'>5157</entry>-->
    <!--<entry key='globekeeper.port'>5158</entry>-->
    <!--<entry key='opengts.port'>5159</entry>-->
    <!--<entry key='cautela.port'>5160</entry>-->
    <!--<entry key='continental.port'>5161</entry>-->
    <!--<entry key='egts.port'>5162</entry>-->
    <!--<entry key='robotrack.port'>5163</entry>-->
    <!--<entry key='pt60.port'>5164</entry>-->
=======
    <entry key='gps103.port'>5001</entry>
    <entry key='tk103.port'>5002</entry>
    <entry key='gl100.port'>5003</entry>
    <entry key='gl200.port'>5004</entry>
    <entry key='t55.port'>5005</entry>
    <entry key='xexun.port'>5006</entry>
    <entry key='xexun.extended'>false</entry>
    <entry key='totem.port'>5007</entry>
    <entry key='enfora.port'>5008</entry>
    <entry key='meiligao.port'>5009</entry>
    <entry key='trv.port'>5010</entry>
    <entry key='suntech.port'>5011</entry>
    <entry key='progress.port'>5012</entry>
    <entry key='h02.port'>5013</entry>
    <entry key='jt600.port'>5014</entry>
    <entry key='huabao.port'>5015</entry>
    <entry key='v680.port'>5016</entry>
    <entry key='pt502.port'>5017</entry>
    <entry key='tr20.port'>5018</entry>
    <entry key='navis.port'>5019</entry>
    <entry key='meitrack.port'>5020</entry>
    <entry key='skypatrol.port'>5021</entry>
    <entry key='gt02.port'>5022</entry>
    <entry key='gt06.port'>5023</entry>
    <entry key='megastek.port'>5024</entry>
    <entry key='navigil.port'>5025</entry>
    <entry key='gpsgate.port'>5026</entry>
    <entry key='teltonika.port'>5027</entry>
    <entry key='mta6.port'>5028</entry>
    <entry key='tzone.port'>5029</entry>
    <entry key='tlt2h.port'>5030</entry>
    <entry key='taip.port'>5031</entry>
    <entry key='wondex.port'>5032</entry>
    <entry key='cellocator.port'>5033</entry>
    <entry key='galileo.port'>5034</entry>
    <entry key='ywt.port'>5035</entry>
    <entry key='tk102.port'>5036</entry>
    <entry key='intellitrac.port'>5037</entry>
    <entry key='gpsmta.port'>5038</entry>
    <entry key='wialon.port'>5039</entry>
    <entry key='carscop.port'>5040</entry>
    <entry key='apel.port'>5041</entry>
    <entry key='manpower.port'>5042</entry>
    <entry key='globalsat.port'>5043</entry>
    <entry key='atrack.port'>5044</entry>
    <entry key='pt3000.port'>5045</entry>
    <entry key='ruptela.port'>5046</entry>
    <entry key='topflytech.port'>5047</entry>
    <entry key='laipac.port'>5048</entry>
    <entry key='aplicom.port'>5049</entry>
    <entry key='gotop.port'>5050</entry>
    <entry key='sanav.port'>5051</entry>
    <entry key='gator.port'>5052</entry>
    <entry key='noran.port'>5053</entry>
    <entry key='m2m.port'>5054</entry>
    <entry key='osmand.port'>5055</entry>
    <entry key='easytrack.port'>5056</entry>
    <entry key='gpsmarker.port'>5057</entry>
    <entry key='khd.port'>5058</entry>
    <entry key='piligrim.port'>5059</entry>
    <entry key='stl060.port'>5060</entry>
    <entry key='cartrack.port'>5061</entry>
    <entry key='minifinder.port'>5062</entry>
    <entry key='haicom.port'>5063</entry>
    <entry key='eelink.port'>5064</entry>
    <entry key='box.port'>5065</entry>
    <entry key='freedom.port'>5066</entry>
    <entry key='telic.port'>5067</entry>
    <entry key='trackbox.port'>5068</entry>
    <entry key='visiontek.port'>5069</entry>
    <entry key='orion.port'>5070</entry>
    <entry key='riti.port'>5071</entry>
    <entry key='ulbotech.port'>5072</entry>
    <entry key='tramigo.port'>5073</entry>
    <entry key='tr900.port'>5074</entry>
    <entry key='ardi01.port'>5075</entry>
    <entry key='xt013.port'>5076</entry>
    <entry key='autofon.port'>5077</entry>
    <entry key='gosafe.port'>5078</entry>
    <entry key='tt8850.port'>5079</entry>
    <entry key='bce.port'>5080</entry>
    <entry key='xirgo.port'>5081</entry>
    <entry key='calamp.port'>5082</entry>
    <entry key='mtx.port'>5083</entry>
    <entry key='tytan.port'>5084</entry>
    <entry key='avl301.port'>5085</entry>
    <entry key='castel.port'>5086</entry>
    <entry key='mxt.port'>5087</entry>
    <entry key='cityeasy.port'>5088</entry>
    <entry key='aquila.port'>5089</entry>
    <entry key='flextrack.port'>5090</entry>
    <entry key='blackkite.port'>5091</entry>
    <entry key='adm.port'>5092</entry>
    <entry key='watch.port'>5093</entry>
    <entry key='t800x.port'>5094</entry>
    <entry key='upro.port'>5095</entry>
    <entry key='auro.port'>5096</entry>
    <entry key='disha.port'>5097</entry>
    <entry key='thinkrace.port'>5098</entry>
    <entry key='pathaway.port'>5099</entry>
    <entry key='arnavi.port'>5100</entry>
    <entry key='nvs.port'>5101</entry>
    <entry key='kenji.port'>5102</entry>
    <entry key='astra.port'>5103</entry>
    <entry key='homtecs.port'>5104</entry>
    <entry key='fox.port'>5105</entry>
    <entry key='gnx.port'>5106</entry>
    <entry key='arknav.port'>5107</entry>
    <entry key='supermate.port'>5108</entry>
    <entry key='appello.port'>5109</entry>
    <entry key='idpl.port'>5110</entry>
    <entry key='huasheng.port'>5111</entry>
    <entry key='l100.port'>5112</entry>
    <entry key='granit.port'>5113</entry>
    <entry key='carcell.port'>5114</entry>
    <entry key='obddongle.port'>5115</entry>
    <entry key='hunterpro.port'>5116</entry>
    <entry key='raveon.port'>5117</entry>
    <entry key='cradlepoint.port'>5118</entry>
    <entry key='arknavx8.port'>5119</entry>
    <entry key='autograde.port'>5120</entry>
    <entry key='oigo.port'>5121</entry>
    <entry key='jpkorjar.port'>5122</entry>
    <entry key='cguard.port'>5123</entry>
    <entry key='fifotrack.port'>5124</entry>
    <entry key='smokey.port'>5125</entry>
    <entry key='extremtrac.port'>5126</entry>
    <entry key='trakmate.port'>5127</entry>
    <entry key='at2000.port'>5128</entry>
    <entry key='maestro.port'>5129</entry>
    <entry key='ais.port'>5130</entry>
    <entry key='gt30.port'>5131</entry>
    <entry key='tmg.port'>5132</entry>
    <entry key='pretrace.port'>5133</entry>
    <entry key='pricol.port'>5134</entry>
    <entry key='siwi.port'>5135</entry>
    <entry key='starlink.port'>5136</entry>
    <entry key='dmt.port'>5137</entry>
    <entry key='xt2400.port'>5138</entry>
    <entry key='dmthttp.port'>5139</entry>
    <entry key='alematics.port'>5140</entry>
    <entry key='gps056.port'>5141</entry>
    <entry key='flexcomm.port'>5142</entry>
    <entry key='vt200.port'>5143</entry>
    <entry key='owntracks.port'>5144</entry>
    <entry key='vtfms.port'>5145</entry>
    <entry key='tlv.port'>5146</entry>
    <entry key='esky.port'>5147</entry>
    <entry key='genx.port'>5148</entry>
    <entry key='flespi.port'>5149</entry>
    <entry key='dway.port'>5150</entry>
    <entry key='recoda.port'>5151</entry>
    <entry key='oko.port'>5152</entry>
    <entry key='ivt401.port'>5153</entry>
    <entry key='sigfox.port'>5154</entry>
    <entry key='t57.port'>5155</entry>
    <entry key='spot.port'>5156</entry>
    <entry key='m2c.port'>5157</entry>
    <entry key='austinnb.port'>5158</entry>
    <entry key='opengts.port'>5159</entry>
    <entry key='cautela.port'>5160</entry>
    <entry key='continental.port'>5161</entry>
    <entry key='egts.port'>5162</entry>
    <entry key='robotrack.port'>5163</entry>
    <entry key='pt60.port'>5164</entry>
    <entry key='telemax.port'>5165</entry>
>>>>>>> 4b42dab9

</properties><|MERGE_RESOLUTION|>--- conflicted
+++ resolved
@@ -96,342 +96,4 @@
     <entry key='database.selectStatistics'>
         SELECT * FROM statistics WHERE captureTime BETWEEN :from AND :to ORDER BY captureTime
     </entry>
-
-    <!-- PROTOCOL CONFIG -->
-
-<<<<<<< HEAD
-    <!--<entry key='gps103.port'>5001</entry>-->
-    <!--<entry key='tk103.port'>5002</entry>-->
-    <!--<entry key='gl100.port'>5003</entry>-->
-    <!--<entry key='gl200.port'>5004</entry>-->
-    <!--<entry key='t55.port'>5005</entry>-->
-    <!--<entry key='xexun.port'>5006</entry>-->
-    <!--<entry key='xexun.extended'>false</entry>-->
-    <!--<entry key='totem.port'>5007</entry>-->
-    <!--<entry key='enfora.port'>5008</entry>-->
-    <!--<entry key='meiligao.port'>5009</entry>-->
-    <!--<entry key='trv.port'>5010</entry>-->
-    <!--<entry key='suntech.port'>5011</entry>-->
-    <!--<entry key='progress.port'>5012</entry>-->
-    <!--<entry key='h02.port'>5013</entry>-->
-    <!--<entry key='jt600.port'>5014</entry>-->
-    <!--<entry key='huabao.port'>5015</entry>-->
-    <!--<entry key='v680.port'>5016</entry>-->
-    <!--<entry key='pt502.port'>5017</entry>-->
-    <!--<entry key='tr20.port'>5018</entry>-->
-    <!--<entry key='navis.port'>5019</entry>-->
-    <!--<entry key='meitrack.port'>5020</entry>-->
-    <!--<entry key='skypatrol.port'>5021</entry>-->
-    <!--<entry key='gt02.port'>5022</entry>-->
-    <!--<entry key='gt06.port'>5023</entry>-->
-    <!--<entry key='megastek.port'>5024</entry>-->
-    <!--<entry key='navigil.port'>5025</entry>-->
-    <!--<entry key='gpsgate.port'>5026</entry>-->
-    <!--<entry key='teltonika.port'>5027</entry>-->
-    <!--<entry key='mta6.port'>5028</entry>-->
-    <!--<entry key='tzone.port'>5029</entry>-->
-    <!--<entry key='tlt2h.port'>5030</entry>-->
-    <!--<entry key='taip.port'>5031</entry>-->
-    <!--<entry key='wondex.port'>5032</entry>-->
-    <!--<entry key='cellocator.port'>5033</entry>-->
-    <!--<entry key='galileo.port'>5034</entry>-->
-    <!--<entry key='ywt.port'>5035</entry>-->
-    <!--<entry key='tk102.port'>5036</entry>-->
-    <!--<entry key='intellitrac.port'>5037</entry>-->
-    <!--<entry key='gpsmta.port'>5038</entry>-->
-    <!--<entry key='wialon.port'>5039</entry>-->
-    <!--<entry key='carscop.port'>5040</entry>-->
-    <!--<entry key='apel.port'>5041</entry>-->
-    <!--<entry key='manpower.port'>5042</entry>-->
-    <!--<entry key='globalsat.port'>5043</entry>-->
-    <!--<entry key='atrack.port'>5044</entry>-->
-    <!--<entry key='pt3000.port'>5045</entry>-->
-    <!--<entry key='ruptela.port'>5046</entry>-->
-    <!--<entry key='topflytech.port'>5047</entry>-->
-    <!--<entry key='laipac.port'>5048</entry>-->
-    <!--<entry key='aplicom.port'>5049</entry>-->
-    <!--<entry key='gotop.port'>5050</entry>-->
-    <!--<entry key='sanav.port'>5051</entry>-->
-    <!--<entry key='gator.port'>5052</entry>-->
-    <!--<entry key='noran.port'>5053</entry>-->
-    <!--<entry key='m2m.port'>5054</entry>-->
-    <!--<entry key='osmand.port'>5055</entry>-->
-    <!--<entry key='easytrack.port'>5056</entry>-->
-    <!--<entry key='gpsmarker.port'>5057</entry>-->
-    <!--<entry key='khd.port'>5058</entry>-->
-    <!--<entry key='piligrim.port'>5059</entry>-->
-    <!--<entry key='stl060.port'>5060</entry>-->
-    <!--<entry key='cartrack.port'>5061</entry>-->
-    <!--<entry key='minifinder.port'>5062</entry>-->
-    <!--<entry key='haicom.port'>5063</entry>-->
-    <!--<entry key='eelink.port'>5064</entry>-->
-    <!--<entry key='box.port'>5065</entry>-->
-    <!--<entry key='freedom.port'>5066</entry>-->
-    <!--<entry key='telic.port'>5067</entry>-->
-    <!--<entry key='trackbox.port'>5068</entry>-->
-    <!--<entry key='visiontek.port'>5069</entry>-->
-    <!--<entry key='orion.port'>5070</entry>-->
-    <!--<entry key='riti.port'>5071</entry>-->
-    <!--<entry key='ulbotech.port'>5072</entry>-->
-    <!--<entry key='tramigo.port'>5073</entry>-->
-    <!--<entry key='tr900.port'>5074</entry>-->
-    <!--<entry key='ardi01.port'>5075</entry>-->
-    <!--<entry key='xt013.port'>5076</entry>-->
-    <!--<entry key='autofon.port'>5077</entry>-->
-    <!--<entry key='gosafe.port'>5078</entry>-->
-    <!--<entry key='tt8850.port'>5079</entry>-->
-    <!--<entry key='bce.port'>5080</entry>-->
-    <!--<entry key='xirgo.port'>5081</entry>-->
-    <!--<entry key='calamp.port'>5082</entry>-->
-    <!--<entry key='mtx.port'>5083</entry>-->
-    <!--<entry key='tytan.port'>5084</entry>-->
-    <!--<entry key='avl301.port'>5085</entry>-->
-    <!--<entry key='castel.port'>5086</entry>-->
-    <!--<entry key='mxt.port'>5087</entry>-->
-    <!--<entry key='cityeasy.port'>5088</entry>-->
-    <!--<entry key='aquila.port'>5089</entry>-->
-    <!--<entry key='flextrack.port'>5090</entry>-->
-    <!--<entry key='blackkite.port'>5091</entry>-->
-    <!--<entry key='adm.port'>5092</entry>-->
-    <!--<entry key='watch.port'>5093</entry>-->
-    <!--<entry key='t800x.port'>5094</entry>-->
-    <!--<entry key='upro.port'>5095</entry>-->
-    <!--<entry key='auro.port'>5096</entry>-->
-    <!--<entry key='disha.port'>5097</entry>-->
-    <!--<entry key='thinkrace.port'>5098</entry>-->
-    <!--<entry key='pathaway.port'>5099</entry>-->
-    <!--<entry key='arnavi.port'>5100</entry>-->
-    <!--<entry key='nvs.port'>5101</entry>-->
-    <!--<entry key='kenji.port'>5102</entry>-->
-    <!--<entry key='astra.port'>5103</entry>-->
-    <!--<entry key='homtecs.port'>5104</entry>-->
-    <!--<entry key='fox.port'>5105</entry>-->
-    <!--<entry key='gnx.port'>5106</entry>-->
-    <!--<entry key='arknav.port'>5107</entry>-->
-    <!--<entry key='supermate.port'>5108</entry>-->
-    <!--<entry key='appello.port'>5109</entry>-->
-    <!--<entry key='idpl.port'>5110</entry>-->
-    <!--<entry key='huasheng.port'>5111</entry>-->
-    <!--<entry key='l100.port'>5112</entry>-->
-    <!--<entry key='granit.port'>5113</entry>-->
-    <!--<entry key='carcell.port'>5114</entry>-->
-    <!--<entry key='obddongle.port'>5115</entry>-->
-    <!--<entry key='hunterpro.port'>5116</entry>-->
-    <!--<entry key='raveon.port'>5117</entry>-->
-    <!--<entry key='cradlepoint.port'>5118</entry>-->
-    <!--<entry key='arknavx8.port'>5119</entry>-->
-    <!--<entry key='autograde.port'>5120</entry>-->
-    <!--<entry key='oigo.port'>5121</entry>-->
-    <!--<entry key='jpkorjar.port'>5122</entry>-->
-    <!--<entry key='cguard.port'>5123</entry>-->
-    <!--<entry key='fifotrack.port'>5124</entry>-->
-    <!--<entry key='smokey.port'>5125</entry>-->
-    <!--<entry key='extremtrac.port'>5126</entry>-->
-    <!--<entry key='trakmate.port'>5127</entry>-->
-    <!--<entry key='at2000.port'>5128</entry>-->
-    <!--<entry key='maestro.port'>5129</entry>-->
-    <!--<entry key='ais.port'>5130</entry>-->
-    <!--<entry key='gt30.port'>5131</entry>-->
-    <!--<entry key='tmg.port'>5132</entry>-->
-    <!--<entry key='pretrace.port'>5133</entry>-->
-    <!--<entry key='pricol.port'>5134</entry>-->
-    <!--<entry key='siwi.port'>5135</entry>-->
-    <!--<entry key='starlink.port'>5136</entry>-->
-    <!--<entry key='dmt.port'>5137</entry>-->
-    <!--<entry key='xt2400.port'>5138</entry>-->
-    <!--<entry key='dmthttp.port'>5139</entry>-->
-    <!--<entry key='alematics.port'>5140</entry>-->
-    <!--<entry key='gps056.port'>5141</entry>-->
-    <!--<entry key='flexcomm.port'>5142</entry>-->
-    <!--<entry key='vt200.port'>5143</entry>-->
-    <!--<entry key='owntracks.port'>5144</entry>-->
-    <!--<entry key='vtfms.port'>5145</entry>-->
-    <!--<entry key='tlv.port'>5146</entry>-->
-    <!--<entry key='esky.port'>5147</entry>-->
-    <!--<entry key='genx.port'>5148</entry>-->
-    <!--<entry key='flespi.port'>5149</entry>-->
-    <!--<entry key='dway.port'>5150</entry>-->
-    <!--<entry key='recoda.port'>5151</entry>-->
-    <!--<entry key='oko.port'>5152</entry>-->
-    <!--<entry key='ivt401.port'>5153</entry>-->
-    <!--<entry key='sigfox.port'>5154</entry>-->
-    <!--<entry key='t57.port'>5155</entry>-->
-    <!--<entry key='spot.port'>5156</entry>-->
-    <!--<entry key='m2c.port'>5157</entry>-->
-    <!--<entry key='globekeeper.port'>5158</entry>-->
-    <!--<entry key='opengts.port'>5159</entry>-->
-    <!--<entry key='cautela.port'>5160</entry>-->
-    <!--<entry key='continental.port'>5161</entry>-->
-    <!--<entry key='egts.port'>5162</entry>-->
-    <!--<entry key='robotrack.port'>5163</entry>-->
-    <!--<entry key='pt60.port'>5164</entry>-->
-=======
-    <entry key='gps103.port'>5001</entry>
-    <entry key='tk103.port'>5002</entry>
-    <entry key='gl100.port'>5003</entry>
-    <entry key='gl200.port'>5004</entry>
-    <entry key='t55.port'>5005</entry>
-    <entry key='xexun.port'>5006</entry>
-    <entry key='xexun.extended'>false</entry>
-    <entry key='totem.port'>5007</entry>
-    <entry key='enfora.port'>5008</entry>
-    <entry key='meiligao.port'>5009</entry>
-    <entry key='trv.port'>5010</entry>
-    <entry key='suntech.port'>5011</entry>
-    <entry key='progress.port'>5012</entry>
-    <entry key='h02.port'>5013</entry>
-    <entry key='jt600.port'>5014</entry>
-    <entry key='huabao.port'>5015</entry>
-    <entry key='v680.port'>5016</entry>
-    <entry key='pt502.port'>5017</entry>
-    <entry key='tr20.port'>5018</entry>
-    <entry key='navis.port'>5019</entry>
-    <entry key='meitrack.port'>5020</entry>
-    <entry key='skypatrol.port'>5021</entry>
-    <entry key='gt02.port'>5022</entry>
-    <entry key='gt06.port'>5023</entry>
-    <entry key='megastek.port'>5024</entry>
-    <entry key='navigil.port'>5025</entry>
-    <entry key='gpsgate.port'>5026</entry>
-    <entry key='teltonika.port'>5027</entry>
-    <entry key='mta6.port'>5028</entry>
-    <entry key='tzone.port'>5029</entry>
-    <entry key='tlt2h.port'>5030</entry>
-    <entry key='taip.port'>5031</entry>
-    <entry key='wondex.port'>5032</entry>
-    <entry key='cellocator.port'>5033</entry>
-    <entry key='galileo.port'>5034</entry>
-    <entry key='ywt.port'>5035</entry>
-    <entry key='tk102.port'>5036</entry>
-    <entry key='intellitrac.port'>5037</entry>
-    <entry key='gpsmta.port'>5038</entry>
-    <entry key='wialon.port'>5039</entry>
-    <entry key='carscop.port'>5040</entry>
-    <entry key='apel.port'>5041</entry>
-    <entry key='manpower.port'>5042</entry>
-    <entry key='globalsat.port'>5043</entry>
-    <entry key='atrack.port'>5044</entry>
-    <entry key='pt3000.port'>5045</entry>
-    <entry key='ruptela.port'>5046</entry>
-    <entry key='topflytech.port'>5047</entry>
-    <entry key='laipac.port'>5048</entry>
-    <entry key='aplicom.port'>5049</entry>
-    <entry key='gotop.port'>5050</entry>
-    <entry key='sanav.port'>5051</entry>
-    <entry key='gator.port'>5052</entry>
-    <entry key='noran.port'>5053</entry>
-    <entry key='m2m.port'>5054</entry>
-    <entry key='osmand.port'>5055</entry>
-    <entry key='easytrack.port'>5056</entry>
-    <entry key='gpsmarker.port'>5057</entry>
-    <entry key='khd.port'>5058</entry>
-    <entry key='piligrim.port'>5059</entry>
-    <entry key='stl060.port'>5060</entry>
-    <entry key='cartrack.port'>5061</entry>
-    <entry key='minifinder.port'>5062</entry>
-    <entry key='haicom.port'>5063</entry>
-    <entry key='eelink.port'>5064</entry>
-    <entry key='box.port'>5065</entry>
-    <entry key='freedom.port'>5066</entry>
-    <entry key='telic.port'>5067</entry>
-    <entry key='trackbox.port'>5068</entry>
-    <entry key='visiontek.port'>5069</entry>
-    <entry key='orion.port'>5070</entry>
-    <entry key='riti.port'>5071</entry>
-    <entry key='ulbotech.port'>5072</entry>
-    <entry key='tramigo.port'>5073</entry>
-    <entry key='tr900.port'>5074</entry>
-    <entry key='ardi01.port'>5075</entry>
-    <entry key='xt013.port'>5076</entry>
-    <entry key='autofon.port'>5077</entry>
-    <entry key='gosafe.port'>5078</entry>
-    <entry key='tt8850.port'>5079</entry>
-    <entry key='bce.port'>5080</entry>
-    <entry key='xirgo.port'>5081</entry>
-    <entry key='calamp.port'>5082</entry>
-    <entry key='mtx.port'>5083</entry>
-    <entry key='tytan.port'>5084</entry>
-    <entry key='avl301.port'>5085</entry>
-    <entry key='castel.port'>5086</entry>
-    <entry key='mxt.port'>5087</entry>
-    <entry key='cityeasy.port'>5088</entry>
-    <entry key='aquila.port'>5089</entry>
-    <entry key='flextrack.port'>5090</entry>
-    <entry key='blackkite.port'>5091</entry>
-    <entry key='adm.port'>5092</entry>
-    <entry key='watch.port'>5093</entry>
-    <entry key='t800x.port'>5094</entry>
-    <entry key='upro.port'>5095</entry>
-    <entry key='auro.port'>5096</entry>
-    <entry key='disha.port'>5097</entry>
-    <entry key='thinkrace.port'>5098</entry>
-    <entry key='pathaway.port'>5099</entry>
-    <entry key='arnavi.port'>5100</entry>
-    <entry key='nvs.port'>5101</entry>
-    <entry key='kenji.port'>5102</entry>
-    <entry key='astra.port'>5103</entry>
-    <entry key='homtecs.port'>5104</entry>
-    <entry key='fox.port'>5105</entry>
-    <entry key='gnx.port'>5106</entry>
-    <entry key='arknav.port'>5107</entry>
-    <entry key='supermate.port'>5108</entry>
-    <entry key='appello.port'>5109</entry>
-    <entry key='idpl.port'>5110</entry>
-    <entry key='huasheng.port'>5111</entry>
-    <entry key='l100.port'>5112</entry>
-    <entry key='granit.port'>5113</entry>
-    <entry key='carcell.port'>5114</entry>
-    <entry key='obddongle.port'>5115</entry>
-    <entry key='hunterpro.port'>5116</entry>
-    <entry key='raveon.port'>5117</entry>
-    <entry key='cradlepoint.port'>5118</entry>
-    <entry key='arknavx8.port'>5119</entry>
-    <entry key='autograde.port'>5120</entry>
-    <entry key='oigo.port'>5121</entry>
-    <entry key='jpkorjar.port'>5122</entry>
-    <entry key='cguard.port'>5123</entry>
-    <entry key='fifotrack.port'>5124</entry>
-    <entry key='smokey.port'>5125</entry>
-    <entry key='extremtrac.port'>5126</entry>
-    <entry key='trakmate.port'>5127</entry>
-    <entry key='at2000.port'>5128</entry>
-    <entry key='maestro.port'>5129</entry>
-    <entry key='ais.port'>5130</entry>
-    <entry key='gt30.port'>5131</entry>
-    <entry key='tmg.port'>5132</entry>
-    <entry key='pretrace.port'>5133</entry>
-    <entry key='pricol.port'>5134</entry>
-    <entry key='siwi.port'>5135</entry>
-    <entry key='starlink.port'>5136</entry>
-    <entry key='dmt.port'>5137</entry>
-    <entry key='xt2400.port'>5138</entry>
-    <entry key='dmthttp.port'>5139</entry>
-    <entry key='alematics.port'>5140</entry>
-    <entry key='gps056.port'>5141</entry>
-    <entry key='flexcomm.port'>5142</entry>
-    <entry key='vt200.port'>5143</entry>
-    <entry key='owntracks.port'>5144</entry>
-    <entry key='vtfms.port'>5145</entry>
-    <entry key='tlv.port'>5146</entry>
-    <entry key='esky.port'>5147</entry>
-    <entry key='genx.port'>5148</entry>
-    <entry key='flespi.port'>5149</entry>
-    <entry key='dway.port'>5150</entry>
-    <entry key='recoda.port'>5151</entry>
-    <entry key='oko.port'>5152</entry>
-    <entry key='ivt401.port'>5153</entry>
-    <entry key='sigfox.port'>5154</entry>
-    <entry key='t57.port'>5155</entry>
-    <entry key='spot.port'>5156</entry>
-    <entry key='m2c.port'>5157</entry>
-    <entry key='austinnb.port'>5158</entry>
-    <entry key='opengts.port'>5159</entry>
-    <entry key='cautela.port'>5160</entry>
-    <entry key='continental.port'>5161</entry>
-    <entry key='egts.port'>5162</entry>
-    <entry key='robotrack.port'>5163</entry>
-    <entry key='pt60.port'>5164</entry>
-    <entry key='telemax.port'>5165</entry>
->>>>>>> 4b42dab9
-
 </properties>