<?xml version='1.0' encoding='UTF-8'?>

<!DOCTYPE properties SYSTEM 'http://java.sun.com/dtd/properties.dtd'>

<properties>

    <!--

    DO NOT MODIFY THIS FILE. Use traccar.xml instead.

    -->

    <entry key='web.port'>8082</entry>
    <entry key='web.path'>./web</entry>
<<<<<<< HEAD
    <entry key='web.cacheControl'>max-age=3600,public</entry>
    <entry key='web.healthCheck'>true</entry>
=======
>>>>>>> 74c4da68

    <entry key='geocoder.enable'>false</entry>
    <entry key='geocoder.type'>google</entry>

    <entry key='logger.level'>info</entry>
    <entry key='logger.file'>./logs/tracker-server.log</entry>
    <entry key='logger.rotate'>true</entry>

    <entry key='filter.enable'>true</entry>
    <entry key='filter.future'>86400</entry>

    <entry key='event.ignoreDuplicateAlerts'>true</entry>
    <entry key='processing.computedAttributes.enable'>true</entry>
    <entry key='processing.engineHours.enable'>true</entry>

    <entry key='media.path'>./media</entry>

    <entry key='notificator.types'>web,mail</entry>

    <entry key='server.statistics'>https://www.traccar.org/analytics/</entry>

    <entry key='commands.queueing'>true</entry>

    <entry key='database.ignoreUnknown'>true</entry>
    <entry key='database.generateQueries'>true</entry>
    <entry key='database.changelog'>./schema/changelog-master.xml</entry>
 
    <entry key='database.loginUser'>
        SELECT * FROM tc_users
        WHERE email = :email OR login = :email
    </entry>

    <entry key='database.selectPositions'>
        SELECT * FROM tc_positions WHERE deviceId = :deviceId AND fixTime BETWEEN :from AND :to ORDER BY fixTime
    </entry>

    <entry key='database.selectLatestPositions'>
        SELECT tc_positions.* FROM tc_positions INNER JOIN tc_devices ON tc_positions.id = tc_devices.positionid;
    </entry>

    <entry key='database.updateLatestPosition'>
        UPDATE tc_devices SET positionId = :id WHERE id = :deviceId
    </entry>

    <entry key='database.selectEvents'>
        SELECT * FROM tc_events WHERE deviceId = :deviceId AND eventTime BETWEEN :from AND :to ORDER BY eventTime
    </entry>

    <entry key='database.selectStatistics'>
        SELECT * FROM tc_statistics WHERE captureTime BETWEEN :from AND :to ORDER BY captureTime
    </entry>

    <entry key='gps103.port'>5001</entry>
    <entry key='tk103.port'>5002</entry>
    <entry key='gl100.port'>5003</entry>
    <entry key='gl200.port'>5004</entry>
    <entry key='t55.port'>5005</entry>
    <entry key='xexun.port'>5006</entry>
    <entry key='xexun.extended'>false</entry>
    <entry key='totem.port'>5007</entry>
    <entry key='enfora.port'>5008</entry>
    <entry key='meiligao.port'>5009</entry>
    <entry key='trv.port'>5010</entry>
    <entry key='suntech.port'>5011</entry>
    <entry key='progress.port'>5012</entry>
    <entry key='h02.port'>5013</entry>
    <entry key='jt600.port'>5014</entry>
    <entry key='huabao.port'>5015</entry>
    <entry key='v680.port'>5016</entry>
    <entry key='pt502.port'>5017</entry>
    <entry key='tr20.port'>5018</entry>
    <entry key='navis.port'>5019</entry>
    <entry key='meitrack.port'>5020</entry>
    <entry key='skypatrol.port'>5021</entry>
    <entry key='gt02.port'>5022</entry>
    <entry key='gt06.port'>5023</entry>
    <entry key='megastek.port'>5024</entry>
    <entry key='navigil.port'>5025</entry>
    <entry key='gpsgate.port'>5026</entry>
    <entry key='teltonika.port'>5027</entry>
    <entry key='mta6.port'>5028</entry>
    <entry key='tzone.port'>5029</entry>
    <entry key='tlt2h.port'>5030</entry>
    <entry key='taip.port'>5031</entry>
    <entry key='wondex.port'>5032</entry>
    <entry key='cellocator.port'>5033</entry>
    <entry key='galileo.port'>5034</entry>
    <entry key='ywt.port'>5035</entry>
    <entry key='tk102.port'>5036</entry>
    <entry key='intellitrac.port'>5037</entry>
    <entry key='gpsmta.port'>5038</entry>
    <entry key='wialon.port'>5039</entry>
    <entry key='carscop.port'>5040</entry>
    <entry key='apel.port'>5041</entry>
    <entry key='manpower.port'>5042</entry>
    <entry key='globalsat.port'>5043</entry>
    <entry key='atrack.port'>5044</entry>
    <entry key='pt3000.port'>5045</entry>
    <entry key='ruptela.port'>5046</entry>
    <entry key='topflytech.port'>5047</entry>
    <entry key='laipac.port'>5048</entry>
    <entry key='aplicom.port'>5049</entry>
    <entry key='gotop.port'>5050</entry>
    <entry key='sanav.port'>5051</entry>
    <entry key='gator.port'>5052</entry>
    <entry key='noran.port'>5053</entry>
    <entry key='m2m.port'>5054</entry>
    <entry key='osmand.port'>5055</entry>
    <entry key='easytrack.port'>5056</entry>
    <entry key='gpsmarker.port'>5057</entry>
    <entry key='khd.port'>5058</entry>
    <entry key='piligrim.port'>5059</entry>
    <entry key='stl060.port'>5060</entry>
    <entry key='cartrack.port'>5061</entry>
    <entry key='minifinder.port'>5062</entry>
    <entry key='haicom.port'>5063</entry>
    <entry key='eelink.port'>5064</entry>
    <entry key='box.port'>5065</entry>
    <entry key='freedom.port'>5066</entry>
    <entry key='telic.port'>5067</entry>
    <entry key='trackbox.port'>5068</entry>
    <entry key='visiontek.port'>5069</entry>
    <entry key='orion.port'>5070</entry>
    <entry key='riti.port'>5071</entry>
    <entry key='ulbotech.port'>5072</entry>
    <entry key='tramigo.port'>5073</entry>
    <entry key='tr900.port'>5074</entry>
    <entry key='ardi01.port'>5075</entry>
    <entry key='xt013.port'>5076</entry>
    <entry key='autofon.port'>5077</entry>
    <entry key='gosafe.port'>5078</entry>
    <entry key='tt8850.port'>5079</entry>
    <entry key='bce.port'>5080</entry>
    <entry key='xirgo.port'>5081</entry>
    <entry key='calamp.port'>5082</entry>
    <entry key='mtx.port'>5083</entry>
    <entry key='tytan.port'>5084</entry>
    <entry key='avl301.port'>5085</entry>
    <entry key='castel.port'>5086</entry>
    <entry key='mxt.port'>5087</entry>
    <entry key='cityeasy.port'>5088</entry>
    <entry key='aquila.port'>5089</entry>
    <entry key='flextrack.port'>5090</entry>
    <entry key='blackkite.port'>5091</entry>
    <entry key='adm.port'>5092</entry>
    <entry key='watch.port'>5093</entry>
    <entry key='t800x.port'>5094</entry>
    <entry key='upro.port'>5095</entry>
    <entry key='auro.port'>5096</entry>
    <entry key='disha.port'>5097</entry>
    <entry key='thinkrace.port'>5098</entry>
    <entry key='pathaway.port'>5099</entry>
    <entry key='arnavi.port'>5100</entry>
    <entry key='nvs.port'>5101</entry>
    <entry key='kenji.port'>5102</entry>
    <entry key='astra.port'>5103</entry>
    <entry key='homtecs.port'>5104</entry>
    <entry key='fox.port'>5105</entry>
    <entry key='gnx.port'>5106</entry>
    <entry key='arknav.port'>5107</entry>
    <entry key='supermate.port'>5108</entry>
    <entry key='appello.port'>5109</entry>
    <entry key='idpl.port'>5110</entry>
    <entry key='huasheng.port'>5111</entry>
    <entry key='l100.port'>5112</entry>
    <entry key='granit.port'>5113</entry>
    <entry key='carcell.port'>5114</entry>
    <entry key='obddongle.port'>5115</entry>
    <entry key='hunterpro.port'>5116</entry>
    <entry key='raveon.port'>5117</entry>
    <entry key='cradlepoint.port'>5118</entry>
    <entry key='arknavx8.port'>5119</entry>
    <entry key='autograde.port'>5120</entry>
    <entry key='oigo.port'>5121</entry>
    <entry key='jpkorjar.port'>5122</entry>
    <entry key='cguard.port'>5123</entry>
    <entry key='fifotrack.port'>5124</entry>
    <entry key='smokey.port'>5125</entry>
    <entry key='extremtrac.port'>5126</entry>
    <entry key='trakmate.port'>5127</entry>
    <entry key='at2000.port'>5128</entry>
    <entry key='maestro.port'>5129</entry>
    <entry key='ais.port'>5130</entry>
    <entry key='gt30.port'>5131</entry>
    <entry key='tmg.port'>5132</entry>
    <entry key='pretrace.port'>5133</entry>
    <entry key='pricol.port'>5134</entry>
    <entry key='siwi.port'>5135</entry>
    <entry key='starlink.port'>5136</entry>
    <entry key='dmt.port'>5137</entry>
    <entry key='xt2400.port'>5138</entry>
    <entry key='dmthttp.port'>5139</entry>
    <entry key='alematics.port'>5140</entry>
    <entry key='gps056.port'>5141</entry>
    <entry key='flexcomm.port'>5142</entry>
    <entry key='vt200.port'>5143</entry>
    <entry key='owntracks.port'>5144</entry>
    <entry key='vtfms.port'>5145</entry>
    <entry key='tlv.port'>5146</entry>
    <entry key='esky.port'>5147</entry>
    <entry key='genx.port'>5148</entry>
    <entry key='flespi.port'>5149</entry>
    <entry key='dway.port'>5150</entry>
    <entry key='recoda.port'>5151</entry>
    <entry key='oko.port'>5152</entry>
    <entry key='ivt401.port'>5153</entry>
    <entry key='sigfox.port'>5154</entry>
    <entry key='t57.port'>5155</entry>
    <entry key='spot.port'>5156</entry>
    <entry key='m2c.port'>5157</entry>
    <entry key='austinnb.port'>5158</entry>
    <entry key='opengts.port'>5159</entry>
    <entry key='cautela.port'>5160</entry>
    <entry key='continental.port'>5161</entry>
    <entry key='egts.port'>5162</entry>
    <entry key='robotrack.port'>5163</entry>
    <entry key='pt60.port'>5164</entry>
    <entry key='telemax.port'>5165</entry>
    <entry key='sabertek.port'>5166</entry>
    <entry key='retranslator.port'>5167</entry>
    <entry key='svias.port'>5168</entry>
    <entry key='eseal.port'>5169</entry>
    <entry key='freematics.port'>5170</entry>
    <entry key='avema.port'>5171</entry>
    <entry key='autotrack.port'>5172</entry>
    <entry key='tek.port'>5173</entry>
    <entry key='wristband.port'>5174</entry>
    <entry key='applet.port'>5175</entry>
    <entry key='milesmate.port'>5176</entry>
    <entry key='anytrek.port'>5177</entry>
    <entry key='smartsole.port'>5178</entry>
    <entry key='its.port'>5179</entry>
    <entry key='xrb28.port'>5180</entry>
    <entry key='c2stek.port'>5181</entry>
    <entry key='nyitech.port'>5182</entry>
    <entry key='neos.port'>5183</entry>
    <entry key='satsol.port'>5184</entry>
    <entry key='globalstar.port'>5185</entry>
    <entry key='sanul.port'>5186</entry>
    <entry key='minifinder2.port'>5187</entry>
    <entry key='radar.port'>5188</entry>
    <entry key='techtlt.port'>5189</entry>
    <entry key='starcom.port'>5190</entry>
    <entry key='mictrack.port'>5191</entry>
    <entry key='plugin.port'>5192</entry>
    <entry key='leafspy.port'>5193</entry>
    <entry key='naviset.port'>5194</entry>
    <entry key='racedynamics.port'>5195</entry>
    <entry key='rst.port'>5196</entry>
    <entry key='pt215.port'>5197</entry>
    <entry key='pacifictrack.port'>5198</entry>
    <entry key='topin.port'>5199</entry>
    <entry key='outsafe.port'>5200</entry>
    <entry key='solarpowered.port'>5201</entry>
    <entry key='motor.port'>5202</entry>
    <entry key='omnicomm.port'>5203</entry>
    <entry key='s168.port'>5204</entry>
    <entry key='vnet.port'>5205</entry>
    <entry key='blue.port'>5206</entry>
    <entry key='pst.port'>5207</entry>
    <entry key='dingtek.port'>5208</entry>
    <entry key='wli.port'>5209</entry>
    <entry key='niot.port'>5210</entry>
    <entry key='portman.port'>5211</entry>
    <entry key='moovbox.port'>5212</entry>
    <entry key='futureway.port'>5213</entry>
    <entry key='polte.port'>5214</entry>
    <entry key='net.port'>5215</entry>
    <entry key='mobilogix.port'>5216</entry>
    <entry key='swiftech.port'>5217</entry>
    <entry key='iotm.port'>5218</entry>
    <entry key='dolphin.port'>5219</entry>
    <entry key='ennfu.port'>5220</entry>
    <entry key='navtelecom.port'>5221</entry>
    <entry key='startek.port'>5222</entry>
    <entry key='gs100.port'>5223</entry>
    <entry key='mavlink2.port'>5224</entry>
    <entry key='uux.port'>5225</entry>
    <entry key='r12w.port'>5226</entry>
    <entry key='flexiblereport.port'>5227</entry>
    <entry key='thinkpower.port'>5228</entry>
    <entry key='stb.port'>5229</entry>

</properties><|MERGE_RESOLUTION|>--- conflicted
+++ resolved
@@ -12,11 +12,6 @@
 
     <entry key='web.port'>8082</entry>
     <entry key='web.path'>./web</entry>
-<<<<<<< HEAD
-    <entry key='web.cacheControl'>max-age=3600,public</entry>
-    <entry key='web.healthCheck'>true</entry>
-=======
->>>>>>> 74c4da68
 
     <entry key='geocoder.enable'>false</entry>
     <entry key='geocoder.type'>google</entry>
