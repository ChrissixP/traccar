--- conflicted
+++ resolved
@@ -285,8 +285,6 @@
     <entry key='vnet.port'>5205</entry>
     <entry key='blue.port'>5206</entry>
     <entry key='pst.port'>5207</entry>
-<<<<<<< HEAD
-=======
     <entry key='dingtek.port'>5208</entry>
     <entry key='wli.port'>5209</entry>
     <entry key='niot.port'>5210</entry>
@@ -296,6 +294,5 @@
     <entry key='polte.port'>5214</entry>
     <entry key='net.port'>5215</entry>
     <entry key='mobilogix'>5216</entry>
->>>>>>> 13801af7
 
 </properties>